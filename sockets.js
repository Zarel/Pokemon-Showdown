--- conflicted
+++ resolved
@@ -24,11 +24,7 @@
 	var workers = exports.workers = {};
 
 	var spawnWorker = exports.spawnWorker = function () {
-<<<<<<< HEAD
 		var worker = fakeProcess.server;
-=======
-		var worker = cluster.fork({PSPORT: Config.port, PSBINDADDR: Config.bindAddress || '', PSNOSSL: Config.ssl ? 0 : 1});
->>>>>>> f30e483d
 		var id = worker.id;
 		workers[id] = worker;
 		worker.on('message', function (data) {
