/**
 * Connections
 * Pokemon Showdown - http://pokemonshowdown.com/
 *
 * Abstraction layer for multi-process SockJS connections.
 *
 * This file handles all the communications between the users'
 * browsers, the networking processes, and users.js in the
 * main process.
 *
 * @license MIT license
 */

var cluster = require('cluster');
global.Config = require('./config/config');

if (cluster.isMaster) {
	cluster.setupMaster({
		exec: 'sockets.js'
	});

	var workers = exports.workers = {};

	var spawnWorker = exports.spawnWorker = function () {
<<<<<<< HEAD
		var worker = cluster.fork({PSPORT: Config.port, PSBINDADDR: Config.bindAddress || ''});
=======
		var worker = cluster.fork({PSPORT: Config.port, PSBINDADDR: Config.bindaddress || '', PSNOSSL: Config.ssl ? 0 : 1});
>>>>>>> 1de3ab6e
		var id = worker.id;
		workers[id] = worker;
		worker.on('message', function (data) {
			// console.log('master received: ' + data);
			switch (data.charAt(0)) {
			case '*': // *socketid, ip
				// connect
				var nlPos = data.indexOf('\n');
				Users.socketConnect(worker, id, data.substr(1, nlPos - 1), data.substr(nlPos + 1));
				break;

			case '!': // !socketid
				// disconnect
				Users.socketDisconnect(worker, id, data.substr(1));
				break;

			case '<': // <socketid, message
				// message
				var nlPos = data.indexOf('\n');
				Users.socketReceive(worker, id, data.substr(1, nlPos - 1), data.substr(nlPos + 1));
				break;
			}
		});
	};

	var workerCount = Config.workers || 1;
	for (var i = 0; i < workerCount; i++) {
		spawnWorker();
	}

	var killWorker = exports.killWorker = function (worker) {
		var idd = worker.id + '-';
		var count = 0;
		for (var connectionid in Users.connections) {
			if (connectionid.substr(idd.length) === idd) {
				var connection = Users.connections[connectionid];
				Users.socketDisconnect(worker, worker.id, connection.socketid);
				count++;
			}
		}
		try {
			worker.kill();
		} catch (e) {}
		delete workers[worker.id];
		return count;
	};

	var killPid = exports.killPid = function (pid) {
		pid = '' + pid;
		for (var id in workers) {
			var worker = workers[id];
			if (pid === '' + worker.process.pid) {
				return killWorker(worker);
			}
		}
		return false;
	};

	exports.socketSend = function (worker, socketid, message) {
		worker.send('>' + socketid + '\n' + message);
	};
	exports.socketDisconnect = function (worker, socketid) {
		worker.send('!' + socketid);
	};

	exports.channelBroadcast = function (channelid, message) {
		for (var workerid in workers) {
			workers[workerid].send('#' + channelid + '\n' + message);
		}
	};
	exports.channelSend = function (worker, channelid, message) {
		worker.send('#' + channelid + '\n' + message);
	};
	exports.channelAdd = function (worker, channelid, socketid) {
		worker.send('+' + channelid + '\n' + socketid);
	};
	exports.channelRemove = function (worker, channelid, socketid) {
		worker.send('-' + channelid + '\n' + socketid);
	};

	exports.subchannelBroadcast = function (channelid, message) {
		for (var workerid in workers) {
			workers[workerid].send(':' + channelid + '\n' + message);
		}
	};
	exports.subchannelMove = function (worker, channelid, subchannelid, socketid) {
		worker.send('.' + channelid + '\n' + subchannelid + '\n' + socketid);
	};
} else {
	// is worker

	if (process.env.PSPORT) Config.port = +process.env.PSPORT;
<<<<<<< HEAD
	if (process.env.PSBINDADDR) Config.bindAddress = process.env.PSBINDADDR;
=======
	if (process.env.PSBINDADDR) Config.bindaddress = process.env.PSBINDADDR;
	if (+process.env.PSNOSSL) Config.ssl = null;
>>>>>>> 1de3ab6e

	// ofe is optional
	// if installed, it will heap dump if the process runs out of memory
	try {
		require('ofe').call();
	} catch (e) {}

	// Static HTTP server

	// This handles the custom CSS and custom avatar features, and also
	// redirects yourserver:8001 to yourserver-8001.psim.us

	// It's optional if you don't need these features.

	global.Cidr = require('./cidr');

	// graceful crash
	process.on('uncaughtException', function (err) {
		require('./crashlogger.js')(err, 'Socket process ' + cluster.worker.id + ' (' + process.pid + ')');
	});

	var app = require('http').createServer();
	var appssl;
	if (Config.ssl) {
		appssl = require('https').createServer(Config.ssl.options);
	}
	try {
		(function () {
			var nodestatic = require('node-static');
			var cssserver = new nodestatic.Server('./config');
			var avatarserver = new nodestatic.Server('./config/avatars');
			var staticserver = new nodestatic.Server('./static');
			var staticRequestHandler = function (request, response) {
				request.resume();
				request.addListener('end', function () {
					if (Config.customHttpResponse && Config.customHttpResponse(request, response)) return;
					var server;
					if (request.url === '/custom.css') {
						server = cssserver;
					} else if (request.url.substr(0, 9) === '/avatars/') {
						request.url = request.url.substr(8);
						server = avatarserver;
					} else {
						if (/^\/([A-Za-z0-9][A-Za-z0-9-]*)\/?$/.test(request.url)) {
							request.url = '/';
						}
						server = staticserver;
					}
					server.serve(request, response, function (e, res) {
						if (e && (e.status === 404)) {
							staticserver.serveFile('404.html', 404, {}, request, response);
						}
					});
				});
			};
			app.on('request', staticRequestHandler);
			if (appssl) {
				appssl.on('request', staticRequestHandler);
			}
		})();
	} catch (e) {
		console.log('Could not start node-static - try `npm install` if you want to use it');
	}

	// SockJS server

	// This is the main server that handles users connecting to our server
	// and doing things on our server.

	var sockjs = require('sockjs');

	var server = sockjs.createServer({
		sockjs_url: "//play.pokemonshowdown.com/js/lib/sockjs-0.3.min.js",
		log: function (severity, message) {
			if (severity === 'error') console.log('ERROR: ' + message);
		},
		prefix: '/showdown',
		websocket: !Config.disableWebsocket
	});

	var sockets = {};
	var channels = {};
	var subchannels = {};

	// Deal with phantom connections.
	var sweepClosedSockets = function () {
		for (var s in sockets) {
			if (sockets[s].protocol === 'xhr-streaming' &&
				sockets[s]._session &&
				sockets[s]._session.recv) {
				sockets[s]._session.recv.didClose();
			}

			// A ghost connection's `_session.to_tref._idlePrev` (and `_idleNext`) property is `null` while
			// it is an object for normal users. Under normal circumstances, those properties should only be
			// `null` when the timeout has already been called, but somehow it's not happening for some connections.
			// Simply calling `_session.timeout_cb` (the function bound to the aformentioned timeout) manually
			// on those connections kills those connections. For a bit of background, this timeout is the timeout
			// that sockjs sets to wait for users to reconnect within that time to continue their session.
			if (sockets[s]._session &&
				sockets[s]._session.to_tref &&
				!sockets[s]._session.to_tref._idlePrev) {
				sockets[s]._session.timeout_cb();
			}
		}
	};
	var interval;
	if (!Config.herokuHack) {
		interval = setInterval(sweepClosedSockets, 1000 * 60 * 10);
	}

	process.on('message', function (data) {
		// console.log('worker received: ' + data);
		var socket = null;
		var channel = null;
		var socketid = null;
		var channelid = null;
		switch (data.charAt(0)) {
		case '!': // !socketid
			// destroy
			socketid = data.substr(1);
			socket = sockets[socketid];
			if (!socket) return;
			socket.end();
			// After sending the FIN packet, we make sure the I/O is totally blocked for this socket
			socket.destroy();
			delete sockets[socketid];
			for (channelid in channels) {
				delete channels[channelid][socketid];
			}
			break;

		case '>': // >socketid, message
			// message
			var nlLoc = data.indexOf('\n');
			socket = sockets[data.substr(1, nlLoc - 1)];
			if (!socket) return;
			socket.write(data.substr(nlLoc + 1));
			break;

		case '#': // #channelid, message
			// message to channel
			var nlLoc = data.indexOf('\n');
			channel = channels[data.substr(1, nlLoc - 1)];
			var message = data.substr(nlLoc + 1);
			for (socketid in channel) {
				channel[socketid].write(message);
			}
			break;

		case '+': // +channelid, socketid
			// add to channel
			var nlLoc = data.indexOf('\n');
			socketid = data.substr(nlLoc + 1);
			socket = sockets[socketid];
			if (!socket) return;
			channelid = data.substr(1, nlLoc - 1);
			channel = channels[channelid];
			if (!channel) channel = channels[channelid] = Object.create(null);
			channel[socketid] = socket;
			break;

		case '-': // -channelid, socketid
			// remove from channel
			var nlLoc = data.indexOf('\n');
			var channelid = data.slice(1, nlLoc);
			channel = channels[channelid];
			if (!channel) return;
			var socketid = data.slice(nlLoc + 1);
			delete channel[socketid];
			if (subchannels[channelid]) delete subchannels[channelid][socketid];
			var isEmpty = true;
			for (var socketid in channel) {
				isEmpty = false;
				break;
			}
			if (isEmpty) {
				delete channels[channelid];
				delete subchannels[channelid];
			}
			break;

		case '.': // .channelid, subchannelid, socketid
			// move subchannel
			var nlLoc = data.indexOf('\n');
			var channelid = data.slice(1, nlLoc);
			var nlLoc2 = data.indexOf('\n', nlLoc + 1);
			var subchannelid = data.slice(nlLoc + 1, nlLoc2);
			var socketid = data.slice(nlLoc2 + 1);

			var subchannel = subchannels[channelid];
			if (!subchannel) subchannel = subchannels[channelid] = Object.create(null);
			if (subchannelid === '0') {
				delete subchannel[socketid];
			} else {
				subchannel[socketid] = subchannelid;
			}
			break;

		case ':': // :channelid, message
			// message to subchannel
			var nlLoc = data.indexOf('\n');
			var channelid = data.slice(1, nlLoc);
			var channel = channels[channelid];
			var subchannel = subchannels[channelid];
			var message = data.substr(nlLoc + 1);
			var messages = [null, null, null];
			for (socketid in channel) {
				switch (subchannel ? subchannel[socketid] : '0') {
				case '1':
					if (!messages[1]) {
						messages[1] = message.replace(/\n\|split\n[^\n]*\n([^\n]*)\n[^\n]*\n[^\n]*/g, '\n$1\n');
					}
					channel[socketid].write(messages[1]);
					break;
				case '2':
					if (!messages[2]) {
						messages[2] = message.replace(/\n\|split\n[^\n]*\n[^\n]*\n([^\n]*)\n[^\n]*/g, '\n$1\n');
					}
					channel[socketid].write(messages[2]);
					break;
				default:
					if (!messages[0]) {
						messages[0] = message.replace(/\n\|split\n([^\n]*)\n[^\n]*\n[^\n]*\n[^\n]*/g, '\n$1\n');
					}
					channel[socketid].write(messages[0]);
					break;
				}
			}
			break;
		}
	});

	process.on('disconnect', function () {
		process.exit();
	});

	// this is global so it can be hotpatched if necessary
	var isTrustedProxyIp = Cidr.checker(Config.proxyIps);
	var socketCounter = 0;
	server.on('connection', function (socket) {
		if (!socket) {
			// For reasons that are not entirely clear, SockJS sometimes triggers
			// this event with a null `socket` argument.
			return;
		} else if (!socket.remoteAddress) {
			// This condition occurs several times per day. It may be a SockJS bug.
			try {
				socket.end();
			} catch (e) {}
			return;
		}
		var socketid = socket.id = (++socketCounter);

		sockets[socket.id] = socket;

		if (isTrustedProxyIp(socket.remoteAddress)) {
			var ips = (socket.headers['x-forwarded-for'] || '').split(',');
			var ip;
			while ((ip = ips.pop())) {
				ip = ip.trim();
				if (!isTrustedProxyIp(ip)) {
					socket.remoteAddress = ip;
					break;
				}
			}
		}

		process.send('*' + socketid + '\n' + socket.remoteAddress);

		// console.log('CONNECT: ' + socket.remoteAddress + ' [' + socket.id + ']');
		var interval;
		if (Config.herokuHack) {
			// see https://github.com/sockjs/sockjs-node/issues/57#issuecomment-5242187
			interval = setInterval(function () {
				try {
					socket._session.recv.didClose();
				} catch (e) {}
			}, 15000);
		}

		socket.on('data', function (message) {
			// drop empty messages (DDoS?)
			if (!message) return;
			// drop blank messages (DDoS?)
			var pipeIndex = message.indexOf('|');
			if (pipeIndex < 0 || pipeIndex === message.length - 1) return;
			// drop legacy JSON messages
			if (message.charAt(0) === '{') return;
			process.send('<' + socketid + '\n' + message);
		});

		socket.on('close', function () {
			if (interval) {
				clearInterval(interval);
			}
			process.send('!' + socketid);

			delete sockets[socketid];
			for (var channelid in channels) {
				delete channels[channelid][socketid];
			}
		});
	});
	server.installHandlers(app, {});
	if (Config.bindaddress === '0.0.0.0') Config.bindaddress = undefined;
	app.listen(Config.port, Config.bindAddress || undefined);
	console.log('Worker ' + cluster.worker.id + ' now listening on ' + (Config.bindAddress || '*') + ':' + Config.port);

	if (appssl) {
		server.installHandlers(appssl, {});
		appssl.listen(Config.ssl.port);
		console.log('Worker ' + cluster.worker.id + ' now listening for SSL on port ' + Config.ssl.port);
	}

	console.log('Test your server at http://' + (Config.bindAddress || 'localhost') + ':' + Config.port);

	require('./repl.js').start('sockets-', cluster.worker.id + '-' + process.pid, function (cmd) { return eval(cmd); });
}<|MERGE_RESOLUTION|>--- conflicted
+++ resolved
@@ -22,11 +22,7 @@
 	var workers = exports.workers = {};
 
 	var spawnWorker = exports.spawnWorker = function () {
-<<<<<<< HEAD
-		var worker = cluster.fork({PSPORT: Config.port, PSBINDADDR: Config.bindAddress || ''});
-=======
-		var worker = cluster.fork({PSPORT: Config.port, PSBINDADDR: Config.bindaddress || '', PSNOSSL: Config.ssl ? 0 : 1});
->>>>>>> 1de3ab6e
+		var worker = cluster.fork({PSPORT: Config.port, PSBINDADDR: Config.bindAddress || '', PSNOSSL: Config.ssl ? 0 : 1});
 		var id = worker.id;
 		workers[id] = worker;
 		worker.on('message', function (data) {
@@ -119,12 +115,8 @@
 	// is worker
 
 	if (process.env.PSPORT) Config.port = +process.env.PSPORT;
-<<<<<<< HEAD
 	if (process.env.PSBINDADDR) Config.bindAddress = process.env.PSBINDADDR;
-=======
-	if (process.env.PSBINDADDR) Config.bindaddress = process.env.PSBINDADDR;
 	if (+process.env.PSNOSSL) Config.ssl = null;
->>>>>>> 1de3ab6e
 
 	// ofe is optional
 	// if installed, it will heap dump if the process runs out of memory
