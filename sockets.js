/**
 * Connections
 * Pokemon Showdown - http://pokemonshowdown.com/
 *
 * Abstraction layer for multi-process SockJS connections.
 *
 * This file handles all the communications between the users'
 * browsers, the networking processes, and users.js in the
 * main process.
 *
 * @license MIT license
 */
/* jscs:disable validateIndentation */

//var cluster = require('cluster');
global.Config = require('./config/config');
var fakeProcess = new (require('./fake-process').FakeProcess)();

/*if (cluster.isMaster) {
	cluster.setupMaster({
		exec: 'sockets.js'
	});*/

	var workers = exports.workers = {};

	var spawnWorker = exports.spawnWorker = function () {
		var worker = fakeProcess.server;
		var id = worker.id;
		workers[id] = worker;
		worker.on('message', function (data) {
			// console.log('master received: ' + data);
			switch (data.charAt(0)) {
			case '*': // *socketid, ip
				// connect
				var nlPos = data.indexOf('\n');
				Users.socketConnect(worker, id, data.substr(1, nlPos - 1), data.substr(nlPos + 1));
				break;

			case '!': // !socketid
				// disconnect
				Users.socketDisconnect(worker, id, data.substr(1));
				break;

			case '<': // <socketid, message
				// message
				var nlPos = data.indexOf('\n');
				Users.socketReceive(worker, id, data.substr(1, nlPos - 1), data.substr(nlPos + 1));
				break;
			}
		});
	};

	//var workerCount = Config.workers || 1;
	//for (var i = 0; i < workerCount; i++) {
		spawnWorker();
	//}

	var killWorker = exports.killWorker = function (worker) {
		/*var idd = worker.id + '-';
		var count = 0;
		for (var connectionid in Users.connections) {
			if (connectionid.substr(idd.length) === idd) {
				var connection = Users.connections[connectionid];
				Users.socketDisconnect(worker, worker.id, connection.socketid);
				count++;
			}
		}
		try {
			worker.kill();
		} catch (e) {}
		delete workers[worker.id];
		return count;*/
		return 0;
	};

	var killPid = exports.killPid = function (pid) {
		/*pid = '' + pid;
		for (var id in workers) {
			var worker = workers[id];
			if (pid === '' + worker.process.pid) {
				return killWorker(worker);
			}
		}*/
		return false;
	};

	exports.socketSend = function (worker, socketid, message) {
		worker.send('>' + socketid + '\n' + message);
	};
	exports.socketDisconnect = function (worker, socketid) {
		worker.send('!' + socketid);
	};

	exports.channelBroadcast = function (channelid, message) {
		for (var workerid in workers) {
			workers[workerid].send('#' + channelid + '\n' + message);
		}
	};
	exports.channelSend = function (worker, channelid, message) {
		worker.send('#' + channelid + '\n' + message);
	};
	exports.channelAdd = function (worker, channelid, socketid) {
		worker.send('+' + channelid + '\n' + socketid);
	};
	exports.channelRemove = function (worker, channelid, socketid) {
		worker.send('-' + channelid + '\n' + socketid);
	};

	exports.subchannelBroadcast = function (channelid, message) {
		for (var workerid in workers) {
			workers[workerid].send(':' + channelid + '\n' + message);
		}
	};
	exports.subchannelMove = function (worker, channelid, subchannelid, socketid) {
		worker.send('.' + channelid + '\n' + subchannelid + '\n' + socketid);
	};
//} else {
	// is worker

	if (process.env.PSPORT) Config.port = +process.env.PSPORT;
	if (process.env.PSBINDADDR) Config.bindAddress = process.env.PSBINDADDR;

	// ofe is optional
	// if installed, it will heap dump if the process runs out of memory
	try {
		require('ofe').call();
	} catch (e) {}

	// Static HTTP server

	// This handles the custom CSS and custom avatar features, and also
	// redirects yourserver:8001 to yourserver-8001.psim.us

	// It's optional if you don't need these features.

	global.Cidr = require('./cidr');

	// graceful crash
	/*process.on('uncaughtException', function (err) {
		require('./crashlogger.js')(err, 'Socket process ' + cluster.worker.id + ' (' + process.pid + ')');
	});*/

	var app = require('http').createServer();
	var appssl;
	if (Config.ssl) {
		appssl = require('https').createServer(Config.ssl.options);
	}
	try {
		(function () {
			var nodestatic = require('node-static');
			var cssserver = new nodestatic.Server('./config');
			var avatarserver = new nodestatic.Server('./config/avatars');
			var staticserver = new nodestatic.Server('./static');
			var staticRequestHandler = function (request, response) {
				request.resume();
				request.addListener('end', function () {
					if (Config.customHttpResponse && Config.customHttpResponse(request, response)) return;
					var server;
					if (request.url === '/custom.css') {
						server = cssserver;
					} else if (request.url.substr(0, 9) === '/avatars/') {
						request.url = request.url.substr(8);
						server = avatarserver;
					} else {
						if (/^\/([A-Za-z0-9][A-Za-z0-9-]*)\/?$/.test(request.url)) {
							request.url = '/';
						}
						server = staticserver;
					}
					server.serve(request, response, function (e, res) {
						if (e && (e.status === 404)) {
							staticserver.serveFile('404.html', 404, {}, request, response);
						}
					});
				});
			};
			app.on('request', staticRequestHandler);
			if (appssl) {
				appssl.on('request', staticRequestHandler);
			}
		})();
	} catch (e) {
		console.log('Could not start node-static - try `npm install` if you want to use it');
	}

	// SockJS server

	// This is the main server that handles users connecting to our server
	// and doing things on our server.

	var sockjs = require('sockjs');

	var server = sockjs.createServer({
		sockjs_url: "//play.pokemonshowdown.com/js/lib/sockjs-0.3.min.js",
		log: function (severity, message) {
			if (severity === 'error') console.log('ERROR: ' + message);
		},
		prefix: '/showdown',
		websocket: !Config.disableWebsocket
	});

	var sockets = {};
	var channels = {};
	var subchannels = {};

	// Deal with phantom connections.
	var sweepClosedSockets = function () {
		for (var s in sockets) {
			if (sockets[s].protocol === 'xhr-streaming' &&
				sockets[s]._session &&
				sockets[s]._session.recv) {
				sockets[s]._session.recv.didClose();
			}

			// A ghost connection's `_session.to_tref._idlePrev` (and `_idleNext`) property is `null` while
			// it is an object for normal users. Under normal circumstances, those properties should only be
			// `null` when the timeout has already been called, but somehow it's not happening for some connections.
			// Simply calling `_session.timeout_cb` (the function bound to the aformentioned timeout) manually
			// on those connections kills those connections. For a bit of background, this timeout is the timeout
			// that sockjs sets to wait for users to reconnect within that time to continue their session.
			if (sockets[s]._session &&
				sockets[s]._session.to_tref &&
				!sockets[s]._session.to_tref._idlePrev) {
				sockets[s]._session.timeout_cb();
			}
		}
	};
	var interval;
	if (!Config.herokuHack) {
		interval = setInterval(sweepClosedSockets, 1000 * 60 * 10);
	}

	fakeProcess.client.on('message', function (data) {
		// console.log('worker received: ' + data);
		var socket = null;
		var channel = null;
		var socketid = null;
		var channelid = null;
		switch (data.charAt(0)) {
		case '!': // !socketid
			// destroy
			socketid = data.substr(1);
			socket = sockets[socketid];
			if (!socket) return;
			socket.end();
			// After sending the FIN packet, we make sure the I/O is totally blocked for this socket
			socket.destroy();
			delete sockets[socketid];
			for (channelid in channels) {
				delete channels[channelid][socketid];
			}
			break;

		case '>': // >socketid, message
			// message
			var nlLoc = data.indexOf('\n');
			socket = sockets[data.substr(1, nlLoc - 1)];
			if (!socket) return;
			socket.write(data.substr(nlLoc + 1));
			break;

		case '#': // #channelid, message
			// message to channel
			var nlLoc = data.indexOf('\n');
			channel = channels[data.substr(1, nlLoc - 1)];
			var message = data.substr(nlLoc + 1);
			for (socketid in channel) {
				channel[socketid].write(message);
			}
			break;

		case '+': // +channelid, socketid
			// add to channel
			var nlLoc = data.indexOf('\n');
			socketid = data.substr(nlLoc + 1);
			socket = sockets[socketid];
			if (!socket) return;
			channelid = data.substr(1, nlLoc - 1);
			channel = channels[channelid];
			if (!channel) channel = channels[channelid] = Object.create(null);
			channel[socketid] = socket;
			break;

		case '-': // -channelid, socketid
			// remove from channel
			var nlLoc = data.indexOf('\n');
			var channelid = data.slice(1, nlLoc);
			channel = channels[channelid];
			if (!channel) return;
			var socketid = data.slice(nlLoc + 1);
			delete channel[socketid];
			if (subchannels[channelid]) delete subchannels[channelid][socketid];
			var isEmpty = true;
			for (var socketid in channel) {
				isEmpty = false;
				break;
			}
			if (isEmpty) {
				delete channels[channelid];
				delete subchannels[channelid];
			}
			break;

		case '.': // .channelid, subchannelid, socketid
			// move subchannel
			var nlLoc = data.indexOf('\n');
			var channelid = data.slice(1, nlLoc);
			var nlLoc2 = data.indexOf('\n', nlLoc + 1);
			var subchannelid = data.slice(nlLoc + 1, nlLoc2);
			var socketid = data.slice(nlLoc2 + 1);

			var subchannel = subchannels[channelid];
			if (!subchannel) subchannel = subchannels[channelid] = Object.create(null);
			if (subchannelid === '0') {
				delete subchannel[socketid];
			} else {
				subchannel[socketid] = subchannelid;
			}
			break;

		case ':': // :channelid, message
			// message to subchannel
			var nlLoc = data.indexOf('\n');
			var channelid = data.slice(1, nlLoc);
			var channel = channels[channelid];
			var subchannel = subchannels[channelid];
			var message = data.substr(nlLoc + 1);
			var messages = [null, null, null];
			for (socketid in channel) {
				switch (subchannel ? subchannel[socketid] : '0') {
				case '1':
					if (!messages[1]) {
						messages[1] = message.replace(/\n\|split\n[^\n]*\n([^\n]*)\n[^\n]*\n[^\n]*/g, '\n$1\n');
					}
					channel[socketid].write(messages[1]);
					break;
				case '2':
					if (!messages[2]) {
						messages[2] = message.replace(/\n\|split\n[^\n]*\n[^\n]*\n([^\n]*)\n[^\n]*/g, '\n$1\n');
					}
					channel[socketid].write(messages[2]);
					break;
				default:
					if (!messages[0]) {
						messages[0] = message.replace(/\n\|split\n([^\n]*)\n[^\n]*\n[^\n]*\n[^\n]*/g, '\n$1\n');
					}
					channel[socketid].write(messages[0]);
					break;
				}
			}
			break;
		}
	});

	// this is global so it can be hotpatched if necessary
	var isTrustedProxyIp = Cidr.checker(Config.proxyIps);
	var socketCounter = 0;
	server.on('connection', function (socket) {
		if (!socket) {
			// For reasons that are not entirely clear, SockJS sometimes triggers
			// this event with a null `socket` argument.
			return;
		} else if (!socket.remoteAddress) {
			// This condition occurs several times per day. It may be a SockJS bug.
			try {
				socket.end();
			} catch (e) {}
			return;
		}
		var socketid = socket.id = (++socketCounter);

		sockets[socket.id] = socket;

		if (isTrustedProxyIp(socket.remoteAddress)) {
			var ips = (socket.headers['x-forwarded-for'] || '').split(',');
			var ip;
			while ((ip = ips.pop())) {
				ip = ip.trim();
				if (!isTrustedProxyIp(ip)) {
					socket.remoteAddress = ip;
					break;
				}
			}
		}

		fakeProcess.client.send('*' + socketid + '\n' + socket.remoteAddress);

		// console.log('CONNECT: ' + socket.remoteAddress + ' [' + socket.id + ']');
		var interval;
		if (Config.herokuHack) {
			// see https://github.com/sockjs/sockjs-node/issues/57#issuecomment-5242187
			interval = setInterval(function () {
				try {
					socket._session.recv.didClose();
				} catch (e) {}
			}, 15000);
		}

		socket.on('data', function (message) {
			// drop empty messages (DDoS?)
			if (!message) return;
			// drop blank messages (DDoS?)
			var pipeIndex = message.indexOf('|');
			if (pipeIndex < 0 || pipeIndex === message.length - 1) return;
			// drop legacy JSON messages
			if (message.charAt(0) === '{') return;
			fakeProcess.client.send('<' + socketid + '\n' + message);
		});

		socket.on('close', function () {
			if (interval) {
				clearInterval(interval);
			}
			fakeProcess.client.send('!' + socketid);

			delete sockets[socketid];
			for (var channelid in channels) {
				delete channels[channelid][socketid];
			}
		});
	});
	server.installHandlers(app, {});
	app.listen(Config.port, Config.bindAddress || undefined);
	console.log('Worker ' /*+ cluster.worker.id*/ + ' now listening on ' + (Config.bindAddress || '*') + ':' + Config.port);

	if (appssl) {
		server.installHandlers(appssl, {});
		appssl.listen(Config.ssl.port);
		console.log('Worker ' /*+ cluster.worker.id*/ + ' now listening for SSL on port ' + Config.ssl.port);
	}

	console.log('Test your server at http://' + (Config.bindAddress || 'localhost') + ':' + Config.port);
<<<<<<< HEAD
//}
=======

	require('./repl.js').start('sockets-', cluster.worker.id + '-' + process.pid, function (cmd) { return eval(cmd); });
}
>>>>>>> c6302282
<|MERGE_RESOLUTION|>--- conflicted
+++ resolved
@@ -430,10 +430,6 @@
 	}
 
 	console.log('Test your server at http://' + (Config.bindAddress || 'localhost') + ':' + Config.port);
-<<<<<<< HEAD
-//}
-=======
-
-	require('./repl.js').start('sockets-', cluster.worker.id + '-' + process.pid, function (cmd) { return eval(cmd); });
-}
->>>>>>> c6302282
+
+	require('./repl.js').start('sockets-', /*cluster.worker.id + '-' +*/ process.pid, function (cmd) { return eval(cmd); });
+//}