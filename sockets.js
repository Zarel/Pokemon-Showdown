--- conflicted
+++ resolved
@@ -102,16 +102,7 @@
 		worker.send('-'+channelid+'\n'+socketid);
 	};
 
-<<<<<<< HEAD
-	/*cluster.on('death', function(worker) {
-		console.log('Worker ' + worker.pid + ' died. Restarting again...');
-		spawnWorker();
-	});*/
-
 //} else {
-=======
-} else {
->>>>>>> 40bf78a8
 	// is worker
 
 	// ofe is optional
