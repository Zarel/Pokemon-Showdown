--- conflicted
+++ resolved
@@ -395,10 +395,6 @@
 		}
 
 		for (var i=0; i<6; i++) {
-<<<<<<< HEAD
-=======
-
->>>>>>> 1b6ff832
 			//choose forme
 			var formes = [];
 			for (var j in this.data.Pokedex) {
@@ -1086,7 +1082,7 @@
 				Hoppip: 99, Sunkern: 99,
 				Feebas: 99, Magikarp: 99,
 				Unown: 99,
-				Cleffa: 99, Igglybuff: 99, 
+				Cleffa: 99, Igglybuff: 99,
 
 				// Eviolite
 				Dusclops: 84, Porygon2: 82, Chansey: 78, Gligar: 90, Munchlax: 95, Metang: 90
