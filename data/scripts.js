exports.BattleScripts = {
	gen: 6,
	runMove: function (move, pokemon, target, sourceEffect) {
		if (!sourceEffect && toId(move) !== 'struggle') {
			var changedMove = this.runEvent('OverrideDecision', pokemon, target, move);
			if (changedMove && changedMove !== true) {
				move = changedMove;
				target = null;
			}
		}
		move = this.getMove(move);
		if (!target && target !== false) target = this.resolveTarget(pokemon, move);

		this.setActiveMove(move, pokemon, target);

		if (pokemon.moveThisTurn) {
			// THIS IS PURELY A SANITY CHECK
			// DO NOT TAKE ADVANTAGE OF THIS TO PREVENT A POKEMON FROM MOVING;
			// USE this.cancelMove INSTEAD
			this.debug('' + pokemon.id + ' INCONSISTENT STATE, ALREADY MOVED: ' + pokemon.moveThisTurn);
			this.clearActiveMove(true);
			return;
		}
		if (!this.runEvent('BeforeMove', pokemon, target, move)) {
			// Prevent invulnerability from persisting until the turn ends
			pokemon.removeVolatile('twoturnmove');
			// Prevent Pursuit from running again against a slower U-turn/Volt Switch/Parting Shot
			pokemon.moveThisTurn = true;
			this.clearActiveMove(true);
			return;
		}
		if (move.beforeMoveCallback) {
			if (move.beforeMoveCallback.call(this, pokemon, target, move)) {
				this.clearActiveMove(true);
				return;
			}
		}
		pokemon.lastDamage = 0;
		var lockedMove = this.runEvent('LockMove', pokemon);
		if (lockedMove === true) lockedMove = false;
		if (!lockedMove) {
			if (!pokemon.deductPP(move, null, target) && (move.id !== 'struggle')) {
				this.add('cant', pokemon, 'nopp', move);
				this.clearActiveMove(true);
				return;
			}
		}
		pokemon.moveUsed(move);
		this.useMove(move, pokemon, target, sourceEffect);
		this.singleEvent('AfterMove', move, null, pokemon, target, move);
	},
	useMove: function (move, pokemon, target, sourceEffect) {
		if (!sourceEffect && this.effect.id) sourceEffect = this.effect;
		move = this.getMoveCopy(move);
		if (this.activeMove) move.priority = this.activeMove.priority;
		var baseTarget = move.target;
		if (!target && target !== false) target = this.resolveTarget(pokemon, move);
		if (move.target === 'self' || move.target === 'allies') {
			target = pokemon;
		}
		if (sourceEffect) move.sourceEffect = sourceEffect.id;

		this.setActiveMove(move, pokemon, target);

		this.singleEvent('ModifyMove', move, null, pokemon, target, move, move);
		if (baseTarget !== move.target) {
			// Target changed in ModifyMove, so we must adjust it here
			// Adjust before the next event so the correct target is passed to the
			// event
			target = this.resolveTarget(pokemon, move);
		}
		move = this.runEvent('ModifyMove', pokemon, target, move, move);
		if (baseTarget !== move.target) {
			// Adjust again
			target = this.resolveTarget(pokemon, move);
		}
		if (!move) return false;

		var attrs = '';
		var missed = false;
		if (pokemon.fainted) {
			return false;
		}

		if (move.flags['charge'] && !pokemon.volatiles[move.id]) {
			attrs = '|[still]'; // suppress the default move animation
		}

		var movename = move.name;
		if (move.id === 'hiddenpower') movename = 'Hidden Power';
		if (sourceEffect) attrs += '|[from]' + this.getEffect(sourceEffect);
		this.addMove('move', pokemon, movename, target + attrs);

		if (target === false) {
			this.attrLastMove('[notarget]');
			this.add('-notarget');
			return true;
		}

		if (!this.runEvent('TryMove', pokemon, target, move)) {
			return true;
		}

		if (move.ignoreImmunity === undefined) {
			move.ignoreImmunity = (move.category === 'Status');
		}

		var damage = false;
		if (move.target === 'all' || move.target === 'foeSide' || move.target === 'allySide' || move.target === 'allyTeam') {
			damage = this.tryMoveHit(target, pokemon, move);
		} else if (move.target === 'allAdjacent' || move.target === 'allAdjacentFoes') {
			var targets = [];
			if (move.target === 'allAdjacent') {
				var allyActive = pokemon.side.active;
				for (var i = 0; i < allyActive.length; i++) {
					if (allyActive[i] && Math.abs(i - pokemon.position) <= 1 && i !== pokemon.position && !allyActive[i].fainted) {
						targets.push(allyActive[i]);
					}
				}
			}
			var foeActive = pokemon.side.foe.active;
			var foePosition = foeActive.length - pokemon.position - 1;
			for (var i = 0; i < foeActive.length; i++) {
				if (foeActive[i] && Math.abs(i - foePosition) <= 1 && !foeActive[i].fainted) {
					targets.push(foeActive[i]);
				}
			}
			if (move.selfdestruct) {
				this.faint(pokemon, pokemon, move);
			}
			if (!targets.length) {
				this.attrLastMove('[notarget]');
				this.add('-notarget');
				return true;
			}
			if (targets.length > 1) move.spreadHit = true;
			damage = 0;
			for (var i = 0; i < targets.length; i++) {
				damage += (this.tryMoveHit(targets[i], pokemon, move, true) || 0);
			}
			if (!pokemon.hp) pokemon.faint();
		} else {
			if (target.fainted && target.side !== pokemon.side) {
				// if a targeted foe faints, the move is retargeted
				target = this.resolveTarget(pokemon, move);
			}
			var lacksTarget = target.fainted;
			if (!lacksTarget) {
				if (move.target === 'adjacentFoe' || move.target === 'adjacentAlly' || move.target === 'normal' || move.target === 'randomNormal') {
					lacksTarget = !this.isAdjacent(target, pokemon);
				}
			}
			if (lacksTarget) {
				this.attrLastMove('[notarget]');
				this.add('-notarget');
				return true;
			}
			if (target.side.active.length > 1) {
				target = this.runEvent('RedirectTarget', pokemon, pokemon, move, target);
			}
			damage = this.tryMoveHit(target, pokemon, move);
		}
		if (!pokemon.hp) {
			this.faint(pokemon, pokemon, move);
		}

		if (!damage && damage !== 0 && damage !== undefined) {
			this.singleEvent('MoveFail', move, null, target, pokemon, move);
			return true;
		}

		if (move.selfdestruct) {
			this.faint(pokemon, pokemon, move);
		}

		if (!move.negateSecondary && !(pokemon.hasAbility('sheerforce') && pokemon.volatiles['sheerforce'])) {
			this.singleEvent('AfterMoveSecondarySelf', move, null, pokemon, target, move);
			this.runEvent('AfterMoveSecondarySelf', pokemon, target, move);
		}
		return true;
	},
	tryMoveHit: function (target, pokemon, move, spreadHit) {
		if (move.selfdestruct && spreadHit) pokemon.hp = 0;

		this.setActiveMove(move, pokemon, target);
		var hitResult = true;

		hitResult = this.singleEvent('PrepareHit', move, {}, target, pokemon, move);
		if (!hitResult) {
			if (hitResult === false) this.add('-fail', target);
			return false;
		}
		this.runEvent('PrepareHit', pokemon, target, move);

		if (!this.singleEvent('Try', move, null, pokemon, target, move)) {
			return false;
		}

		if (move.target === 'all' || move.target === 'foeSide' || move.target === 'allySide' || move.target === 'allyTeam') {
			if (move.target === 'all') {
				hitResult = this.runEvent('TryHitField', target, pokemon, move);
			} else {
				hitResult = this.runEvent('TryHitSide', target, pokemon, move);
			}
			if (!hitResult) {
				if (hitResult === false) this.add('-fail', target);
				return true;
			}
			return this.moveHit(target, pokemon, move);
		}

		if (move.ignoreImmunity === undefined) {
			move.ignoreImmunity = (move.category === 'Status');
		}

		if (move.ignoreImmunity !== true && !move.ignoreImmunity[move.type] && !target.runImmunity(move.type, true)) {
			return false;
		}

		hitResult = this.runEvent('TryHit', target, pokemon, move);
		if (!hitResult) {
			if (hitResult === false) this.add('-fail', target);
			return false;
		}

		var boostTable = [1, 4 / 3, 5 / 3, 2, 7 / 3, 8 / 3, 3];

		// calculate true accuracy
		var accuracy = move.accuracy;
		var boosts, boost;
		if (accuracy !== true) {
			if (!move.ignoreAccuracy) {
				boosts = this.runEvent('ModifyBoost', pokemon, null, null, Object.clone(pokemon.boosts));
				boost = this.clampIntRange(boosts['accuracy'], -6, 6);
				if (boost > 0) {
					accuracy *= boostTable[boost];
				} else {
					accuracy /= boostTable[-boost];
				}
			}
			if (!move.ignoreEvasion) {
				boosts = this.runEvent('ModifyBoost', target, null, null, Object.clone(target.boosts));
				boost = this.clampIntRange(boosts['evasion'], -6, 6);
				if (boost > 0) {
					accuracy /= boostTable[boost];
				} else if (boost < 0) {
					accuracy *= boostTable[-boost];
				}
			}
		}
		if (move.ohko) { // bypasses accuracy modifiers
			if (!target.volatiles['bounce'] && !target.volatiles['dig'] && !target.volatiles['dive'] && !target.volatiles['fly'] && !target.volatiles['phantomforce'] && !target.volatiles['shadowforce'] && !target.volatiles['skydrop']) {
				accuracy = 30;
				if (pokemon.level >= target.level) {
					accuracy += (pokemon.level - target.level);
				} else {
					this.add('-immune', target, '[ohko]');
					return false;
				}
			}
		}
		if (move.alwaysHit) {
			accuracy = true; // bypasses ohko accuracy modifiers
		} else {
			accuracy = this.runEvent('Accuracy', target, pokemon, move, accuracy);
		}
		if (accuracy !== true && this.random(100) >= accuracy) {
			if (!spreadHit) this.attrLastMove('[miss]');
			this.add('-miss', pokemon, target);
			return false;
		}

		var totalDamage = 0;
		var damage = 0;
		pokemon.lastDamage = 0;
		if (move.multihit) {
			var hits = move.multihit;
			if (hits.length) {
				// yes, it's hardcoded... meh
				if (hits[0] === 2 && hits[1] === 5) {
					if (this.gen >= 5) {
						hits = [2, 2, 3, 3, 4, 5][this.random(6)];
					} else {
						hits = [2, 2, 2, 3, 3, 3, 4, 5][this.random(8)];
					}
				} else {
					hits = this.random(hits[0], hits[1] + 1);
				}
			}
			hits = Math.floor(hits);
			var nullDamage = true;
			var moveDamage;
			// There is no need to recursively check the ´sleepUsable´ flag as Sleep Talk can only be used while asleep.
			var isSleepUsable = move.sleepUsable || this.getMove(move.sourceEffect).sleepUsable;
			var i;
			for (i = 0; i < hits && target.hp && pokemon.hp; i++) {
				if (pokemon.status === 'slp' && !isSleepUsable) break;

				moveDamage = this.moveHit(target, pokemon, move);
				if (moveDamage === false) break;
				if (nullDamage && (moveDamage || moveDamage === 0)) nullDamage = false;
				// Damage from each hit is individually counted for the
				// purposes of Counter, Metal Burst, and Mirror Coat.
				damage = (moveDamage || 0);
				// Total damage dealt is accumulated for the purposes of recoil (Parental Bond).
				totalDamage += damage;
				this.eachEvent('Update');
			}
			if (i === 0) return true;
			if (nullDamage) damage = false;
			this.add('-hitcount', target, i);
		} else {
			damage = this.moveHit(target, pokemon, move);
			totalDamage = damage;
		}

		if (move.recoil && (!pokemon.hasAbility('rockhead') || move.id === 'struggle')) {
			this.damage(this.clampIntRange(Math.round(totalDamage * move.recoil[0] / move.recoil[1]), 1), pokemon, target, 'recoil');
		}

		if (target && pokemon !== target) target.gotAttacked(move, damage, pokemon);

		if (move.ohko) this.add('-ohko');

		if (!damage && damage !== 0) return damage;

		if (target && !move.negateSecondary && !(pokemon.hasAbility('sheerforce') && pokemon.volatiles['sheerforce'])) {
			this.singleEvent('AfterMoveSecondary', move, null, target, pokemon, move);
			this.runEvent('AfterMoveSecondary', target, pokemon, move);
		}

		return damage;
	},
	moveHit: function (target, pokemon, move, moveData, isSecondary, isSelf) {
		var damage;
		move = this.getMoveCopy(move);

		if (!moveData) moveData = move;
		if (!moveData.flags) moveData.flags = {};
		var hitResult = true;

		// TryHit events:
		//   STEP 1: we see if the move will succeed at all:
		//   - TryHit, TryHitSide, or TryHitField are run on the move,
		//     depending on move target (these events happen in useMove
		//     or tryMoveHit, not below)
		//   == primary hit line ==
		//   Everything after this only happens on the primary hit (not on
		//   secondary or self-hits)
		//   STEP 2: we see if anything blocks the move from hitting:
		//   - TryFieldHit is run on the target
		//   STEP 3: we see if anything blocks the move from hitting the target:
		//   - If the move's target is a pokemon, TryHit is run on that pokemon

		// Note:
		//   If the move target is `foeSide`:
		//     event target = pokemon 0 on the target side
		//   If the move target is `allySide` or `all`:
		//     event target = the move user
		//
		//   This is because events can't accept actual sides or fields as
		//   targets. Choosing these event targets ensures that the correct
		//   side or field is hit.
		//
		//   It is the `TryHitField` event handler's responsibility to never
		//   use `target`.
		//   It is the `TryFieldHit` event handler's responsibility to read
		//   move.target and react accordingly.
		//   An exception is `TryHitSide` as a single event (but not as a normal
		//   event), which is passed the target side.

		if (move.target === 'all' && !isSelf) {
			hitResult = this.singleEvent('TryHitField', moveData, {}, target, pokemon, move);
		} else if ((move.target === 'foeSide' || move.target === 'allySide') && !isSelf) {
			hitResult = this.singleEvent('TryHitSide', moveData, {}, target.side, pokemon, move);
		} else if (target) {
			hitResult = this.singleEvent('TryHit', moveData, {}, target, pokemon, move);
		}
		if (!hitResult) {
			if (hitResult === false) this.add('-fail', target);
			return false;
		}

		if (target && !isSecondary && !isSelf) {
			if (move.target !== 'all' && move.target !== 'allySide' && move.target !== 'foeSide') {
				hitResult = this.runEvent('TryPrimaryHit', target, pokemon, moveData);
				if (hitResult === 0) {
					// special Substitute flag
					hitResult = true;
					target = null;
				}
			}
		}
		if (target && isSecondary && !moveData.self) {
			hitResult = true;
		}
		if (!hitResult) {
			return false;
		}

		if (target) {
			var didSomething = false;

			damage = this.getDamage(pokemon, target, moveData);

			// getDamage has several possible return values:
			//
			//   a number:
			//     means that much damage is dealt (0 damage still counts as dealing
			//     damage for the purposes of things like Static)
			//   false:
			//     gives error message: "But it failed!" and move ends
			//   null:
			//     the move ends, with no message (usually, a custom fail message
			//     was already output by an event handler)
			//   undefined:
			//     means no damage is dealt and the move continues
			//
			// basically, these values have the same meanings as they do for event
			// handlers.

			if ((damage || damage === 0) && !target.fainted) {
				if (move.noFaint && damage >= target.hp) {
					damage = target.hp - 1;
				}
				damage = this.damage(damage, target, pokemon, move);
				if (!(damage || damage === 0)) {
					this.debug('damage interrupted');
					return false;
				}
				didSomething = true;
			}
			if (damage === false || damage === null) {
				if (damage === false) {
					this.add('-fail', target);
				}
				this.debug('damage calculation interrupted');
				return false;
			}

			if (moveData.boosts && !target.fainted) {
				hitResult = this.boost(moveData.boosts, target, pokemon, move);
				didSomething = didSomething || hitResult;
			}
			if (moveData.heal && !target.fainted) {
				var d = target.heal((this.gen < 5 ? Math.floor : Math.round)(target.maxhp * moveData.heal[0] / moveData.heal[1]));
				if (!d && d !== 0) {
					this.add('-fail', target);
					this.debug('heal interrupted');
					return false;
				}
				this.add('-heal', target, target.getHealth);
				didSomething = true;
			}
			if (moveData.status) {
				if (!target.status) {
					hitResult = target.setStatus(moveData.status, pokemon, move);
					didSomething = didSomething || hitResult;
				} else if (!isSecondary) {
					if (target.status === moveData.status) {
						this.add('-fail', target, target.status);
					} else {
						this.add('-fail', target);
					}
					return false;
				}
			}
			if (moveData.forceStatus) {
				hitResult = target.setStatus(moveData.forceStatus, pokemon, move);
				didSomething = didSomething || hitResult;
			}
			if (moveData.volatileStatus) {
				hitResult = target.addVolatile(moveData.volatileStatus, pokemon, move);
				didSomething = didSomething || hitResult;
			}
			if (moveData.sideCondition) {
				hitResult = target.side.addSideCondition(moveData.sideCondition, pokemon, move);
				didSomething = didSomething || hitResult;
			}
			if (moveData.weather) {
				hitResult = this.setWeather(moveData.weather, pokemon, move);
				didSomething = didSomething || hitResult;
			}
			if (moveData.terrain) {
				hitResult = this.setTerrain(moveData.terrain, pokemon, move);
				didSomething = didSomething || hitResult;
			}
			if (moveData.pseudoWeather) {
				hitResult = this.addPseudoWeather(moveData.pseudoWeather, pokemon, move);
				didSomething = didSomething || hitResult;
			}
			if (moveData.forceSwitch) {
				if (this.canSwitch(target.side)) didSomething = true; // at least defer the fail message to later
			}
			if (moveData.selfSwitch) {
				if (this.canSwitch(pokemon.side)) didSomething = true; // at least defer the fail message to later
			}
			// Hit events
			//   These are like the TryHit events, except we don't need a FieldHit event.
			//   Scroll up for the TryHit event documentation, and just ignore the "Try" part. ;)
			hitResult = null;
			if (move.target === 'all' && !isSelf) {
				if (moveData.onHitField) hitResult = this.singleEvent('HitField', moveData, {}, target, pokemon, move);
			} else if ((move.target === 'foeSide' || move.target === 'allySide') && !isSelf) {
				if (moveData.onHitSide) hitResult = this.singleEvent('HitSide', moveData, {}, target.side, pokemon, move);
			} else {
				if (moveData.onHit) hitResult = this.singleEvent('Hit', moveData, {}, target, pokemon, move);
				if (!isSelf && !isSecondary) {
					this.runEvent('Hit', target, pokemon, move);
				}
				if (moveData.onAfterHit) hitResult = this.singleEvent('AfterHit', moveData, {}, target, pokemon, move);
			}

			if (!hitResult && !didSomething && !moveData.self && !moveData.selfdestruct) {
				if (!isSelf && !isSecondary) {
					if (hitResult === false || didSomething === false) this.add('-fail', target);
				}
				this.debug('move failed because it did nothing');
				return false;
			}
		}
		if (moveData.self) {
			var selfRoll;
			if (!isSecondary && moveData.self.boosts) selfRoll = this.random(100);
			// This is done solely to mimic in-game RNG behaviour. All self drops have a 100% chance of happening but still grab a random number.
			if (typeof moveData.self.chance === 'undefined' || selfRoll < moveData.self.chance) {
				this.moveHit(pokemon, pokemon, move, moveData.self, isSecondary, true);
			}
		}
		if (moveData.secondaries && this.runEvent('TrySecondaryHit', target, pokemon, moveData)) {
			var secondaryRoll;
			for (var i = 0; i < moveData.secondaries.length; i++) {
				secondaryRoll = this.random(100);
				if (typeof moveData.secondaries[i].chance === 'undefined' || secondaryRoll < moveData.secondaries[i].chance) {
					this.moveHit(target, pokemon, move, moveData.secondaries[i], true, isSelf);
				}
			}
		}
		if (target && target.hp > 0 && pokemon.hp > 0 && moveData.forceSwitch && this.canSwitch(target.side)) {
			hitResult = this.runEvent('DragOut', target, pokemon, move);
			if (hitResult) {
				target.forceSwitchFlag = true;
			} else if (hitResult === false) {
				this.add('-fail', target);
			}
		}
		if (move.selfSwitch && pokemon.hp) {
			pokemon.switchFlag = move.selfSwitch;
		}
		return damage;
	},

	canMegaEvo: function (pokemon) {
		var altForme = pokemon.baseTemplate.otherFormes && this.getTemplate(pokemon.baseTemplate.otherFormes[0]);
		if (altForme && altForme.isMega && altForme.requiredMove && pokemon.moves.indexOf(toId(altForme.requiredMove)) > -1) return altForme.species;
		var item = pokemon.getItem();
		if (item.megaEvolves !== pokemon.baseTemplate.baseSpecies || item.megaStone === pokemon.species) return false;
		return item.megaStone;
	},

	runMegaEvo: function (pokemon) {
		var template = this.getTemplate(pokemon.canMegaEvo);
		var side = pokemon.side;

		// Pokémon affected by Sky Drop cannot mega evolve. Enforce it here for now.
		var foeActive = side.foe.active;
		for (var i = 0; i < foeActive.length; i++) {
			if (foeActive[i].volatiles['skydrop'] && foeActive[i].volatiles['skydrop'].source === pokemon) {
				return false;
			}
		}

		pokemon.formeChange(template);
		pokemon.baseTemplate = template; // mega evolution is permanent
		pokemon.details = template.species + (pokemon.level === 100 ? '' : ', L' + pokemon.level) + (pokemon.gender === '' ? '' : ', ' + pokemon.gender) + (pokemon.set.shiny ? ', shiny' : '');
		this.add('detailschange', pokemon, pokemon.details);
		this.add('-mega', pokemon, template.baseSpecies, template.requiredItem);
		pokemon.setAbility(template.abilities['0']);
		pokemon.baseAbility = pokemon.ability;

		// Limit one mega evolution
		for (var i = 0; i < side.pokemon.length; i++) {
			side.pokemon[i].canMegaEvo = false;
		}
		return true;
	},

	isAdjacent: function (pokemon1, pokemon2) {
		if (pokemon1.fainted || pokemon2.fainted) return false;
		if (pokemon1.side === pokemon2.side) return Math.abs(pokemon1.position - pokemon2.position) === 1;
		return Math.abs(pokemon1.position + pokemon2.position + 1 - pokemon1.side.active.length) <= 1;
	},
	checkAbilities: function (selectedAbilities, defaultAbilities) {
		if (!selectedAbilities.length) return true;
		var selectedAbility = selectedAbilities.pop();
		var isValid = false;
		for (var i = 0; i < defaultAbilities.length; i++) {
			var defaultAbility = defaultAbilities[i];
			if (!defaultAbility) break;
			if (defaultAbility.indexOf(selectedAbility) !== -1) {
				defaultAbilities.splice(i, 1);
				isValid = this.checkAbilities(selectedAbilities, defaultAbilities);
				if (isValid) break;
				defaultAbilities.splice(i, 0, defaultAbility);
			}
		}
		if (!isValid) selectedAbilities.push(selectedAbility);
		return isValid;
	},
	sampleNoReplace: function (list) {
		var length = list.length;
		var index = this.random(length);
		var element = list[index];
		for (var nextIndex = index + 1; nextIndex < length; index += 1, nextIndex += 1) {
			list[index] = list[nextIndex];
		}
		list.pop();
		return element;
	},
	hasMegaEvo: function (template) {
		if (template.otherFormes) {
			var forme = this.getTemplate(template.otherFormes[0]);
			if (forme.requiredItem) {
				var item = this.getItem(forme.requiredItem);
				if (item.megaStone) return true;
			} else if (forme.requiredMove && forme.isMega) {
				return true;
			}
		}
		return false;
	},
	getTeam: function (side, team) {
		var format = side.battle.getFormat();
		if (typeof format.team === 'string' && format.team.substr(0, 6) === 'random') {
			return this[format.team + 'Team'](side);
		} else if (team) {
			return team;
		} else {
			return this.randomTeam(side);
		}
	},
	randomCCTeam: function (side) {
		var team = [];

		var natures = Object.keys(this.data.Natures);
		var items = Object.keys(this.data.Items);

		var hasDexNumber = {};
		var formes = [[], [], [], [], [], []];

		// pick six random pokemon--no repeats, even among formes
		// also need to either normalize for formes or select formes at random
		// unreleased are okay. No CAP for now, but maybe at some later date

		var num;
		for (var i = 0; i < 6; i++) {
			do {
				num = this.random(721) + 1;
			} while (num in hasDexNumber);
			hasDexNumber[num] = i;
		}

		for (var id in this.data.Pokedex) {
			if (!(this.data.Pokedex[id].num in hasDexNumber)) continue;
			var template = this.getTemplate(id);
			if (template.learnset && template.species !== 'Pichu-Spiky-eared') {
				formes[hasDexNumber[template.num]].push(template.species);
			}
		}

		for (var i = 0; i < 6; i++) {
			var poke = formes[i][this.random(formes[i].length)];
			var template = this.getTemplate(poke);

			//level balance--calculate directly from stats rather than using some silly lookup table
			var mbstmin = 1307; //sunkern has the lowest modified base stat total, and that total is 807

			var stats = template.baseStats;

			//modified base stat total assumes 31 IVs, 85 EVs in every stat
			var mbst = (stats["hp"] * 2 + 31 + 21 + 100) + 10;
			mbst += (stats["atk"] * 2 + 31 + 21 + 100) + 5;
			mbst += (stats["def"] * 2 + 31 + 21 + 100) + 5;
			mbst += (stats["spa"] * 2 + 31 + 21 + 100) + 5;
			mbst += (stats["spd"] * 2 + 31 + 21 + 100) + 5;
			mbst += (stats["spe"] * 2 + 31 + 21 + 100) + 5;

			var level = Math.floor(100 * mbstmin / mbst); //initial level guess will underestimate

			while (level < 100) {
				mbst = Math.floor((stats["hp"] * 2 + 31 + 21 + 100) * level / 100 + 10);
				mbst += Math.floor(((stats["atk"] * 2 + 31 + 21 + 100) * level / 100 + 5) * level / 100); //since damage is roughly proportional to lvl
				mbst += Math.floor((stats["def"] * 2 + 31 + 21 + 100) * level / 100 + 5);
				mbst += Math.floor(((stats["spa"] * 2 + 31 + 21 + 100) * level / 100 + 5) * level / 100);
				mbst += Math.floor((stats["spd"] * 2 + 31 + 21 + 100) * level / 100 + 5);
				mbst += Math.floor((stats["spe"] * 2 + 31 + 21 + 100) * level / 100 + 5);

				if (mbst >= mbstmin)
					break;
				level++;
			}

			//random gender--already handled by PS?

			//random ability (unreleased hidden are par for the course)
			var abilities = [template.abilities['0']];
			if (template.abilities['1']) {
				abilities.push(template.abilities['1']);
			}
			if (template.abilities['H']) {
				abilities.push(template.abilities['H']);
			}
			var ability = abilities[this.random(abilities.length)];

			//random nature
			var nature = natures[this.random(natures.length)];

			//random item
			var item = '';

			if (template.requiredItem) {
				item = template.requiredItem;
			} else {
				item = items[this.random(items.length)];
			}
			if (this.getItem(item).megaStone) {
				// we'll exclude mega stones for now
				item = items[this.random(items.length)];
			}
			//since we're selecting forme at random, we gotta make sure forme/item combo is correct
			while (poke === 'Arceus' && item.substr(-5) !== 'plate' || poke === 'Giratina' && item === 'griseousorb') {
				item = items[this.random(items.length)];
			}

			//random IVs
			var ivs = {hp: this.random(32), atk: this.random(32), def: this.random(32), spa: this.random(32), spd: this.random(32), spe: this.random(32)};

			//random EVs
			var evs = {hp: 0, atk: 0, def: 0, spa: 0, spd: 0, spe: 0};
			var s = ["hp", "atk", "def", "spa", "spd", "spe"];
			var evpool = 510;
			do {
				var x = s[this.random(s.length)];
				var y = this.random(Math.min(256 - evs[x], evpool + 1));
				evs[x] += y;
				evpool -= y;
			} while (evpool > 0);

			//random happiness--useless, since return/frustration is currently a "cheat"
			var happiness = this.random(256);

			//random shininess?
			var shiny = !this.random(1024);

			//four random unique moves from movepool. don't worry about "attacking" or "viable"
			var moves;
			var pool = ['struggle'];
			if (poke === 'Smeargle') {
				pool = Object.keys(this.data.Movedex).exclude('struggle', 'chatter', 'magikarpsrevenge');
			} else if (template.learnset) {
				pool = Object.keys(template.learnset);
			}
			if (pool.length <= 4) {
				moves = pool;
			} else {
				moves = [this.sampleNoReplace(pool), this.sampleNoReplace(pool), this.sampleNoReplace(pool), this.sampleNoReplace(pool)];
			}

			team.push({
				name: poke,
				moves: moves,
				ability: ability,
				evs: evs,
				ivs: ivs,
				nature: nature,
				item: item,
				level: level,
				happiness: happiness,
				shiny: shiny
			});
		}

		//console.log(team);
		return team;
	},
	randomHackmonsCCTeam: function (side) {
		var team = [];

		var itemPool = Object.keys(this.data.Items);
		var abilityPool = Object.keys(this.data.Abilities);
		var movePool = Object.keys(this.data.Movedex);
		var naturePool = Object.keys(this.data.Natures);

		var hasDexNumber = {};
		var formes = [[], [], [], [], [], []];

		// pick six random pokemon--no repeats, even among formes
		// also need to either normalize for formes or select formes at random
		// unreleased are okay. No CAP for now, but maybe at some later date

		var num;
		for (var i = 0; i < 6; i++) {
			do {
				num = this.random(721) + 1;
			} while (num in hasDexNumber);
			hasDexNumber[num] = i;
		}

		for (var id in this.data.Pokedex) {
			if (!(this.data.Pokedex[id].num in hasDexNumber)) continue;
			var template = this.getTemplate(id);
			if (template.learnset && template.species !== 'Pichu-Spiky-eared') {
				formes[hasDexNumber[template.num]].push(template.species);
			}
		}

		for (var i = 0; i < 6; i++) {
			// Choose forme
			var pokemon = formes[i][this.random(formes[i].length)];
			var template = this.getTemplate(pokemon);

			// Random unique item
			var item = '';
			do {
				item = this.sampleNoReplace(itemPool);
			} while (this.data.Items[item].isNonstandard);

			// Genesect forms are a sprite difference based on its Drives
			if (template.species.substr(0, 9) === 'Genesect-' && item !== toId(template.requiredItem)) pokemon = 'Genesect';

			// Random unique ability
			var ability = '';
			do {
				ability = this.sampleNoReplace(abilityPool);
			} while (this.data.Abilities[ability].isNonstandard);

			// Random unique moves
			var m = [];
			while (true) {
				var moveid = this.sampleNoReplace(movePool);
				if (!this.data.Movedex[moveid].isNonstandard && (moveid === 'hiddenpower' || moveid.substr(0, 11) !== 'hiddenpower')) {
					if (m.push(moveid) >= 4) break;
				}
			}

			// Random EVs
			var evs = {hp: 0, atk: 0, def: 0, spa: 0, spd: 0, spe: 0};
			var s = ['hp', 'atk', 'def', 'spa', 'spd', 'spe'];
			var evpool = 510;
			do {
				var x = s[this.random(s.length)];
				var y = this.random(Math.min(256 - evs[x], evpool + 1));
				evs[x] += y;
				evpool -= y;
			} while (evpool > 0);

			// Random IVs
			var ivs = {hp: this.random(32), atk: this.random(32), def: this.random(32), spa: this.random(32), spd: this.random(32), spe: this.random(32)};

			// Random nature
			var nature = naturePool[this.random(naturePool.length)];

			// Level balance
			var mbstmin = 1307;
			var stats = template.baseStats;
			var mbst = (stats['hp'] * 2 + 31 + 21 + 100) + 10;
			mbst += (stats['atk'] * 2 + 31 + 21 + 100) + 5;
			mbst += (stats['def'] * 2 + 31 + 21 + 100) + 5;
			mbst += (stats['spa'] * 2 + 31 + 21 + 100) + 5;
			mbst += (stats['spd'] * 2 + 31 + 21 + 100) + 5;
			mbst += (stats['spe'] * 2 + 31 + 21 + 100) + 5;
			var level = Math.floor(100 * mbstmin / mbst);
			while (level < 100) {
				mbst = Math.floor((stats['hp'] * 2 + 31 + 21 + 100) * level / 100 + 10);
				mbst += Math.floor(((stats['atk'] * 2 + 31 + 21 + 100) * level / 100 + 5) * level / 100);
				mbst += Math.floor((stats['def'] * 2 + 31 + 21 + 100) * level / 100 + 5);
				mbst += Math.floor(((stats['spa'] * 2 + 31 + 21 + 100) * level / 100 + 5) * level / 100);
				mbst += Math.floor((stats['spd'] * 2 + 31 + 21 + 100) * level / 100 + 5);
				mbst += Math.floor((stats['spe'] * 2 + 31 + 21 + 100) * level / 100 + 5);
				if (mbst >= mbstmin) break;
				level++;
			}

			// Random happiness
			var happiness = this.random(256);

			// Random shininess
			var shiny = !this.random(1024);

			team.push({
				name: pokemon,
				item: item,
				ability: ability,
				moves: m,
				evs: evs,
				ivs: ivs,
				nature: nature,
				level: level,
				happiness: happiness,
				shiny: shiny
			});
		}

		return team;
	},
	queryMoves: function (moves, hasType, hasAbility) {
		// This is primarily a helper function for random setbuilder functions.
		var counter = {
			Physical: 0, Special: 0, Status: 0, damage: 0, recovery: 0, stab: 0,
			blaze: 0, overgrow: 0, swarm: 0, torrent: 0,
			adaptability: 0, ate: 0, bite: 0, contrary: 0, hustle: 0,
			ironfist: 0, serenegrace: 0, sheerforce: 0, skilllink: 0, technician: 0,
			inaccurate: 0, priority: 0, recoil: 0,
			physicalsetup: 0, specialsetup: 0, mixedsetup: 0, speedsetup: 0,
			damagingMoves: [],
			damagingMoveIndex: {},
			setupType: ''
		};

		if (!moves || !moves.length) return counter;
		if (!hasType) hasType = {};
		if (!hasAbility) hasAbility = {};

		// Moves that heal a fixed amount:
		var RecoveryMove = {
			milkdrink: 1, recover: 1, roost: 1, slackoff: 1, softboiled: 1
		};
		// Moves which drop stats:
		var ContraryMove = {
			leafstorm: 1, overheat: 1, closecombat: 1, superpower: 1, vcreate: 1
		};
		// Moves that boost Attack:
		var PhysicalSetup = {
			bellydrum:1, bulkup:1, coil:1, curse:1, dragondance:1, honeclaws:1, howl:1, poweruppunch:1, shiftgear:1, swordsdance:1
		};
		// Moves which boost Special Attack:
		var SpecialSetup = {
			calmmind:1, chargebeam:1, geomancy:1, nastyplot:1, quiverdance:1, tailglow:1
		};
		// Moves which boost Attack AND Special Attack:
		var MixedSetup = {
			growth:1, workup:1, shellsmash:1
		};
		// Moves which boost Speed:
		var SpeedSetup = {
			autotomize:1, agility:1, rockpolish:1
		};
		// Moves that shouldn't be the only STAB moves:
		var NoStab = {
			bounce:1, fakeout:1, flamecharge:1, quickattack:1, skyattack:1
		};

		// Iterate through all moves we've chosen so far and keep track of what they do:
		for (var k = 0; k < moves.length; k++) {
			var move = this.getMove(moves[k]);
			var moveid = move.id;
			if (move.damage || move.damageCallback) {
				// Moves that do a set amount of damage:
				counter['damage']++;
				counter.damagingMoves.push(move);
				counter.damagingMoveIndex[moveid] = k;
			} else {
				// Are Physical/Special/Status moves:
				counter[move.category]++;
			}
			// Moves that have a low base power:
			if (moveid === 'lowkick' || (move.basePower && move.basePower <= 60 && moveid !== 'rapidspin')) counter['technician']++;
			// Moves that hit multiple times:
			if (move.multihit && move.multihit[1] === 5) counter['skilllink']++;
			// Recoil:
			if (move.recoil) counter['recoil']++;
			// Moves which have a base power, but aren't super-weak like Rapid Spin:
			if (move.basePower > 30 || move.multihit || move.basePowerCallback || moveid === 'naturepower') {
				if (hasType[move.type]) {
					counter['adaptability']++;
					// STAB:
					// Certain moves aren't acceptable as a Pokemon's only STAB attack
					if (!(moveid in NoStab)) counter['stab']++;
				}
				if (hasAbility['Protean']) counter['stab']++;
				if (move.category === 'Physical') counter['hustle']++;
				if (move.type === 'Fire') counter['blaze']++;
				if (move.type === 'Grass') counter['overgrow']++;
				if (move.type === 'Bug') counter['swarm']++;
				if (move.type === 'Water') counter['torrent']++;
				if (move.type === 'Normal') {
					counter['ate']++;
					if (hasAbility['Aerilate'] || hasAbility['Pixilate'] || hasAbility['Refrigerate']) counter['stab']++;
				}
				if (move.flags['bite']) counter['bite']++;
				if (move.flags['punch']) counter['ironfist']++;
				counter.damagingMoves.push(move);
				counter.damagingMoveIndex[moveid] = k;
			}
			// Moves with secondary effects:
			if (move.secondary) {
				counter['sheerforce']++;
				if (move.secondary.chance >= 20) {
					counter['serenegrace']++;
				}
			}
			// Moves with low accuracy:
			if (move.accuracy && move.accuracy !== true && move.accuracy < 90) counter['inaccurate']++;
			// Moves with non-zero priority:
			if (move.priority !== 0) counter['priority']++;

			// Moves that change stats:
			if (RecoveryMove[moveid]) counter['recovery']++;
			if (ContraryMove[moveid]) counter['contrary']++;
			if (PhysicalSetup[moveid]) counter['physicalsetup']++;
			if (SpecialSetup[moveid]) counter['specialsetup']++;
			if (MixedSetup[moveid]) counter['mixedsetup']++;
			if (SpeedSetup[moveid]) counter['speedsetup']++;
		}

		// Choose a setup type:
		if (counter['mixedsetup']) {
			counter.setupType = 'Mixed';
		} else if (counter['specialsetup']) {
			counter.setupType = 'Special';
		} else if (counter['physicalsetup']) {
			counter.setupType = 'Physical';
		}

		return counter;
	},
	randomSet: function (template, slot, noMega) {
		if (slot === undefined) slot = 1;
		var baseTemplate = (template = this.getTemplate(template));
		var name = template.name;

		if (!template.exists || (!template.randomBattleMoves && !template.learnset)) {
			// GET IT? UNOWN? BECAUSE WE CAN'T TELL WHAT THE POKEMON IS
			template = this.getTemplate('unown');

			var stack = 'Template incompatible with random battles: ' + name;
			var fakeErr = {stack: stack};
			require('../crashlogger.js')(fakeErr, 'The randbat set generator');
		}

		// Castform-Sunny and Castform-Rainy can be chosen
		if (template.num === 351) {
			name = 'Castform';
		}
		// Meloetta-P can be chosen
		if (template.num === 648) {
			name = 'Meloetta';
		}

		// Decide if the Pokemon can mega evolve early, so viable moves for the mega can be generated
		if (!noMega && this.hasMegaEvo(template)) {
			// If there's more than one mega evolution, randomly pick one
			template = this.getTemplate(template.otherFormes[this.random(template.otherFormes.length)]);
		}
		if (template.otherFormes && this.getTemplate(template.otherFormes[0]).isPrimal && this.random(2)) {
			template = this.getTemplate(template.otherFormes[0]);
		}

		var movePool = (template.randomBattleMoves ? template.randomBattleMoves.slice() : Object.keys(template.learnset));
		var moves = [];
		var ability = '';
		var item = '';
		var evs = {
			hp: 85,
			atk: 85,
			def: 85,
			spa: 85,
			spd: 85,
			spe: 85
		};
		var ivs = {
			hp: 31,
			atk: 31,
			def: 31,
			spa: 31,
			spd: 31,
			spe: 31
		};
		var hasType = {};
		hasType[template.types[0]] = true;
		if (template.types[1]) {
			hasType[template.types[1]] = true;
		}
		var hasAbility = {};
		hasAbility[template.abilities[0]] = true;
		if (template.abilities[1]) {
			hasAbility[template.abilities[1]] = true;
		}
		if (template.abilities['H']) {
			hasAbility[template.abilities['H']] = true;
		}
		var availableHP = 0;
		for (var i = 0, len = movePool.length; i < len; i++) {
			if (movePool[i].substr(0, 11) === 'hiddenpower') availableHP++;
		}

		// These moves can be used even if we aren't setting up to use them:
		var SetupException = {
			dracometeor:1, leafstorm:1, overheat:1,
			extremespeed:1, suckerpunch:1, superpower:1
		};
		var counterAbilities = {
			'Adaptability':1, 'Blaze':1, 'Contrary':1, 'Hustle':1, 'Iron Fist':1,
			'Overgrow':1, 'Skill Link':1, 'Swarm':1, 'Technician':1, 'Torrent':1
		};
		var ateAbilities = {
			'Aerilate':1, 'Pixilate':1, 'Refrigerate':1
		};

		var hasMove, counter;

		do {
			// Keep track of all moves we have:
			hasMove = {};
			for (var k = 0; k < moves.length; k++) {
				if (moves[k].substr(0, 11) === 'hiddenpower') {
					hasMove['hiddenpower'] = true;
				} else {
					hasMove[moves[k]] = true;
				}
			}

			// Choose next 4 moves from learnset/viable moves and add them to moves list:
			while (moves.length < 4 && movePool.length) {
				var moveid = this.sampleNoReplace(movePool);
				if (moveid.substr(0, 11) === 'hiddenpower') {
					availableHP--;
					if (hasMove['hiddenpower']) continue;
					hasMove['hiddenpower'] = true;
				} else {
					hasMove[moveid] = true;
				}
				moves.push(moveid);
			}

			counter = this.queryMoves(moves, hasType, hasAbility);

			// Iterate through the moves again, this time to cull them:
			for (var k = 0; k < moves.length; k++) {
				var moveid = moves[k];
				var move = this.getMove(moveid);
				var rejected = false;
				var isSetup = false;

				switch (moveid) {

				// Not very useful without their supporting moves
				case 'batonpass':
					if (!counter.setupType && !counter['speedsetup'] && !hasMove['cosmicpower'] && !hasMove['substitute'] && !hasMove['wish'] && !hasAbility['Speed Boost']) rejected = true;
					break;
				case 'focuspunch':
					if (!hasMove['substitute'] || (hasMove['rest'] && hasMove['sleeptalk'])) rejected = true;
					break;
				case 'perishsong':
					if (!hasMove['protect']) rejected = true;
					break;
				case 'sleeptalk':
					if (!hasMove['rest']) rejected = true;
					break;
				case 'storedpower':
					if (!counter.setupType && !hasMove['cosmicpower']) rejected = true;
					break;

				// Set up once and only if we have the moves for it
				case 'bellydrum': case 'bulkup': case 'coil': case 'curse': case 'dragondance': case 'honeclaws': case 'swordsdance':
					if (counter.setupType !== 'Physical' || counter['physicalsetup'] > 1) rejected = true;
					if (counter.Physical < 2 && !hasMove['batonpass'] && (!hasMove['rest'] || !hasMove['sleeptalk'])) rejected = true;
					isSetup = true;
					break;
				case 'calmmind': case 'geomancy': case 'nastyplot': case 'quiverdance': case 'tailglow':
					if (counter.setupType !== 'Special' || counter['specialsetup'] > 1) rejected = true;
					if (counter.Special < 2 && !hasMove['batonpass'] && (!hasMove['rest'] || !hasMove['sleeptalk'])) rejected = true;
					isSetup = true;
					break;
				case 'growth': case 'shellsmash': case 'workup':
					if (counter.setupType !== 'Mixed' || counter['mixedsetup'] > 1) rejected = true;
					if (counter.Physical + counter.Special < 2 && !hasMove['batonpass']) rejected = true;
					isSetup = true;
					break;
				case 'agility': case 'autotomize': case 'rockpolish':
					if (counter.Physical + counter.Special < 2 && !counter.setupType && !hasMove['batonpass']) rejected = true;
					if (hasMove['rest'] && hasMove['sleeptalk']) rejected = true;
					break;
				case 'flamecharge':
					if (counter.Physical + counter.Special < 3 && !counter.setupType && !hasMove['batonpass']) rejected = true;
					if (hasMove['dracometeor'] || hasMove['overheat']) rejected = true;
					break;

				// Bad after setup
				case 'circlethrow': case 'dragontail':
					if (!!counter['speedsetup'] || hasMove['encore'] || hasMove['raindance'] || hasMove['roar'] || hasMove['whirlwind']) rejected = true;
					if (counter.setupType && hasMove['stormthrow']) rejected = true;
					break;
				case 'defog': case 'pursuit': case 'haze': case 'healingwish': case 'rapidspin': case 'spikes': case 'waterspout':
					if (counter.setupType || !!counter['speedsetup'] || (hasMove['rest'] && hasMove['sleeptalk'])) rejected = true;
					break;
				case 'fakeout':
					if (counter.setupType || hasMove['substitute'] || hasMove['switcheroo'] || hasMove['trick']) rejected = true;
					break;
				case 'foulplay': case 'nightshade': case 'seismictoss': case 'superfang':
					if (counter.setupType) rejected = true;
					break;
				case 'healbell':
					if (!!counter['speedsetup']) rejected = true;
					break;
				case 'memento':
					if (counter.setupType || !!counter['recovery'] || hasMove['substitute']) rejected = true;
					break;
				case 'protect':
					if (counter.setupType && (hasAbility['Guts'] || hasAbility['Speed Boost']) && !hasMove['batonpass']) rejected = true;
					if (hasMove['rest'] && hasMove['sleeptalk']) rejected = true;
					break;
				case 'stealthrock':
					if (counter.setupType || !!counter['speedsetup'] || hasMove['rest']) rejected = true;
					break;
				case 'switcheroo': case 'trick':
					if (counter.setupType || counter.Physical + counter.Special < 2) rejected = true;
					if (hasMove['acrobatics'] || hasMove['lightscreen'] || hasMove['reflect'] || hasMove['trickroom']) rejected = true;
					break;
				case 'trickroom':
					if (counter.setupType || !!counter['speedsetup'] || counter.Physical + counter.Special < 2) rejected = true;
					if (hasMove['lightscreen'] || hasMove['reflect']) rejected = true;
					break;
				case 'uturn':
					if (counter.setupType || !!counter['speedsetup']) rejected = true;
					break;
				case 'voltswitch':
					if (counter.setupType || !!counter['speedsetup'] || hasMove['magnetrise'] || hasMove['uturn']) rejected = true;
					break;

				// Bit redundant to have both
				// Attacks:
				case 'bugbite':
					if (hasMove['uturn'] && !counter.setupType) rejected = true;
					break;
				case 'darkpulse':
					if (hasMove['crunch'] && counter.setupType !== 'Special') rejected = true;
					break;
				case 'suckerpunch':
					if ((hasMove['crunch'] || hasMove['darkpulse']) && (hasMove['knockoff'] || hasMove['pursuit'])) rejected = true;
					if (!counter.setupType && hasMove['foulplay'] && (hasMove['darkpulse'] || hasMove['pursuit'])) rejected = true;
					if (hasMove['rest'] && hasMove['sleeptalk']) rejected = true;
					break;
				case 'dragonclaw':
					if (hasMove['outrage'] || hasMove['dragontail']) rejected = true;
					break;
				case 'dragonpulse': case 'spacialrend':
					if (hasMove['dracometeor']) rejected = true;
					break;
				case 'thunder':
					if (hasMove['thunderbolt'] && !hasMove['raindance']) rejected = true;
					break;
				case 'thunderbolt':
					if (hasMove['discharge'] || (hasMove['thunder'] && hasMove['raindance']) || (hasMove['voltswitch'] && hasMove['wildcharge'])) rejected = true;
					break;
				case 'drainingkiss':
					if (hasMove['dazzlinggleam']) rejected = true;
					break;
				case 'aurasphere': case 'drainpunch':
					if (!hasMove['bulkup'] && (hasMove['closecombat'] || hasMove['highjumpkick'])) rejected = true;
					if (hasMove['focusblast'] || hasMove['superpower']) rejected = true;
					break;
				case 'closecombat': case 'highjumpkick':
					if (hasMove['bulkup'] && hasMove['drainpunch']) rejected = true;
					break;
				case 'focusblast':
					if ((!counter.setupType && hasMove['superpower']) || (hasMove['rest'] && hasMove['sleeptalk'])) rejected = true;
					break;
				case 'stormthrow':
					if (hasMove['circlethrow'] && (hasMove['rest'] && hasMove['sleeptalk'])) rejected = true;
					break;
				case 'superpower':
					if (counter.setupType && (hasMove['drainpunch'] || hasMove['focusblast'])) rejected = true;
					break;
				case 'fierydance': case 'flamethrower':
					if (hasMove['fireblast'] || hasMove['overheat']) rejected = true;
					break;
				case 'fireblast':
					if ((hasMove['flareblitz'] || hasMove['lavaplume']) && !counter.setupType && !counter['speedsetup']) rejected = true;
					break;
				case 'firepunch': case 'sacredfire':
					if (hasMove['fireblast'] || hasMove['flareblitz']) rejected = true;
					break;
				case 'lavaplume':
					if (hasMove['fireblast'] && (counter.setupType || !!counter['speedsetup'])) rejected = true;
					break;
				case 'overheat':
					if (hasMove['lavaplume'] || counter.setupType === 'Special') rejected = true;
					break;
				case 'acrobatics': case 'airslash': case 'oblivionwing':
					if (hasMove['bravebird'] || hasMove['hurricane']) rejected = true;
					break;
				case 'phantomforce': case 'shadowforce': case 'shadowsneak':
					if (hasMove['shadowclaw'] || (hasMove['rest'] && hasMove['sleeptalk'])) rejected = true;
					break;
				case 'shadowclaw':
					if (hasMove['shadowball']) rejected = true;
					break;
				case 'solarbeam':
					if ((!hasAbility['Drought'] && !hasMove['sunnyday']) || hasMove['gigadrain'] || hasMove['leafstorm']) rejected = true;
					break;
				case 'gigadrain':
					if ((!counter.setupType && hasMove['leafstorm']) || hasMove['petaldance']) rejected = true;
					break;
				case 'leafblade': case 'seedbomb': case 'woodhammer':
					if (hasMove['gigadrain'] && counter.setupType !== 'Physical') rejected = true;
					break;
				case 'leafstorm':
					if (counter.setupType && hasMove['gigadrain']) rejected = true;
					break;
				case 'bonemerang': case 'precipiceblades':
					if (hasMove['earthquake']) rejected = true;
					break;
				case 'icebeam':
					if (hasMove['blizzard'] || hasMove['freezedry']) rejected = true;
					break;
				case 'bodyslam':
					if (hasMove['glare']) rejected = true;
					break;
				case 'explosion':
					if (counter.setupType || hasMove['wish']) rejected = true;
					break;
				case 'hypervoice':
					if (hasMove['naturepower'] || hasMove['return']) rejected = true;
					break;
				case 'judgment':
					if (counter.stab) rejected = true;
					break;
				case 'return': case 'rockclimb':
					if (hasMove['bodyslam'] || hasMove['doubleedge']) rejected = true;
					break;
				case 'weatherball':
					if (!hasMove['raindance'] && !hasMove['sunnyday']) rejected = true;
					break;
				case 'poisonjab':
					if (hasMove['gunkshot']) rejected = true;
					break;
				case 'psychic':
					if (hasMove['psyshock'] || hasMove['storedpower']) rejected = true;
					break;
				case 'headsmash':
					if (hasMove['stoneedge']) rejected = true;
					break;
				case 'rockblast': case 'rockslide':
					if (hasMove['headsmash'] || hasMove['stoneedge']) rejected = true;
					break;
				case 'flashcannon':
					if (hasMove['ironhead']) rejected = true;
					break;
				case 'hydropump':
					if (hasMove['razorshell'] || hasMove['scald'] || hasMove['waterfall'] || (hasMove['rest'] && hasMove['sleeptalk'])) rejected = true;
					break;
				case 'originpulse': case 'surf':
					if (hasMove['hydropump'] || hasMove['scald']) rejected = true;
					break;
				case 'scald':
					if (hasMove['waterfall'] || hasMove['waterpulse']) rejected = true;
					break;

				// Status:
				case 'raindance': case 'sunnyday':
					if ((hasMove['rest'] && hasMove['sleeptalk']) || counter.Physical + counter.Special < 2) rejected = true;
					break;
				case 'rest':
					if (!hasMove['sleeptalk'] && movePool.indexOf('sleeptalk') > -1) rejected = true;
					if (hasMove['moonlight'] || hasMove['painsplit'] || hasMove['recover'] || hasMove['synthesis']) rejected = true;
					break;
				case 'roar':
					if (hasMove['dragontail']) rejected = true;
					break;
				case 'roost': case 'softboiled': case 'synthesis':
					if (hasMove['wish']) rejected = true;
					break;
				case 'substitute':
					if (hasMove['dracometeor'] || (hasMove['leafstorm'] && !hasAbility['Contrary']) || hasMove['pursuit'] || hasMove['taunt'] || hasMove['uturn'] || hasMove['voltswitch']) rejected = true;
					break;
				case 'stunspore': case 'thunderwave':
					if (counter.setupType || !!counter['speedsetup']) rejected = true;
					if (hasMove['discharge'] || hasMove['gyroball'] || hasMove['sleeppowder'] || hasMove['spore'] || hasMove['trickroom'] || hasMove['yawn']) rejected = true;
					if (hasMove['rest'] && hasMove['sleeptalk']) rejected = true;
					break;
				case 'toxic':
					if (hasMove['hypnosis'] || hasMove['sleeppowder'] || hasMove['stunspore'] || hasMove['thunderwave'] || hasMove['willowisp'] || hasMove['yawn']) rejected = true;
					if (hasMove['rest'] && hasMove['sleeptalk']) rejected = true;
					break;
				case 'willowisp':
					if (hasMove['lavaplume'] || hasMove['sacredfire'] || hasMove['scald'] || hasMove['spore']) rejected = true;
					break;
				}

				// Increased/decreased priority moves unneeded with moves that boost only speed
				if (move.priority !== 0 && !!counter['speedsetup']) {
					rejected = true;
				}

				if (move.category === 'Special' && counter.setupType === 'Physical' && !SetupException[move.id]) {
					rejected = true;
				}
				if (move.category === 'Physical' && (counter.setupType === 'Special' || hasMove['acidspray']) && !SetupException[move.id]) {
					rejected = true;
				}

				// This move doesn't satisfy our setup requirements:
				if (counter.setupType && counter.setupType !== 'Mixed' && move.category !== counter.setupType && counter[counter.setupType] < 2) {
					// Mono-attacking with setup and RestTalk is allowed
					if (!isSetup && moveid !== 'rest' && moveid !== 'sleeptalk') rejected = true;
				}

				// Hidden Power isn't good enough for most cases with Special setup
				if (counter.setupType === 'Special' && move.id === 'hiddenpower' && counter['Special'] <= 2 && (!hasMove['shadowball'] || move.type !== 'Fighting') && (!hasType['Electric'] || move.type !== 'Ice') && template.species !== 'Lilligant') {
					rejected = true;
				}

				// Remove rejected moves from the move list
				if (rejected && (movePool.length - availableHP || availableHP && (move.id === 'hiddenpower' || !hasMove['hiddenpower']))) {
					moves.splice(k, 1);
					break;
				}

				// Handle Hidden Power IVs
				if (move.id === 'hiddenpower') {
					var HPivs = this.getType(move.type).HPivs;
					for (var iv in HPivs) {
						ivs[iv] = HPivs[iv];
					}
				}
			}
			if (movePool.length && moves.length === 4 && !hasMove['judgment']) {
				// Move post-processing:
				if (counter.damagingMoves.length === 0) {
					// A set shouldn't have no attacking moves
					moves.splice(this.random(moves.length), 1);
				} else if (counter.damagingMoves.length === 1) {
					var damagingid = counter.damagingMoves[0].id;
					// Night Shade, Seismic Toss, etc. don't count:
					if (!counter.damagingMoves[0].damage && (movePool.length - availableHP || availableHP && (damagingid === 'hiddenpower' || !hasMove['hiddenpower']))) {
						var replace = false;
						if (damagingid in {counter:1, focuspunch:1, mirrorcoat:1, suckerpunch:1} || (damagingid === 'hiddenpower' && !counter.stab)) {
							// Unacceptable as the only attacking move
							replace = true;
						} else {
							if (!counter.stab) {
								var damagingType = counter.damagingMoves[0].type;
								if (damagingType === 'Fairy') {
									// Mono-Fairy is acceptable for Psychic types
									if (!hasType['Psychic']) replace = true;
								} else if (damagingType === 'Ice') {
									if (hasType['Normal'] && template.types.length === 1) {
										// Mono-Ice is acceptable for special attacking Normal types that lack Boomburst and Hyper Voice
										if (counter.Physical >= 2 || movePool.indexOf('boomburst') > -1 || movePool.indexOf('hypervoice') > -1) replace = true;
									} else {
										replace = true;
									}
								} else {
									replace = true;
								}
							}
						}
						if (replace) moves.splice(counter.damagingMoveIndex[damagingid], 1);
					}
				} else if (counter.damagingMoves.length === 2 && !counter.stab) {
					// If you have two attacks, neither is STAB, and the combo isn't Electric/Ice or Fighting/Ghost, reject one of them at random.
					var type1 = counter.damagingMoves[0].type, type2 = counter.damagingMoves[1].type;
					var typeCombo = [type1, type2].sort().join('/');
					if (typeCombo !== 'Electric/Ice' && typeCombo !== 'Fighting/Ghost') {
						var rejectableMoves = [];
						var baseDiff = movePool.length - availableHP;
						if (baseDiff || availableHP && (!hasMove['hiddenpower'] || counter.damagingMoves[0].id === 'hiddenpower')) {
							rejectableMoves.push(counter.damagingMoveIndex[counter.damagingMoves[0].id]);
						}
						if (baseDiff || availableHP && (!hasMove['hiddenpower'] || counter.damagingMoves[1].id === 'hiddenpower')) {
							rejectableMoves.push(counter.damagingMoveIndex[counter.damagingMoves[1].id]);
						}
						if (rejectableMoves.length) {
							moves.splice(rejectableMoves[this.random(rejectableMoves.length)], 1);
						}
					}
				} else if (!counter.stab || ((hasAbility['Aerilate'] || hasAbility['Pixilate'] || hasAbility['Refrigerate']) && !counter['ate'])) {
					// If you have three or more attacks, and none of them are STAB, reject one of them at random.
					// Alternatively, if you have an -ate ability and no Normal moves, reject an attack move at random.
					var rejectableMoves = [];
					var baseDiff = movePool.length - availableHP;
					for (var l = 0; l < counter.damagingMoves.length; l++) {
						if (baseDiff || availableHP && (!hasMove['hiddenpower'] || counter.damagingMoves[l].id === 'hiddenpower')) {
							rejectableMoves.push(counter.damagingMoveIndex[counter.damagingMoves[l].id]);
						}
					}
					if (rejectableMoves.length) {
						moves.splice(rejectableMoves[this.random(rejectableMoves.length)], 1);
					}
				}
			}
		} while (moves.length < 4 && movePool.length);

		// Any moveset modification goes here:
		// moves[0] = 'safeguard';
		var changedMove = false;
		if (template.requiredItem && template.requiredItem.slice(-5) === 'Drive' && !hasMove['technoblast']) {
			delete hasMove[this.getMove(moves[3]).id];
			moves[3] = 'technoblast';
			hasMove['technoblast'] = true;
			changedMove = true;
		}
		if (template.requiredMove && !hasMove[toId(template.requiredMove)]) {
			delete hasMove[this.getMove(moves[3]).id];
			moves[3] = toId(template.requiredMove);
			hasMove[toId(template.requiredMove)] = true;
			changedMove = true;
		}

		// If Hidden Power has been removed, reset the IVs
		if (!hasMove['hiddenpower']) {
			ivs = {
				hp: 31,
				atk: 31,
				def: 31,
				spa: 31,
				spd: 31,
				spe: 31
			};
		}

		// Re-query in case a moveset modification occurred
		if (changedMove) counter = this.queryMoves(moves, hasType, hasAbility);

		var abilities = Object.values(baseTemplate.abilities).sort(function (a, b) {
			return this.getAbility(b).rating - this.getAbility(a).rating;
		}.bind(this));
		var ability0 = this.getAbility(abilities[0]);
		var ability1 = this.getAbility(abilities[1]);
		var ability2 = this.getAbility(abilities[2]);
		var ability = ability0.name;
		if (abilities[1]) {
			if (abilities[2] && ability2.rating === ability1.rating) {
				if (this.random(2)) ability1 = ability2;
			}
			if (ability0.rating <= ability1.rating) {
				if (this.random(2)) ability = ability1.name;
			} else if (ability0.rating - 0.6 <= ability1.rating) {
				if (!this.random(3)) ability = ability1.name;
			}

			var rejectAbility = false;
			if (ability in counterAbilities) {
				// Adaptability, Blaze, Contrary, Hustle, Iron Fist, Overgrow, Skill Link, Swarm, Technician, Torrent
				rejectAbility = !counter[toId(ability)];
			} else if (ability in ateAbilities) {
				rejectAbility = !counter['ate'];
			} else if (ability === 'Chlorophyll') {
				rejectAbility = !hasMove['sunnyday'];
			} else if (ability === 'Compound Eyes' || ability === 'No Guard') {
				rejectAbility = !counter['inaccurate'];
			} else if (ability === 'Defiant' || ability === 'Moxie') {
				rejectAbility = !counter['Physical'] && !hasMove['batonpass'];
			} else if (ability === 'Gluttony') {
				rejectAbility = true;
			} else if (ability === 'Limber') {
				rejectAbility = template.types.indexOf('Electric') >= 0;
			} else if (ability === 'Lightning Rod') {
				rejectAbility = template.types.indexOf('Ground') >= 0;
			} else if (ability === 'Moody') {
				rejectAbility = template.id !== 'bidoof';
			} else if (ability === 'Poison Heal') {
				rejectAbility = abilities.indexOf('Technician') > -1 && !!counter['technician'];
			} else if (ability === 'Prankster') {
				rejectAbility = !counter['Status'];
			} else if (ability === 'Reckless' || ability === 'Rock Head') {
				rejectAbility = !counter['recoil'];
			} else if (ability === 'Serene Grace') {
				rejectAbility = !counter['serenegrace'] || template.id === 'chansey' || template.id === 'blissey';
			} else if (ability === 'Sheer Force') {
				rejectAbility = !counter['sheerforce'];
			} else if (ability === 'Simple') {
				rejectAbility = !counter.setupType && !hasMove['cosmicpower'] && !hasMove['flamecharge'];
			} else if (ability === 'Strong Jaw') {
				rejectAbility = !counter['bite'];
			} else if (ability === 'Sturdy') {
				rejectAbility = !!counter['recoil'] && !counter['recovery'];
			} else if (ability === 'Swift Swim') {
				rejectAbility = !hasMove['raindance'];
			} else if (ability === 'Unburden') {
				rejectAbility = template.baseStats.spe > 120;
			}

			if (rejectAbility) {
				if (ability === ability1.name) { // or not
					ability = ability0.name;
				} else if (ability1.rating > 1) { // only switch if the alternative doesn't suck
					ability = ability1.name;
				}
			}
			if (abilities.indexOf('Chlorophyll') > -1 && ability !== 'Solar Power' && hasMove['sunnyday']) {
				ability = 'Chlorophyll';
			}
			if (abilities.indexOf('Guts') > -1 && ability !== 'Quick Feet' && hasMove['facade']) {
				ability = 'Guts';
			}
			if (abilities.indexOf('Swift Swim') > -1 && hasMove['raindance']) {
				ability = 'Swift Swim';
			}
			if (abilities.indexOf('Unburden') > -1 && hasMove['acrobatics']) {
				ability = 'Unburden';
			}
			if (template.id === 'ambipom' && !counter['technician']) {
				// If it doesn't qualify for Technician, Skill Link is useless on it
				// Might as well give it Pickup just in case
				ability = 'Pickup';
			} else if (template.id === 'aurorus' && ability === 'Snow Warning' && hasMove['hypervoice']) {
				for (var i = 0; i < moves.length; i++) {
					if (moves[i] === 'hypervoice') {
						moves[i] = 'blizzard';
						counter['ate'] = 0;
						break;
					}
				}
			} else if (template.id === 'combee') {
				// Combee always gets Hustle but its only physical move is Endeavor, which loses accuracy
				ability = 'Honey Gather';
			} else if (template.id === 'lopunny' && hasMove['switcheroo'] && this.random(3)) {
				ability = 'Klutz';
			} else if (template.id === 'mawilemega') {
				// Mega Mawile only needs Intimidate for a starting ability
				ability = 'Intimidate';
			} else if (template.id === 'sigilyph') {
				ability = 'Magic Guard';
			} else if (template.id === 'unfezant') {
				ability = 'Super Luck';
			}
		}

		if (hasMove['rockclimb'] && ability !== 'Sheer Force') {
			moves[moves.indexOf('rockclimb')] = 'doubleedge';
		}

		if (hasMove['gyroball']) {
			ivs.spe = 0;
			evs.atk += evs.spe;
			evs.spe = 0;
		} else if (hasMove['trickroom']) {
			ivs.spe = 0;
			evs.hp += evs.spe;
			evs.spe = 0;
		} else if (template.species === 'Shedinja') {
			evs.atk = 252;
			evs.hp = 0;
			evs.def = 0;
			evs.spd = 0;
		}

		item = 'Leftovers';
		if (template.requiredItem) {
			item = template.requiredItem;
		} else if (hasMove['magikarpsrevenge']) {
			// PoTD Magikarp
			item = 'Choice Band';
		} else if (template.species === 'Rotom-Fan') {
			// This is just to amuse Zarel
			item = 'Air Balloon';

		// First, the extra high-priority items
		} else if (template.species === 'Clamperl' && !hasMove['shellsmash']) {
			item = 'DeepSeaTooth';
		} else if (template.species === 'Cubone' || template.species === 'Marowak') {
			item = 'Thick Club';
		} else if (template.species === 'Dedenne') {
			item = 'Petaya Berry';
		} else if (template.species === 'Deoxys-Attack') {
			item = (slot === 0 && hasMove['stealthrock']) ? 'Focus Sash' : 'Life Orb';
		} else if (template.species === 'Farfetch\'d') {
			item = 'Stick';
		} else if (template.baseSpecies === 'Pikachu') {
			item = 'Light Ball';
		} else if (template.species === 'Shedinja') {
			item = 'Focus Sash';
		} else if (template.species === 'Unfezant' && counter['Physical'] >= 2) {
			item = 'Scope Lens';
		} else if (template.species === 'Unown') {
			item = 'Choice Specs';
		} else if (ability === 'Imposter') {
			item = 'Choice Scarf';
		} else if (ability === 'Klutz' && hasMove['switcheroo']) {
			// To perma-taunt a Pokemon by giving it Assault Vest
			item = 'Assault Vest';
		} else if (hasMove['geomancy']) {
			item = 'Power Herb';
		} else if (ability === 'Magic Guard' && hasMove['psychoshift']) {
			item = 'Flame Orb';
		} else if (hasMove['switcheroo'] || hasMove['trick']) {
			var randomNum = this.random(2);
			if (counter.Physical >= 3 && (template.baseStats.spe >= 95 || randomNum)) {
				item = 'Choice Band';
			} else if (counter.Special >= 3 && (template.baseStats.spe >= 95 || randomNum)) {
				item = 'Choice Specs';
			} else {
				item = 'Choice Scarf';
			}
		} else if (template.evos.length) {
			item = 'Eviolite';
		} else if (hasMove['shellsmash']) {
			if (ability === 'Solid Rock' && counter['priority']) {
				item = 'Weakness Policy';
			} else {
				item = 'White Herb';
			}
		} else if (ability === 'Magic Guard' || ability === 'Sheer Force') {
			item = 'Life Orb';
		} else if (hasMove['bellydrum']) {
			item = 'Sitrus Berry';
		} else if (ability === 'Poison Heal' || ability === 'Toxic Boost' || hasMove['facade']) {
			item = 'Toxic Orb';
		} else if (ability === 'Harvest') {
			item = hasMove['rest'] ? 'Lum Berry' : 'Sitrus Berry';
		} else if (hasMove['rest'] && !hasMove['sleeptalk'] && ability !== 'Natural Cure' && ability !== 'Shed Skin') {
			item = (hasMove['raindance'] && ability === 'Hydration') ? 'Damp Rock' : 'Chesto Berry';
		} else if (hasMove['raindance']) {
			item = 'Damp Rock';
		} else if (hasMove['sandstorm']) {
			item = 'Smooth Rock';
		} else if (hasMove['sunnyday']) {
			item = 'Heat Rock';
		} else if (hasMove['lightscreen'] && hasMove['reflect']) {
			item = 'Light Clay';
		} else if (hasMove['acrobatics']) {
			item = 'Flying Gem';
		} else if (ability === 'Unburden') {
			if (hasMove['fakeout']) {
				item = 'Normal Gem';
			} else if (hasMove['dracometeor'] || hasMove['leafstorm'] || hasMove['overheat']) {
				item = 'White Herb';
			} else if (hasMove['substitute'] || counter.setupType) {
				item = 'Sitrus Berry';
			} else {
				item = 'Red Card';
				for (var m in moves) {
					var move = this.getMove(moves[m]);
					if (hasType[move.type] && move.basePower >= 90) {
						item = move.type + ' Gem';
						break;
					}
				}
			}

		// Medium priority
		} else if (ability === 'Guts') {
			item = hasMove['drainpunch'] ? 'Flame Orb' : 'Toxic Orb';
		} else if (counter.Physical >= 4 && ability !== 'Speed Boost' && !hasMove['fakeout'] && !hasMove['flamecharge'] && !hasMove['rapidspin'] && !hasMove['suckerpunch']) {
			item = template.baseStats.spe > 82 && template.baseStats.spe < 109 && !counter['priority'] && this.random(3) ? 'Choice Scarf' : 'Choice Band';
		} else if (counter.Special >= 4 && ability !== 'Speed Boost' && !hasMove['acidspray'] && !hasMove['chargebeam'] && !hasMove['fierydance']) {
			item = template.baseStats.spe > 82 && template.baseStats.spe < 109 && !counter['priority'] && this.random(3) ? 'Choice Scarf' : 'Choice Specs';
		} else if (hasMove['eruption'] || hasMove['waterspout']) {
			item = counter.Status <= 1 ? 'Expert Belt' : 'Leftovers';
		} else if ((hasMove['endeavor'] || hasMove['flail'] || hasMove['reversal']) && ability !== 'Sturdy') {
			item = 'Focus Sash';
		} else if (this.getEffectiveness('Ground', template) >= 2 && ability !== 'Levitate' && !hasMove['magnetrise']) {
			item = 'Air Balloon';
		} else if (ability === 'Speed Boost' && hasMove['protect'] && counter.Physical + counter.Special > 2) {
			item = 'Life Orb';
		} else if (hasMove['outrage'] && (counter.setupType || ability === 'Multiscale')) {
			item = 'Lum Berry';
		} else if (ability === 'Moody' || hasMove['clearsmog'] || hasMove['detect'] || hasMove['protect'] || hasMove['substitute']) {
			item = 'Leftovers';
		} else if (hasMove['lightscreen'] || hasMove['reflect']) {
			item = 'Light Clay';
		} else if (ability === 'Iron Barbs' || ability === 'Rough Skin') {
			item = 'Rocky Helmet';
		} else if (counter.Physical + counter.Special >= 4 && (template.baseStats.def + template.baseStats.spd > 189 || hasMove['rapidspin'])) {
			item = 'Assault Vest';
		} else if (counter.Physical + counter.Special >= 4) {
			item = (!!counter['ate'] || (hasMove['suckerpunch'] && !hasType['Dark'])) ? 'Life Orb' : 'Expert Belt';
		} else if (counter.Physical + counter.Special >= 3 && !!counter['speedsetup'] && template.baseStats.hp + template.baseStats.def + template.baseStats.spd >= 300) {
			item = 'Weakness Policy';
		} else if ((counter.Physical + counter.Special >= 3) && ability !== 'Sturdy' && !hasMove['dragontail']) {
			item = (counter.setupType || !!counter['speedsetup'] || hasMove['trickroom'] || !!counter['recovery']) ? 'Life Orb' : 'Leftovers';
		} else if (template.species === 'Palkia' && (hasMove['dracometeor'] || hasMove['spacialrend']) && hasMove['hydropump']) {
			item = 'Lustrous Orb';
		} else if (slot === 0 && ability !== 'Regenerator' && ability !== 'Sturdy' && !counter['recoil'] && template.baseStats.hp + template.baseStats.def + template.baseStats.spd < 285) {
			item = 'Focus Sash';

		// This is the "REALLY can't think of a good item" cutoff
		} else if (ability === 'Super Luck') {
			item = 'Scope Lens';
		} else if (ability === 'Sturdy' && hasMove['explosion'] && !counter['speedsetup']) {
			item = 'Custap Berry';
		} else if (hasType['Poison']) {
			item = 'Black Sludge';
		} else if (this.getEffectiveness('Rock', template) >= 1 || hasMove['dragontail']) {
			item = 'Leftovers';
		} else if (this.getImmunity('Ground', template) && this.getEffectiveness('Ground', template) >= 1 && ability !== 'Levitate' && ability !== 'Solid Rock' && !hasMove['magnetrise']) {
			item = 'Air Balloon';
		} else if (counter.Status <= 1 && ability !== 'Sturdy') {
			item = 'Life Orb';
		} else {
			item = 'Leftovers';
		}

		// For Trick / Switcheroo
		if (item === 'Leftovers' && hasType['Poison']) {
			item = 'Black Sludge';
		}

		var levelScale = {
			LC: 87,
			'LC Uber': 86,
			NFE: 84,
			PU: 83,
			BL4: 82,
			NU: 81,
			BL3: 80,
			RU: 79,
			BL2: 78,
			UU: 77,
			BL: 76,
			OU: 75,
			CAP: 75,
			Unreleased: 75,
			Uber: 73,
			AG: 71
		};
		var customScale = {
			// Between OU and Uber
			Aegislash: 74, Blaziken: 74, 'Blaziken-Mega': 74, Genesect: 74, 'Genesect-Burn': 74, 'Genesect-Chill': 74, 'Genesect-Douse': 74, 'Genesect-Shock': 74, Greninja: 74, 'Kangaskhan-Mega': 74, 'Lucario-Mega': 74, 'Mawile-Mega': 74,

			// Not holding Mega Stone
			Banette: 83, Beedrill: 83, Glalie: 83, Lopunny: 83, Pidgeot: 83,
			Altaria: 81, Ampharos: 81, Charizard: 81,
			Aerodactyl: 79, Aggron: 79, Blastoise: 79, Gardevoir: 79, Manectric: 79, Sceptile: 79, Venusaur: 79,
			Diancie: 77, Metagross: 77, Sableye: 77,

			// Holistic judgment
			Ninetales: 79, Politoed: 79, Unown: 85, Wobbuffet: 79
		};
		var level = levelScale[template.tier] || 90;
		if (customScale[template.name]) level = customScale[template.name];

		if (template.name === 'Xerneas' && hasMove['geomancy']) level = 71;

		// Prepare HP for Belly Drum.
		if (hasMove['bellydrum'] && item === 'Sitrus Berry') {
			var hp = Math.floor(Math.floor(2 * template.baseStats.hp + ivs.hp + Math.floor(evs.hp / 4) + 100) * level / 100 + 10);
			if (hp % 2 > 0) {
				evs.hp -= 4;
				evs.atk += 4;
			}
		} else {
			// Prepare HP for double Stealth Rock weaknesses. Those are mutually exclusive with Belly Drum HP check.
			// First, 25% damage.
			if (this.getEffectiveness('Rock', template) === 1) {
				var hp = Math.floor(Math.floor(2 * template.baseStats.hp + ivs.hp + Math.floor(evs.hp / 4) + 100) * level / 100 + 10);
				if (hp % 4 === 0) {
					evs.hp -= 4;
					if (counter.Physical > counter.Special) {
						evs.atk += 4;
					} else {
						evs.spa += 4;
					}
				}
			}

			// Then, prepare it for 50% damage.
			if (this.getEffectiveness('Rock', template) === 2) {
				var hp = Math.floor(Math.floor(2 * template.baseStats.hp + ivs.hp + Math.floor(evs.hp / 4) + 100) * level / 100 + 10);
				if (hp % 2 === 0) {
					evs.hp -= 4;
					if (counter.Physical > counter.Special) {
						evs.atk += 4;
					} else {
						evs.spa += 4;
					}
				}
			}
		}

		return {
			name: name,
			moves: moves,
			ability: ability,
			evs: evs,
			ivs: ivs,
			item: item,
			level: level,
			shiny: !this.random(1024)
		};
	},
	randomTeam: function (side) {
		var pokemonLeft = 0;
		var pokemon = [];

		var excludedTiers = {'LC':1, 'LC Uber':1, 'NFE':1};
		var allowedNFE = {'Chansey':1, 'Doublade':1, 'Pikachu':1, 'Porygon2':1, 'Scyther':1};

		var pokemonPool = [];
		for (var id in this.data.FormatsData) {
			var template = this.getTemplate(id);
			if (!excludedTiers[template.tier] && !template.isMega && !template.isPrimal && !template.isNonstandard && template.randomBattleMoves) {
				pokemonPool.push(id);
			}
		}

		// PotD stuff
		var potd;
		if (Config.potd && 'Rule:potd' in this.getBanlistTable(this.getFormat())) {
			potd = this.getTemplate(Config.potd);
		}

		var typeCount = {};
		var typeComboCount = {};
		var baseFormes = {};
		var uberCount = 0;
		var puCount = 0;
		var megaCount = 0;

		while (pokemonPool.length && pokemonLeft < 6) {
			var template = this.getTemplate(this.sampleNoReplace(pokemonPool));
			if (!template.exists) continue;

			// Limit to one of each species (Species Clause)
			if (baseFormes[template.baseSpecies]) continue;

			// Not available on ORAS
			if (template.species === 'Pichu-Spiky-eared') continue;

			// Only certain NFE Pokemon are allowed
			if (template.evos.length && !allowedNFE[template.species]) continue;

			var tier = template.tier;
			switch (tier) {
			case 'PU':
				// PUs are limited to 2 but have a 20% chance of being added anyway.
				if (puCount > 1 && this.random(5) >= 1) continue;
				break;
			case 'Uber':
				// Ubers are limited to 2 but have a 20% chance of being added anyway.
				if (uberCount > 1 && this.random(5) >= 1) continue;
				break;
			case 'CAP':
				// CAPs have 20% the normal rate
				if (this.random(5) >= 1) continue;
				break;
			case 'Unreleased':
				// Unreleased Pokémon have 20% the normal rate
				if (this.random(5) >= 1) continue;
			}

			// Adjust rate for species with multiple formes
			switch (template.baseSpecies) {
			case 'Arceus':
				if (this.random(18) >= 1) continue;
				break;
			case 'Basculin':
				if (this.random(2) >= 1) continue;
				break;
			case 'Genesect':
				if (this.random(5) >= 1) continue;
				break;
			case 'Gourgeist':
				if (this.random(4) >= 1) continue;
				break;
			case 'Meloetta':
				if (this.random(2) >= 1) continue;
				break;
			case 'Castform':
				if (this.random(2) >= 1) continue;
				break;
			case 'Pikachu':
				// Cosplay Pikachu formes have 20% the normal rate (1/30 the normal rate each)
				if (template.species !== 'Pikachu' && this.random(30) >= 1) continue;
			}

			// Limit 2 of any type
			var types = template.types;
			var skip = false;
			for (var t = 0; t < types.length; t++) {
				if (typeCount[types[t]] > 1 && this.random(5) >= 1) {
					skip = true;
					break;
				}
			}
			if (skip) continue;

			if (potd && potd.exists) {
				// The Pokemon of the Day belongs in slot 2
				if (pokemon.length === 1) {
					template = potd;
					if (template.species === 'Magikarp') {
						template.randomBattleMoves = ['bounce', 'flail', 'splash', 'magikarpsrevenge'];
					} else if (template.species === 'Delibird') {
						template.randomBattleMoves = ['present', 'bestow'];
					}
				} else if (template.species === potd.species) {
					continue; // No, thanks, I've already got one
				}
			}

			var set = this.randomSet(template, pokemon.length, megaCount);

			// Illusion shouldn't be on the last pokemon of the team
			if (set.ability === 'Illusion' && pokemonLeft > 4) continue;

			// Limit 1 of any type combination
			var typeCombo = types.join();
			if (set.ability === 'Drought' || set.ability === 'Drizzle') {
				// Drought and Drizzle don't count towards the type combo limit
				typeCombo = set.ability;
			}
			if (typeCombo in typeComboCount) continue;

			// Limit the number of Megas to one
			var forme = template.otherFormes && this.getTemplate(template.otherFormes[0]);
			var isMegaSet = this.getItem(set.item).megaStone || (forme && forme.isMega && forme.requiredMove && set.moves.indexOf(toId(forme.requiredMove)) >= 0);
			if (isMegaSet && megaCount > 0) continue;

			// Okay, the set passes, add it to our team
			pokemon.push(set);

			// Now that our Pokemon has passed all checks, we can increment our counters
			pokemonLeft++;

			// Increment type counters
			for (var t = 0; t < types.length; t++) {
				if (types[t] in typeCount) {
					typeCount[types[t]]++;
				} else {
					typeCount[types[t]] = 1;
				}
			}
			typeComboCount[typeCombo] = 1;

			// Increment Uber/NU counters
			if (tier === 'Uber') {
				uberCount++;
			} else if (tier === 'PU') {
				puCount++;
			}

			// Increment mega and base species counters
			if (isMegaSet) megaCount++;
			baseFormes[template.baseSpecies] = 1;
		}
		return pokemon;
	},
	randomDoublesTeam: function (side) {
		var pokemonLeft = 0;
		var pokemon = [];

		var excludedTiers = {'LC':1, 'LC Uber':1, 'NFE':1};
		var allowedNFE = {'Chansey':1, 'Doublade':1, 'Pikachu':1, 'Porygon2':1, 'Scyther':1};

		var pokemonPool = [];
		for (var id in this.data.FormatsData) {
			var template = this.getTemplate(id);
			if (!excludedTiers[template.tier] && !template.isMega && !template.isPrimal && !template.isNonstandard && template.randomBattleMoves) {
				pokemonPool.push(id);
			}
		}

		// PotD stuff
		var potd;
		if (Config.potd && 'Rule:potd' in this.getBanlistTable(this.getFormat())) {
			potd = this.getTemplate(Config.potd);
		}

		var typeCount = {};
		var typeComboCount = {};
		var baseFormes = {};
		var uberCount = 0;
		var puCount = 0;
		var megaCount = 0;

		while (pokemonPool.length && pokemonLeft < 6) {
			var template = this.getTemplate(this.sampleNoReplace(pokemonPool));
			if (!template.exists) continue;

			// Limit to one of each species (Species Clause)
			if (baseFormes[template.baseSpecies]) continue;

			// Not available on ORAS
			if (template.species === 'Pichu-Spiky-eared') continue;

			// Only certain NFE Pokemon are allowed
			if (template.evos.length && !allowedNFE[template.species]) continue;

			var tier = template.tier;
			switch (tier) {
			case 'CAP':
				// CAPs have 20% the normal rate
				if (this.random(5) >= 1) continue;
				break;
			case 'Unreleased':
				// Unreleased Pokémon have 20% the normal rate
				if (this.random(5) >= 1) continue;
			}

			// Adjust rate for species with multiple formes
			switch (template.baseSpecies) {
			case 'Arceus':
				if (this.random(18) >= 1) continue;
				break;
			case 'Basculin':
				if (this.random(2) >= 1) continue;
				break;
			case 'Genesect':
				if (this.random(5) >= 1) continue;
				break;
			case 'Gourgeist':
				if (this.random(4) >= 1) continue;
				break;
			case 'Meloetta':
				if (this.random(2) >= 1) continue;
				break;
			case 'Castform':
				if (this.random(2) >= 1) continue;
				break;
			case 'Pikachu':
				// Cosplay Pikachu formes have 20% the normal rate (1/30 the normal rate each)
				if (template.species !== 'Pikachu' && this.random(30) >= 1) continue;
			}

			// Limit 2 of any type
			var types = template.types;
			var skip = false;
			for (var t = 0; t < types.length; t++) {
				if (typeCount[types[t]] > 1 && this.random(5) >= 1) {
					skip = true;
					break;
				}
			}
			if (skip) continue;

			if (potd && potd.exists) {
				// The Pokemon of the Day belongs in slot 3
				if (pokemon.length === 2) {
					template = potd;
				} else if (template.species === potd.species) {
					continue; // No, thanks, I've already got one
				}
			}

			var set = this.randomDoublesSet(template, pokemon.length, megaCount);

			// Illusion shouldn't be on the last pokemon of the team
			if (set.ability === 'Illusion' && pokemonLeft > 4) continue;

			// Limit 1 of any type combination
			var typeCombo = types.join();
			if (set.ability === 'Drought' || set.ability === 'Drizzle') {
				// Drought and Drizzle don't count towards the type combo limit
				typeCombo = set.ability;
			}
			if (typeCombo in typeComboCount) continue;

			// Limit the number of Megas to one
			var forme = template.otherFormes && this.getTemplate(template.otherFormes[0]);
			var isMegaSet = this.getItem(set.item).megaStone || (forme && forme.isMega && forme.requiredMove && set.moves.indexOf(toId(forme.requiredMove)) >= 0);
			if (isMegaSet && megaCount > 0) continue;

			// Okay, the set passes, add it to our team
			pokemon.push(set);

			// Now that our Pokemon has passed all checks, we can increment our counters
			pokemonLeft++;

			// Increment type counters
			for (var t = 0; t < types.length; t++) {
				if (types[t] in typeCount) {
					typeCount[types[t]]++;
				} else {
					typeCount[types[t]] = 1;
				}
			}
			typeComboCount[typeCombo] = 1;

			// Increment Uber/NU counters
			if (tier === 'Uber') {
				uberCount++;
			} else if (tier === 'PU') {
				puCount++;
			}

			// Increment mega and base species counters
			if (isMegaSet) megaCount++;
			baseFormes[template.baseSpecies] = 1;
		}
		return pokemon;
	},
	randomDoublesSet: function (template, slot, noMega) {
		var baseTemplate = (template = this.getTemplate(template));
		var name = template.name;

		if (!template.exists || (!template.randomDoubleBattleMoves && !template.randomBattleMoves && !template.learnset)) {
			template = this.getTemplate('unown');

			var stack = 'Template incompatible with random battles: ' + name;
			var fakeErr = {stack: stack};
			require('../crashlogger.js')(fakeErr, 'The doubles randbat set generator');
		}

		// Castform-Sunny and Castform-Rainy can be chosen
		if (template.num === 351) {
			name = 'Castform';
		}
		// Meloetta-P can be chosen
		if (template.num === 648) {
			name = 'Meloetta';
		}

		// Decide if the Pokemon can mega evolve early, so viable moves for the mega can be generated
		if (!noMega && this.hasMegaEvo(template)) {
			// If there's more than one mega evolution, randomly pick one
			template = this.getTemplate(template.otherFormes[this.random(template.otherFormes.length)]);
		}
		if (template.otherFormes && this.getTemplate(template.otherFormes[0]).isPrimal && this.random(2)) {
			template = this.getTemplate(template.otherFormes[0]);
		}

		var movePool = (template.randomDoubleBattleMoves || template.randomBattleMoves);
		movePool = movePool ? movePool.slice() : Object.keys(template.learnset);

		var moves = [];
		var ability = '';
		var item = '';
		var evs = {
			hp: 0,
			atk: 0,
			def: 0,
			spa: 0,
			spd: 0,
			spe: 0
		};
		var ivs = {
			hp: 31,
			atk: 31,
			def: 31,
			spa: 31,
			spd: 31,
			spe: 31
		};
		var hasType = {};
		hasType[template.types[0]] = true;
		if (template.types[1]) {
			hasType[template.types[1]] = true;
		}
		var hasAbility = {};
		hasAbility[template.abilities[0]] = true;
		if (template.abilities[1]) {
			hasAbility[template.abilities[1]] = true;
		}
		if (template.abilities['H']) {
			hasAbility[template.abilities['H']] = true;
		}
		var availableHP = 0;
		for (var i = 0, len = movePool.length; i < len; i++) {
			if (movePool[i].substr(0, 11) === 'hiddenpower') availableHP++;
		}

		// These moves can be used even if we aren't setting up to use them:
		var SetupException = {
			dracometeor:1, leafstorm:1, overheat:1,
			extremespeed:1, suckerpunch:1, superpower:1
		};
		var counterAbilities = {
			'Blaze':1, 'Overgrow':1, 'Swarm':1, 'Torrent':1, 'Contrary':1,
			'Technician':1, 'Skill Link':1, 'Iron Fist':1, 'Adaptability':1, 'Hustle':1
		};
		// -ate Abilities
		var ateAbilities = {
			'Aerilate':1, 'Pixilate':1, 'Refrigerate':1
		};

		var hasMove, counter;

		do {
			// Keep track of all moves we have:
			hasMove = {};
			for (var k = 0; k < moves.length; k++) {
				if (moves[k].substr(0, 11) === 'hiddenpower') {
					hasMove['hiddenpower'] = true;
				} else {
					hasMove[moves[k]] = true;
				}
			}

			// Choose next 4 moves from learnset/viable moves and add them to moves list:
			while (moves.length < 4 && movePool.length) {
				var moveid = toId(this.sampleNoReplace(movePool));
				if (moveid.substr(0, 11) === 'hiddenpower') {
					availableHP--;
					if (hasMove['hiddenpower']) continue;
					hasMove['hiddenpower'] = true;
				} else {
					hasMove[moveid] = true;
				}
				moves.push(moveid);
			}

			counter = this.queryMoves(moves, hasType, hasAbility);

			// Iterate through the moves again, this time to cull them:
			for (var k = 0; k < moves.length; k++) {
				var moveid = moves[k];
				var move = this.getMove(moveid);
				var rejected = false;
				var isSetup = false;

				switch (moveid) {
				// not very useful without their supporting moves
				case 'sleeptalk':
					if (!hasMove['rest']) rejected = true;
					break;
				case 'endure':
					if (!hasMove['flail'] && !hasMove['endeavor'] && !hasMove['reversal']) rejected = true;
					break;
				case 'focuspunch':
					if (hasMove['sleeptalk'] || !hasMove['substitute']) rejected = true;
					break;
				case 'storedpower':
					if (!hasMove['cosmicpower'] && !counter.setupType) rejected = true;
					break;
				case 'batonpass':
					if (!counter.setupType && !hasMove['substitute'] && !hasMove['cosmicpower'] && !counter['speedsetup'] && !hasAbility['Speed Boost']) rejected = true;
					break;

				// we only need to set up once
				case 'swordsdance': case 'dragondance': case 'coil': case 'curse': case 'bulkup': case 'bellydrum':
					if (counter.Physical < 2 && !hasMove['batonpass']) rejected = true;
					if (counter.setupType !== 'Physical' || counter['physicalsetup'] > 1) rejected = true;
					isSetup = true;
					break;
				case 'nastyplot': case 'tailglow': case 'quiverdance': case 'calmmind': case 'geomancy':
					if (counter.Special < 2 && !hasMove['batonpass']) rejected = true;
					if (counter.setupType !== 'Special' || counter['specialsetup'] > 1) rejected = true;
					isSetup = true;
					break;
				case 'shellsmash': case 'growth': case 'workup':
					if (counter.Physical + counter.Special < 2 && !hasMove['batonpass']) rejected = true;
					if (counter.setupType !== 'Mixed' || counter['mixedsetup'] > 1) rejected = true;
					isSetup = true;
					break;

				// bad after setup
				case 'seismictoss': case 'nightshade': case 'superfang':
					if (counter.setupType) rejected = true;
					break;
				case 'rapidspin': case 'perishsong': case 'magiccoat': case 'spikes':
					if (counter.setupType) rejected = true;
					break;
				case 'uturn': case 'voltswitch':
					if (counter.setupType || hasMove['agility'] || hasMove['rockpolish'] || hasMove['magnetrise']) rejected = true;
					break;
				case 'relicsong':
					if (counter.setupType) rejected = true;
					break;
				case 'pursuit': case 'protect': case 'haze': case 'stealthrock':
					if (counter.setupType || (hasMove['rest'] && hasMove['sleeptalk'])) rejected = true;
					break;
				case 'trick': case 'switcheroo':
					if (counter.setupType || counter.Physical + counter.Special < 2) rejected = true;
					if ((hasMove['rest'] && hasMove['sleeptalk']) || hasMove['trickroom'] || hasMove['reflect'] || hasMove['lightscreen'] || hasMove['acrobatics']) rejected = true;
					break;
				case 'dragontail': case 'circlethrow':
					if (hasMove['agility'] || hasMove['rockpolish']) rejected = true;
					if (hasMove['whirlwind'] || hasMove['roar'] || hasMove['encore']) rejected = true;
					break;

				// bit redundant to have both
				// Attacks:
				case 'flamethrower': case 'fierydance':
					if (hasMove['heatwave'] || hasMove['overheat'] || hasMove['fireblast'] || hasMove['blueflare']) rejected = true;
					break;
				case 'overheat':
					if (counter.setupType === 'Special' || hasMove['fireblast']) rejected = true;
					break;
				case 'icebeam':
					if (hasMove['blizzard'] || hasMove['freezedry']) rejected = true;
					break;
				case 'surf':
					if (hasMove['scald'] || hasMove['hydropump'] || hasMove['muddywater']) rejected = true;
					break;
				case 'hydropump':
					if (hasMove['razorshell'] || hasMove['waterfall'] || hasMove['scald'] || hasMove['muddywater']) rejected = true;
					break;
				case 'waterfall':
					if (hasMove['aquatail']) rejected = true;
					break;
				case 'airslash':
					if (hasMove['hurricane']) rejected = true;
					break;
				case 'acrobatics': case 'pluck': case 'drillpeck':
					if (hasMove['bravebird']) rejected = true;
					break;
				case 'solarbeam':
					if ((!hasMove['sunnyday'] && !hasAbility['Drought']) || hasMove['gigadrain'] || hasMove['leafstorm']) rejected = true;
					break;
				case 'gigadrain':
					if ((!counter.setupType && hasMove['leafstorm']) || hasMove['petaldance']) rejected = true;
					break;
				case 'leafstorm':
					if (counter.setupType && hasMove['gigadrain']) rejected = true;
					break;
				case 'seedbomb': case 'woodhammer':
					if (hasMove['gigadrain']) rejected = true;
					break;
				case 'weatherball':
					if (!hasMove['sunnyday']) rejected = true;
					break;
				case 'firepunch':
					if (hasMove['flareblitz'] || hasMove['fireblast']) rejected = true;
					break;
				case 'crosschop': case 'highjumpkick':
					if (hasMove['closecombat']) rejected = true;
					break;
				case 'drainpunch':
					if (hasMove['closecombat'] || hasMove['crosschop']) rejected = true;
					break;
				case 'thunder':
					if (hasMove['thunderbolt']) rejected = true;
					break;
				case 'thunderbolt': case 'electroweb':
					if (hasMove['discharge']) rejected = true;
					break;
				case 'stoneedge':
					if (hasMove['rockslide'] || hasMove['headsmash'] || hasMove['rockblast']) rejected = true;
					break;
				case 'headsmash':
					if (hasMove['rockslide']) rejected = true;
					break;
				case 'bonemerang': case 'earthpower':
					if (hasMove['earthquake']) rejected = true;
					break;
				case 'outrage':
					if (hasMove['dragonclaw'] || hasMove['dragontail']) rejected = true;
					break;
				case 'ancientpower':
					if (hasMove['paleowave']) rejected = true;
					break;
				case 'dragonpulse':
					if (hasMove['dracometeor']) rejected = true;
					break;
				case 'moonblast':
					if (hasMove['dazzlinggleam']) rejected = true;
					break;
				case 'acidspray':
					if (hasMove['sludgebomb']) rejected = true;
					break;
				case 'return':
					if (hasMove['bodyslam'] || hasMove['facade'] || hasMove['doubleedge'] || hasMove['tailslap'] || hasMove['doublehit']) rejected = true;
					break;
				case 'poisonjab':
					if (hasMove['gunkshot']) rejected = true;
					break;
				case 'psychic':
					if (hasMove['psyshock']) rejected = true;
					break;
				case 'fusionbolt':
					if (counter.setupType && hasMove['boltstrike']) rejected = true;
					break;
				case 'boltstrike':
					if (!counter.setupType && hasMove['fusionbolt']) rejected = true;
					break;
				case 'darkpulse':
					if (hasMove['crunch'] && counter.setupType !== 'Special') rejected = true;
					break;
				case 'quickattack':
					if (hasMove['feint']) rejected = true;
					break;
				case 'wideguard':
					if (hasMove['protect']) rejected = true;
					break;
				case 'powersplit':
					if (hasMove['guardsplit']) rejected = true;
					break;

				// Status:
				case 'rest':
					if (hasMove['painsplit'] || hasMove['wish'] || hasMove['recover'] || hasMove['moonlight'] || hasMove['synthesis']) rejected = true;
					break;
				case 'softboiled': case 'roost':
					if (hasMove['wish'] || hasMove['recover']) rejected = true;
					break;
				case 'perishsong':
					if (hasMove['roar'] || hasMove['whirlwind'] || hasMove['haze']) rejected = true;
					break;
				case 'roar':
					// Whirlwind outclasses Roar because Soundproof
					if (hasMove['whirlwind'] || hasMove['dragontail'] || hasMove['haze'] || hasMove['circlethrow']) rejected = true;
					break;
				case 'substitute':
					if (hasMove['uturn'] || hasMove['voltswitch'] || hasMove['pursuit']) rejected = true;
					break;
				case 'fakeout':
					if (hasMove['trick'] || hasMove['switcheroo'] || ability === 'Sheer Force')  rejected = true;
					break;
				case 'feint':
					if (hasMove['fakeout']) rejected = true;
					break;
				case 'encore':
					if (hasMove['rest'] && hasMove['sleeptalk']) rejected = true;
					if (hasMove['whirlwind'] || hasMove['dragontail'] || hasMove['roar'] || hasMove['circlethrow']) rejected = true;
					break;
				case 'suckerpunch':
					if (hasMove['rest'] && hasMove['sleeptalk']) rejected = true;
					break;
				case 'cottonguard':
					if (hasMove['reflect']) rejected = true;
					break;
				case 'lightscreen':
					if (hasMove['calmmind']) rejected = true;
					break;
				case 'rockpolish': case 'agility': case 'autotomize':
					if (!counter.setupType && !hasMove['batonpass'] && hasMove['thunderwave']) rejected = true;
					if ((hasMove['stealthrock'] || hasMove['spikes'] || hasMove['toxicspikes']) && !hasMove['batonpass']) rejected = true;
					break;
				case 'thunderwave':
					if (counter.setupType && (hasMove['rockpolish'] || hasMove['agility'])) rejected = true;
					if (hasMove['discharge'] || hasMove['trickroom']) rejected = true;
					if (hasMove['rest'] && hasMove['sleeptalk']) rejected = true;
					if (hasMove['yawn'] || hasMove['spore'] || hasMove['sleeppowder']) rejected = true;
					break;
				case 'lavaplume':
					if (hasMove['willowisp']) rejected = true;
					break;
				case 'trickroom':
					if (hasMove['rockpolish'] || hasMove['agility']) rejected = true;
					break;
				case 'willowisp':
					if (hasMove['scald'] || hasMove['yawn'] || hasMove['spore'] || hasMove['sleeppowder']) rejected = true;
					break;
				case 'toxic':
					if (hasMove['thunderwave'] || hasMove['willowisp'] || hasMove['scald'] || hasMove['yawn'] || hasMove['spore'] || hasMove['sleeppowder']) rejected = true;
					break;
				}

				// Increased/decreased priority moves unneeded with moves that boost only speed
				if (move.priority !== 0 && (hasMove['rockpolish'] || hasMove['agility'])) {
					rejected = true;
				}

				if (move.category === 'Special' && counter.setupType === 'Physical' && !SetupException[move.id]) {
					rejected = true;
				}
				if (move.category === 'Physical' && (counter.setupType === 'Special' || hasMove['acidspray']) && !SetupException[move.id]) {
					rejected = true;
				}

				// This move doesn't satisfy our setup requirements:
				if (counter.setupType === 'Physical' && move.category !== 'Physical' && counter['Physical'] < 2) {
					rejected = true;
				}
				if (counter.setupType === 'Special' && move.category !== 'Special' && counter['Special'] < 2) {
					rejected = true;
				}

				// Hidden Power isn't good enough
				if (counter.setupType === 'Special' && move.id === 'hiddenpower' && counter['Special'] <= 2 && (!hasMove['shadowball'] || move.type !== 'Fighting')) {
					rejected = true;
				}

				// Remove rejected moves from the move list.
				if (rejected && (movePool.length - availableHP || availableHP && (move.id === 'hiddenpower' || !hasMove['hiddenpower']))) {
					moves.splice(k, 1);
					break;
				}

				// Handle HP IVs
				if (move.id === 'hiddenpower') {
					var HPivs = this.getType(move.type).HPivs;
					for (var iv in HPivs) {
						ivs[iv] = HPivs[iv];
					}
				}
			}
			if (movePool.length && moves.length === 4 && !hasMove['judgment']) {
				// Move post-processing:
				if (counter.damagingMoves.length === 0) {
					// A set shouldn't have no attacking moves
					moves.splice(this.random(moves.length), 1);
				} else if (counter.damagingMoves.length === 1) {
					var damagingid = counter.damagingMoves[0].id;
					// Night Shade, Seismic Toss, etc. don't count:
					if (!counter.damagingMoves[0].damage && (movePool.length - availableHP || availableHP && (damagingid === 'hiddenpower' || !hasMove['hiddenpower']))) {
						var replace = false;
						if (damagingid in {counter:1, focuspunch:1, mirrorcoat:1, suckerpunch:1} || (damagingid === 'hiddenpower' && !counter.stab)) {
							// Unacceptable as the only attacking move
							replace = true;
						} else {
							if (!counter.stab) {
								var damagingType = counter.damagingMoves[0].type;
								if (damagingType === 'Fairy') {
									// Mono-Fairy is acceptable for Psychic types
									if (!hasType['Psychic']) replace = true;
								} else if (damagingType === 'Ice') {
									if (hasType['Normal'] && template.types.length === 1) {
										// Mono-Ice is acceptable for special attacking Normal types that lack Boomburst and Hyper Voice
										if (counter.Physical >= 2 || movePool.indexOf('boomburst') > -1 || movePool.indexOf('hypervoice') > -1) replace = true;
									} else {
										replace = true;
									}
								} else {
									replace = true;
								}
							}
						}
						if (replace) moves.splice(counter.damagingMoveIndex[damagingid], 1);
					}
				} else if (counter.damagingMoves.length === 2 && !counter.stab) {
					// If you have two attacks, neither is STAB, and the combo isn't Ice/Electric or Ghost/Fighting, reject one of them at random.
					var type1 = counter.damagingMoves[0].type, type2 = counter.damagingMoves[1].type;
					var typeCombo = [type1, type2].sort().join('/');
					if (typeCombo !== 'Electric/Ice' && typeCombo !== 'Fighting/Ghost') {
						var rejectableMoves = [];
						var baseDiff = movePool.length - availableHP;
						if (baseDiff || availableHP && (!hasMove['hiddenpower'] || counter.damagingMoves[0].id === 'hiddenpower')) {
							rejectableMoves.push(counter.damagingMoveIndex[counter.damagingMoves[0].id]);
						}
						if (baseDiff || availableHP && (!hasMove['hiddenpower'] || counter.damagingMoves[1].id === 'hiddenpower')) {
							rejectableMoves.push(counter.damagingMoveIndex[counter.damagingMoves[1].id]);
						}
						if (rejectableMoves.length) {
							moves.splice(rejectableMoves[this.random(rejectableMoves.length)], 1);
						}
					}
				} else if (!counter.stab || ((hasAbility['Aerilate'] || hasAbility['Pixilate'] || hasAbility['Refrigerate']) && !counter['ate'])) {
					// If you have three or more attacks, and none of them are STAB, reject one of them at random.
					// Alternatively, if you have an -ate ability and no Normal moves, reject an attack move at random.
					var rejectableMoves = [];
					var baseDiff = movePool.length - availableHP;
					for (var l = 0; l < counter.damagingMoves.length; l++) {
						if (baseDiff || availableHP && (!hasMove['hiddenpower'] || counter.damagingMoves[l].id === 'hiddenpower')) {
							rejectableMoves.push(counter.damagingMoveIndex[counter.damagingMoves[l].id]);
						}
					}
					if (rejectableMoves.length) {
						moves.splice(rejectableMoves[this.random(rejectableMoves.length)], 1);
					}
				}
			}
		} while (moves.length < 4 && movePool.length);

		// any moveset modification goes here
		//moves[0] = 'safeguard';
		var changedMove = false;
		if (template.requiredItem && template.requiredItem.slice(-5) === 'Drive' && !hasMove['technoblast']) {
			delete hasMove[this.getMove(moves[3]).id];
			moves[3] = 'technoblast';
			hasMove['technoblast'] = true;
			changedMove = true;
		}
		if (template.id === 'meloettapirouette' && !hasMove['relicsong']) {
			delete hasMove[this.getMove(moves[3]).id];
			moves[3] = 'relicsong';
			hasMove['relicsong'] = true;
			changedMove = true;
		}
		if (template.requiredMove && !hasMove[toId(template.requiredMove)]) {
			delete hasMove[this.getMove(moves[3]).id];
			moves[3] = toId(template.requiredMove);
			hasMove[toId(template.requiredMove)] = true;
			changedMove = true;
		}

		// Re-query in case a moveset modification occurred
		if (changedMove) counter = this.queryMoves(moves, hasType, hasAbility);

		// If Hidden Power has been removed, reset the IVs
		if (!hasMove['hiddenpower']) {
			ivs = {
				hp: 31,
				atk: 31,
				def: 31,
				spa: 31,
				spd: 31,
				spe: 31
			};
		}

		var abilities = Object.values(baseTemplate.abilities).sort(function (a, b) {
			return this.getAbility(b).rating - this.getAbility(a).rating;
		}.bind(this));
		var ability0 = this.getAbility(abilities[0]);
		var ability1 = this.getAbility(abilities[1]);
		var ability = ability0.name;
		if (abilities[1]) {
			if (ability0.rating <= ability1.rating) {
				if (this.random(2)) ability = ability1.name;
			} else if (ability0.rating - 0.6 <= ability1.rating) {
				if (!this.random(3)) ability = ability1.name;
			}

			var rejectAbility = false;
			if (ability in counterAbilities) {
				rejectAbility = !counter[toId(ability)];
			} else if (ability === 'Rock Head' || ability === 'Reckless') {
				rejectAbility = !counter['recoil'];
			} else if (ability === 'No Guard' || ability === 'Compound Eyes') {
				rejectAbility = !counter['inaccurate'];
			} else if (ability === 'Strong Jaw') {
				rejectAbility = !counter['bite'];
			} else if (ability === 'Sheer Force') {
				rejectAbility = !counter['sheerforce'];
			} else if (ability === 'Serene Grace') {
				rejectAbility = !counter['serenegrace'] && template.species !== 'Blissey' && template.species !== 'Chansey';
			} else if (ability === 'Simple') {
				rejectAbility = !counter.setupType && !hasMove['flamecharge'] && !hasMove['stockpile'];
			} else if (ability === 'Prankster') {
				rejectAbility = !counter['Status'];
			} else if (ability === 'Defiant') {
				rejectAbility = !counter['Physical'] && !hasMove['batonpass'];
			} else if (ability === 'Moody') {
				rejectAbility = template.id !== 'bidoof';
			} else if (ability === 'Lightning Rod') {
				rejectAbility = template.types.indexOf('Ground') >= 0;
			} else if (ability === 'Chlorophyll') {
				rejectAbility = !hasMove['sunnyday'];
			} else if (ability in ateAbilities) {
				rejectAbility = !counter['ate'];
			} else if (ability === 'Unburden') {
				rejectAbility = template.baseStats.spe > 120;
			}

			if (rejectAbility) {
				if (ability === ability1.name) { // or not
					ability = ability0.name;
				} else if (ability1.rating > 0) { // only switch if the alternative doesn't suck
					ability = ability1.name;
				}
			}
			if (abilities.indexOf('Guts') > -1 && ability !== 'Quick Feet' && hasMove['facade']) {
				ability = 'Guts';
			}
			if (abilities.indexOf('Swift Swim') > -1 && hasMove['raindance']) {
				ability = 'Swift Swim';
			}
			if (abilities.indexOf('Chlorophyll') > -1 && ability !== 'Solar Power') {
				ability = 'Chlorophyll';
			}
			if (abilities.indexOf('Intimidate') > -1 || template.id === 'mawilemega') {
				ability = 'Intimidate';
			}
			if (template.id === 'ambipom' && !counter['technician']) {
				// If it doesn't qualify for Technician, Skill Link is useless on it
				// Might as well give it Pickup just in case
				ability = 'Pickup';
			} else if (template.id === 'unfezant') {
				ability = 'Super Luck';
			}
		}

		// Make EVs comply with the sets.
		// Quite simple right now, 252 attack, 252 hp if slow 252 speed if fast, 4 evs for the strong defense.
		// TO-DO: Make this more complex
		if (counter.Special >= 2) {
			evs.atk = 0;
			evs.spa = 252;
		} else if (counter.Physical >= 2) {
			evs.atk = 252;
			evs.spa = 0;
		} else {
			// Fallback in case a Pokémon lacks attacks... go by stats
			if (template.baseStats.spa >= template.baseStats.atk) {
				evs.atk = 0;
				evs.spa = 252;
			} else {
				evs.atk = 252;
				evs.spa = 0;
			}
		}
		if (template.baseStats.spe > 80 || template.species === 'Shedinja') {
			evs.spe = 252;
			evs.hp = 4;
		} else {
			evs.hp = 252;
			if (template.baseStats.def > template.baseStats.spd) {
				evs.def = 4;
			} else {
				evs.spd = 4;
			}
		}

		// Naturally slow mons already have the proper EVs, check IVs for Gyro Ball and TR
		if (hasMove['gyroball'] || hasMove['trickroom']) {
			ivs.spe = 0;
		}

		item = 'Sitrus Berry';
		if (template.requiredItem) {
			item = template.requiredItem;
		// First, the extra high-priority items
		} else if (ability === 'Imposter') {
			item = 'Choice Scarf';
		} else if (hasMove["magikarpsrevenge"]) {
			item = 'Mystic Water';
		} else if (ability === 'Wonder Guard') {
			item = 'Focus Sash';
		} else if (template.species === 'Unown') {
			item = 'Choice Specs';
		} else if (hasMove['trick'] && hasMove['gyroball'] && (ability === 'Levitate' || hasType['Flying'])) {
			item = 'Macho Brace';
		} else if (hasMove['trick'] && hasMove['gyroball']) {
			item = 'Iron Ball';
		} else if (hasMove['trick'] || hasMove['switcheroo']) {
			var randomNum = this.random(2);
			if (counter.Physical >= 3 && (template.baseStats.spe >= 95 || randomNum)) {
				item = 'Choice Band';
			} else if (counter.Special >= 3 && (template.baseStats.spe >= 95 || randomNum)) {
				item = 'Choice Specs';
			} else {
				item = 'Choice Scarf';
			}
		} else if (hasMove['rest'] && !hasMove['sleeptalk'] && ability !== 'Natural Cure' && ability !== 'Shed Skin') {
			item = 'Chesto Berry';
		} else if (hasMove['naturalgift']) {
			item = 'Liechi Berry';
		} else if (hasMove['geomancy']) {
			item = 'Power Herb';
		} else if (ability === 'Harvest') {
			item = 'Sitrus Berry';
		} else if (template.species === 'Cubone' || template.species === 'Marowak') {
			item = 'Thick Club';
		} else if (template.baseSpecies === 'Pikachu') {
			item = 'Light Ball';
		} else if (template.species === 'Clamperl') {
			item = 'DeepSeaTooth';
		} else if (template.species === 'Spiritomb') {
			item = 'Leftovers';
		} else if (template.species === 'Scrafty' && counter['Status'] === 0) {
			item = 'Assault Vest';
		} else if (template.species === 'Farfetch\'d') {
			item = 'Stick';
		} else if (template.species === 'Amoonguss') {
			item = 'Black Sludge';
		} else if (template.species === 'Dedenne') {
			item = 'Petaya Berry';
		} else if (hasMove['focusenergy'] || (template.species === 'Unfezant' && counter['Physical'] >= 2)) {
			item = 'Scope Lens';
		} else if (template.evos.length) {
			item = 'Eviolite';
		} else if (hasMove['reflect'] && hasMove['lightscreen']) {
			item = 'Light Clay';
		} else if (hasMove['shellsmash']) {
			if (ability === 'Solid Rock' && counter['priority']) {
				item = 'Weakness Policy';
			} else {
				item = 'White Herb';
			}
		} else if (hasMove['facade'] || ability === 'Poison Heal' || ability === 'Toxic Boost') {
			item = 'Toxic Orb';
		} else if (hasMove['raindance']) {
			item = 'Damp Rock';
		} else if (hasMove['sunnyday']) {
			item = 'Heat Rock';
		} else if (hasMove['sandstorm']) {
			item = 'Smooth Rock';
		} else if (hasMove['hail']) {
			item = 'Icy Rock';
		} else if (ability === 'Magic Guard' && hasMove['psychoshift']) {
			item = 'Flame Orb';
		} else if (ability === 'Sheer Force' || ability === 'Magic Guard') {
			item = 'Life Orb';
		} else if (hasMove['acrobatics']) {
			item = 'Flying Gem';
		} else if (ability === 'Unburden') {
			if (hasMove['fakeout']) {
				item = 'Normal Gem';
			} else if (hasMove['dracometeor'] || hasMove['leafstorm'] || hasMove['overheat']) {
				item = 'White Herb';
			} else if (hasMove['substitute'] || counter.setupType) {
				item = 'Sitrus Berry';
			} else {
				item = 'Red Card';
				for (var m in moves) {
					var move = this.getMove(moves[m]);
					if (hasType[move.type] && move.basePower >= 90) {
						item = move.type + ' Gem';
						break;
					}
				}
			}

		// medium priority
		} else if (ability === 'Guts') {
			item = hasMove['drainpunch'] ? 'Flame Orb' : 'Toxic Orb';
			if ((hasMove['return'] || hasMove['hyperfang']) && !hasMove['facade']) {
				// lol no
				for (var j = 0; j < moves.length; j++) {
					if (moves[j] === 'Return' || moves[j] === 'Hyper Fang') {
						moves[j] = 'Facade';
						break;
					}
				}
			}
		} else if (ability === 'Marvel Scale' && hasMove['psychoshift']) {
			item = 'Flame Orb';
		} else if (counter.Physical >= 4 && !hasMove['fakeout'] && !hasMove['suckerpunch'] && !hasMove['flamecharge'] && !hasMove['rapidspin'] && ability !== 'Sturdy' && ability !== 'Multiscale') {
			item = 'Life Orb';
		} else if (counter.Special >= 4 && !hasMove['eruption'] && !hasMove['waterspout'] && ability !== 'Sturdy') {
			item = 'Life Orb';
		} else if (this.getImmunity('Ground', template) && this.getEffectiveness('Ground', template) >= 2 && ability !== 'Levitate' && !hasMove['magnetrise']) {
			item = 'Shuca Berry';
		} else if (this.getEffectiveness('Ice', template) >= 2) {
			item = 'Yache Berry';
		} else if (this.getEffectiveness('Rock', template) >= 2) {
			item = 'Charti Berry';
		} else if (this.getEffectiveness('Fire', template) >= 2) {
			item = 'Occa Berry';
		} else if (this.getImmunity('Fighting', template) && this.getEffectiveness('Fighting', template) >= 2) {
			item = 'Chople Berry';
		} else if (ability === 'Iron Barbs' || ability === 'Rough Skin') {
			item = 'Rocky Helmet';
		} else if ((template.baseStats.hp + 75) * (template.baseStats.def + template.baseStats.spd + 175) > 60000 || template.species === 'Skarmory' || template.species === 'Forretress') {
			// skarmory and forretress get exceptions for their typing
			item = 'Sitrus Berry';
		} else if (counter.Physical + counter.Special >= 3 && counter.setupType && ability !== 'Sturdy' && ability !== 'Multiscale') {
			item = 'Life Orb';
		} else if (counter.Special >= 3 && counter.setupType && ability !== 'Sturdy') {
			item = 'Life Orb';
		} else if (counter.Physical + counter.Special >= 4 && template.baseStats.def + template.baseStats.spd > 179) {
			item = 'Assault Vest';
		} else if (counter.Physical + counter.Special >= 4) {
			item = 'Expert Belt';
		} else if (hasMove['outrage']) {
			item = 'Lum Berry';
		} else if (hasMove['substitute'] || hasMove['detect'] || hasMove['protect'] || ability === 'Moody') {
			item = 'Leftovers';
		} else if (this.getImmunity('Ground', template) && this.getEffectiveness('Ground', template) >= 1 && ability !== 'Levitate' && !hasMove['magnetrise']) {
			item = 'Shuca Berry';
		} else if (this.getEffectiveness('Ice', template) >= 1) {
			item = 'Yache Berry';

		// this is the "REALLY can't think of a good item" cutoff
		} else if (counter.Physical + counter.Special >= 2 && template.baseStats.hp + template.baseStats.def + template.baseStats.spd > 315) {
			item = 'Weakness Policy';
		} else if (ability === 'Sturdy' && hasMove['explosion'] && !counter['speedsetup']) {
			item = 'Custap Berry';
		} else if (ability === 'Super Luck') {
			item = 'Scope Lens';
		} else if (hasType['Poison']) {
			item = 'Black Sludge';
		} else if (counter.Status <= 1 && ability !== 'Sturdy' && ability !== 'Multiscale') {
			item = 'Life Orb';
		} else {
			item = 'Sitrus Berry';
		}

		// For Trick / Switcheroo
		if (item === 'Leftovers' && hasType['Poison']) {
			item = 'Black Sludge';
		}

		// We choose level based on BST. Min level is 70, max level is 99. 600+ BST is 70, less than 300 is 99. Calculate with those values.
		// Every 10.34 BST adds a level from 70 up to 99. Results are floored. Uses the Mega's stats if holding a Mega Stone
		var bst = template.baseStats.hp + template.baseStats.atk + template.baseStats.def + template.baseStats.spa + template.baseStats.spd + template.baseStats.spe;
		// Adjust levels of mons based on abilities (Pure Power, Sheer Force, etc.) and also Eviolite
		// For the stat boosted, treat the Pokemon's base stat as if it were multiplied by the boost. (Actual effective base stats are higher.)
		var templateAbility = (baseTemplate === template ? ability : template.abilities[0]);
		if (templateAbility === 'Huge Power' || templateAbility === 'Pure Power') {
			bst += template.baseStats.atk;
		} else if (templateAbility === 'Parental Bond') {
			bst += 0.5 * (evs.atk > evs.spa ? template.baseStats.atk : template.baseStats.spa);
		} else if (templateAbility === 'Protean') {
			// Holistic judgment. Don't boost Protean as much as Parental Bond
			bst += 0.3 * (evs.atk > evs.spa ? template.baseStats.atk : template.baseStats.spa);
		} else if (templateAbility === 'Fur Coat') {
			bst += template.baseStats.def;
		}
		if (item === 'Eviolite') {
			bst += 0.5 * (template.baseStats.def + template.baseStats.spd);
		}
		var level = 70 + Math.floor(((600 - this.clampIntRange(bst, 300, 600)) / 10.34));

		return {
			name: name,
			moves: moves,
			ability: ability,
			evs: evs,
			ivs: ivs,
			item: item,
			level: level,
			shiny: !this.random(template.id === 'missingno' ? 4 : 1024)
		};
	},
	randomMonotypeTeam: function (side) {
		var pokemonLeft = 0;
		var pokemon = [];
		var excludedTiers = {'LC':1, 'LC Uber':1, 'NFE':1};
		var allowedNFE = {'Chansey':1, 'Doublade':1, 'Pikachu':1, 'Porygon2':1, 'Scyther':1};
		var typePool = Object.keys(this.data.TypeChart);
		var type = typePool[this.random(typePool.length)];

		var pokemonPool = [];
		for (var id in this.data.FormatsData) {
			var template = this.getTemplate(id);
			var types = template.types;
			if (template.baseSpecies === 'Castform') types = ['Normal'];
			if (template.speciesid === 'meloettapirouette') types = ['Normal', 'Psychic'];
			if (!excludedTiers[template.tier] && types.indexOf(type) > -1 && !template.isMega && !template.isPrimal && !template.isNonstandard && template.randomBattleMoves) {
				pokemonPool.push(id);
			}
		}

		var baseFormes = {};
		var uberCount = 0;
		var puCount = 0;
		var megaCount = 0;

		while (pokemonPool.length && pokemonLeft < 6) {
			var template = this.getTemplate(this.sampleNoReplace(pokemonPool));
			if (!template.exists) continue;

			// Limit to one of each species (Species Clause)
			if (baseFormes[template.baseSpecies]) continue;

			// Not available on ORAS
			if (template.species === 'Pichu-Spiky-eared') continue;

			// Only certain NFE Pokemon are allowed
			if (template.evos.length && !allowedNFE[template.species]) continue;

			var tier = template.tier;
			switch (tier) {
			case 'PU':
				// PUs are limited to 2 but have a 20% chance of being added anyway.
				if (puCount > 1 && this.random(5) >= 1) continue;
				break;
			case 'Uber':
				// Ubers are limited to 2 but have a 20% chance of being added anyway.
				if (uberCount > 1 && this.random(5) >= 1) continue;
				break;
			case 'CAP':
				// CAPs have 20% the normal rate
				if (this.random(5) >= 1) continue;
				break;
			case 'Unreleased':
				// Unreleased Pokémon have 20% the normal rate
				if (this.random(5) >= 1) continue;
			}

			// Adjust rate for species with multiple formes
			switch (template.baseSpecies) {
			case 'Arceus':
				if (this.random(18) >= 1) continue;
				break;
			case 'Basculin':
				if (this.random(2) >= 1) continue;
				break;
			case 'Genesect':
				if (this.random(5) >= 1) continue;
				break;
			case 'Gourgeist':
				if (this.random(4) >= 1) continue;
				break;
			case 'Meloetta':
				if (this.random(2) >= 1) continue;
				break;
			case 'Pikachu':
				// Cosplay Pikachu formes have 20% the normal rate (1/30 the normal rate each)
				if (template.species !== 'Pikachu' && this.random(30) >= 1) continue;
			}

			var set = this.randomSet(template, pokemon.length, megaCount);

			// Illusion shouldn't be on the last pokemon of the team
			if (set.ability === 'Illusion' && pokemonLeft > 4) continue;

			// Limit the number of Megas to one
			var forme = template.otherFormes && this.getTemplate(template.otherFormes[0]);
			var isMegaSet = this.getItem(set.item).megaStone || (forme && forme.isMega && forme.requiredMove && set.moves.indexOf(toId(forme.requiredMove)) >= 0);
			if (isMegaSet && megaCount > 0) continue;

			// Okay, the set passes, add it to our team
			pokemon.push(set);

			// Now that our Pokemon has passed all checks, we can increment our counters
			pokemonLeft++;

			// Increment Uber/NU counters
			if (tier === 'Uber') {
				uberCount++;
			} else if (tier === 'PU') {
				puCount++;
			}

			// Increment mega and base species counters
			if (isMegaSet) megaCount++;
			baseFormes[template.baseSpecies] = 1;
		}
		return pokemon;
<<<<<<< HEAD
	},
	randomSeasonalStaffTeam: function (side) {
		var team = [];
		var variant = this.random(2);
		// Hardcoded sets of the available Pokémon.
		var sets = {
			// Admins.
			'~Antar': {
				species: 'Quilava', ability: 'Turboblaze', item: 'Eviolite', gender: 'M',
				moves: ['blueflare', ['quiverdance', 'solarbeam', 'moonblast'][this.random(3)], 'sunnyday'],
				baseSignatureMove: 'spikes', signatureMove: "Firebomb",
				evs: {hp:4, spa:252, spe:252}, nature: 'Timid'
			},
			'~chaos': {
				species: 'Bouffalant', ability: 'Fur Coat', item: 'Red Card', gender: 'M',
				moves: ['precipiceblades', ['recover', 'stockpile', 'swordsdance'][this.random(3)], 'extremespeed', 'explosion'],
				baseSignatureMove: 'embargo', signatureMove: "Forcewin",
				evs: {hp:4, atk:252, spe:252}, nature: 'Adamant'
			},
			'~haunter': {
				species: 'Landorus', ability: 'Sheer Force', item: 'Life Orb', gender: 'M',
				moves: ['hurricane', 'earthpower', 'fireblast', 'blizzard', 'thunder'],
				baseSignatureMove: 'quiverdance', signatureMove: "Genius Dance",
				evs: {hp:4, spa:252, spe:252}, nature: 'Modest'
			},
			'~Jasmine': {
				species: 'Mew', ability: 'Speed Boost', item: 'Focus Sash', gender: 'F',
				moves: ['explosion', 'transform', 'milkdrink', 'storedpower'],
				baseSignatureMove: 'bellydrum', signatureMove: "Lockdown",
				evs: {hp:252, def:252, spd:4}, nature: 'Bold'
			},
			'~Joim': {
				species: 'Zapdos', ability: 'Download', item: 'Leftovers', gender: 'M', shiny: true,
				moves: ['thunderbolt', 'hurricane', ['earthpower', 'roost', 'flamethrower', 'worryseed', 'haze', 'spore'][this.random(6)]],
				baseSignatureMove: 'milkdrink', signatureMove: "Red Bull Drink",
				evs: {hp:4, spa:252, spe:252}, nature: 'Modest'
			},
			'~The Immortal': {
				species: 'Blastoise', ability: 'Magic Bounce', item: 'Blastoisinite', gender: 'M', shiny: true,
				moves: ['shellsmash', 'steameruption', 'dragontail'],
				baseSignatureMove: 'sleeptalk', signatureMove: "Sleep Walk",
				evs: {hp:252, def:4, spd:252}, nature: 'Sassy'
			},
			'~V4': {
				species: 'Victini', ability: 'Desolate Land', item: (variant === 0 ? ['Life Orb', 'Charcoal', 'Leftovers'][this.random(3)] : ['Life Orb', 'Choice Scarf', 'Leftovers'][this.random(3)]), gender: 'M',
				moves: (variant === 0 ? ['thousandarrows', 'bolt strike', 'shiftgear', 'dragonascent', 'closecombat', 'substitute'] : ['thousandarrows', 'bolt strike', 'dragonascent', 'closecombat']),
				baseSignatureMove: 'vcreate', signatureMove: "V-Generate",
				evs: {hp:4, atk:252, spe:252}, nature: 'Jolly'
			},
			'~Zarel': {
				species: 'Meloetta', ability: 'Serene Grace', item: '', gender: 'F',
				moves: ['lunardance', 'fierydance', 'perishsong', 'petaldance', 'quiverdance'],
				baseSignatureMove: 'relicsong', signatureMove: "Relic Song Dance",
				evs: {hp:4, atk:252, spa:252}, nature: 'Quiet'
			},
			// Leaders.
			'&hollywood': {
				species: 'Mr. Mime', ability: 'Prankster', item: 'Leftovers', gender: 'M',
				moves: ['batonpass', ['substitute', 'milkdrink'][this.random(2)], 'encore'],
				baseSignatureMove: 'geomancy', signatureMove: "Meme Mime",
				evs: {hp:252, def:4, spe:252}, nature: 'Timid'
			},
			'&jdarden': {
				species: 'Dragonair', ability: 'Fur Coat', item: 'Eviolite', gender: 'M',
				moves: ['rest', 'sleeptalk', 'quiverdance'], name: 'jdarden',
				baseSignatureMove: 'dragontail', signatureMove: "Wyvern's Wind",
				evs: {hp:252, def:4, spd:252}, nature: 'Calm'
			},
			'&Okuu': {
				species: 'Honchkrow', ability: 'Drought', item: 'Life Orb', gender: 'F',
				moves: [['bravebird', 'sacredfire'][this.random(2)], ['suckerpunch', 'punishment'][this.random(2)], 'roost'],
				baseSignatureMove: 'firespin', signatureMove: "Blazing Star - Ten Evil Stars",
				evs: {atk:252, spa:4, spe:252}, nature: 'Quirky'
			},
			'&sirDonovan': {
				species: 'Togetic', ability: 'Gale Wings', item: 'Eviolite', gender: 'M',
				moves: ['roost', 'hurricane', 'afteryou', 'charm', 'dazzlinggleam'],
				baseSignatureMove: 'mefirst', signatureMove: "Ladies First",
				evs: {hp:252, spa:252, spe:4}, nature: 'Modest'
			},
			'&Slayer95': {
				species: 'Scizor', ability: 'Illusion', item: 'Scizorite', gender: 'M',
				moves: ['swordsdance', 'bulletpunch', 'uturn'],
				baseSignatureMove: 'allyswitch', signatureMove: "Spell Steal",
				evs: {atk:252, def:252, spd: 4}, nature: 'Brave'
			},
			'&Sweep': {
				species: 'Omastar', ability: 'Drizzle', item: ['Honey', 'Mail'][this.random(2)], gender: 'M',
				moves: ['shellsmash', 'originpulse', ['thunder', 'icebeam'][this.random(2)]],
				baseSignatureMove: 'kingsshield', signatureMove: "Sweep's Shield",
				evs: {hp:4, spa:252, spe:252}, nature: 'Modest'
			},
			'&verbatim': {
				species: 'Archeops', ability: 'Reckless', item: 'Life Orb', gender: 'M',
				moves: ['headsmash', 'highjumpkick', 'flareblitz', 'volttackle', 'woodhammer'],
				baseSignatureMove: 'bravebird', signatureMove: "Glass Cannon",
				evs: {hp:4, atk:252, spe:252}, nature: 'Jolly'
			},
			// Mods.
			'@Acedia': {
				species: 'Slakoth', ability: 'Magic Bounce', item: 'Quick Claw', gender: 'F',
				moves: ['metronome', 'sketch', 'assist', 'swagger', 'foulplay'],
				baseSignatureMove: 'worryseed', signatureMove: "Procrastination",
				evs: {hp:252, atk:252, def:4}, nature: 'Serious'
			},
			'@AM': {
				species: 'Tyranitar', ability: 'Adaptability', item: (variant === 1 ? 'Lum Berry' : 'Choice Scarf'), gender: 'M',
				moves: (variant === 1 ? ['earthquake', 'diamondstorm', 'swordsdance', 'meanlook'] : ['knockoff', 'diamondstorm', 'earthquake']),
				baseSignatureMove: 'pursuit', signatureMove: "Predator",
				evs: {atk:252, def:4, spe: 252}, nature: 'Jolly'
			},
			'@antemortem': {
				species: 'Clefable', ability: (variant === 1 ? 'Sheer Force' : 'Multiscale'), item: (variant === 1 ? 'Life Orb' : 'Leftovers'), gender: 'M',
				moves: ['earthpower', 'cosmicpower', 'recover', 'gigadrain'],
				baseSignatureMove: 'drainingkiss', signatureMove: "Postmortem",
				evs: {hp:252, spa:252, def:4}, nature: 'Modest'
			},
			'@Ascriptmaster': {
				species: 'Rotom', ability: 'Teravolt', item: 'Air Balloon', gender: 'M',
				moves: ['chargebeam', 'signalbeam', 'flamethrower', 'aurorabeam', 'dazzlinggleam'],
				baseSignatureMove: 'triattack', signatureMove: "Spectrum Beam",
				evs: {hp:4, spa:252, spe:252}, nature: 'Timid'
			},
			'@asgdf': {
				species: 'Empoleon', ability: 'Filter', item: 'Rocky Helmet', gender: 'M',
				moves: ['scald', 'recover', 'calmmind', 'searingshot', 'encore'],
				baseSignatureMove: 'futuresight', signatureMove: "Obscure Pun",
				evs: {hp:252, spa:252, def:4}, nature: 'Modest'
			},
			'@Audiosurfer': {
				species: 'Audino', ability: 'Prankster', item: 'Audinite', gender: 'M',
				moves: ['boomburst', 'slackoff', 'glare'],
				baseSignatureMove: 'detect', signatureMove: "Audioshield",
				evs: {hp:252, spa:252, spe:4}, nature: 'Modest'
			},
			'@barton': {
				species: 'Piloswine', ability: 'Parental Bond', item: 'Eviolite', gender: 'M',
				moves: ['earthquake', 'iciclecrash', 'taunt'],
				baseSignatureMove: 'bulkup', signatureMove: "MDMA Huff",
				evs: {hp:252, atk:252, def:4}, nature: 'Adamant'
			},
			'@bean': {
				species: 'Liepard', ability: 'Prankster', item: 'Leftovers', gender: 'M',
				moves: ['knockoff', 'encore', 'substitute', 'gastroacid', 'leechseed'],
				baseSignatureMove: 'glare', signatureMove: "Coin Toss",
				evs: {hp:252, def:252, spd:4}, nature: 'Calm'
			},
			'@Beowulf': {
				species: 'Beedrill', ability: 'Download', item: 'Beedrillite', gender: 'M',
				moves: ['spikyshield', 'gunkshot', ['sacredfire', 'boltstrike', 'diamondstorm'][this.random(3)]],
				baseSignatureMove: 'bugbuzz', signatureMove: "Buzzing of the Swarm",
				evs: {hp:4, atk:252, spe:252}, nature: 'Jolly'
			},
			'@BiGGiE': {
				species: 'Snorlax', ability: 'Fur Coat', item: 'Leftovers', gender: 'M',
				moves: ['drainpunch', 'diamondstorm', 'kingsshield', 'knockoff', 'precipiceblades'],
				baseSignatureMove: 'dragontail', signatureMove: "Food Rush",
				evs: {hp:4, atk:252, spd:252}, nature: 'Adamant'
			},
			'@Blitzamirin': {
				species: 'Chandelure', ability: 'Prankster', item: 'Red Card', gender: 'M',
				moves: ['heartswap', ['darkvoid', 'substitute'][this.random(2)], ['shadowball', 'blueflare'][this.random(2)]],
				baseSignatureMove: 'oblivionwing', signatureMove: "Pneuma Relinquish",
				evs: {def:4, spa:252, spe:252}, nature: 'Timid'
			},
			'@CoolStoryBrobat': {
				species: 'Crobat', ability: 'Gale Wings', item: 'Black Glasses', gender: 'M',
				moves: ['knockoff', 'bulkup', 'roost', 'closecombat', 'defog'],
				baseSignatureMove: 'bravebird', signatureMove: "Brave Bat",
				evs: {hp:4, atk:252, spe:252}, nature: 'Jolly'
			},
			'@Dell': {
				species: 'Lucario', ability: 'Simple', item: 'Lucarionite', gender: 'M',
				moves: ['jumpkick', ['flashcannon', 'bulletpunch'][this.random(2)], 'batonpass'],
				baseSignatureMove: 'detect', signatureMove: "Aura Parry",
				evs: {hp:4, atk:216, spa:36, spe:252}, nature: 'Naive'
			},
			'@Eevee General': {
				species: 'Eevee', ability: 'Magic Guard', item: 'Eviolite', gender: 'M',
				moves: ['shiftgear', 'healorder', 'crunch', 'sacredsword', 'doubleedge'],
				baseSignatureMove: 'quickattack', signatureMove: "War Crimes",
				evs: {hp:252, atk:252, def:4}, nature: 'Impish'
			},
			'@Electrolyte': {
				species: 'Elekid', ability: 'Pure Power', item: 'Life Orb', gender: 'M',
				moves: ['volttackle', 'earthquake', ['iciclecrash', 'diamondstorm'][this.random(2)]],
				baseSignatureMove: 'entrainment', signatureMove: "Study",
				evs: {atk:252, spd:4, spe:252}, nature: 'Adamant'
			},
			'@Enguarde': {
				species: 'Gallade', ability: ['Intimidate', 'Hyper Cutter'][this.random(2)], item: 'Galladite', gender: 'M',
				moves: ['psychocut', 'sacredsword', ['nightslash', 'precipiceblades', 'leafblade'][this.random(3)]],
				baseSignatureMove: 'fakeout', signatureMove: "Ready Stance",
				evs: {hp:4, atk:252, spe:252}, nature: 'Adamant'
			},
			'@Eos': {
				species: 'Drifblim', ability: 'Fur Coat', item: 'Assault Vest', gender: 'M',
				moves: ['oblivionwing', 'paraboliccharge', 'gigadrain', 'drainingkiss'],
				baseSignatureMove: 'shadowball', signatureMove: "Shadow Curse",	//placeholder
				evs: {hp:248, spa:252, spd:8}, nature: 'Modest'
			},
			'@Former Hope': {
				species: 'Froslass', ability: 'Prankster', item: 'Focus Sash', gender: 'M',
				moves: [['icebeam', 'shadowball'][this.random(2)], 'destinybond', 'thunderwave'],
				baseSignatureMove: 'roleplay', signatureMove: "Role Play",
				evs: {hp:252, spa:252, spd:4}, nature: 'Modest'
			},
			'@Genesect': {
				species: 'Genesect', ability: 'Mold Breaker', item: 'Life Orb', gender: 'M',
				moves: ['bugbuzz', 'closecombat', 'extremespeed', 'thunderbolt', 'uturn'],
				baseSignatureMove: 'geargrind', signatureMove: "Grind you're mum",
				evs: {atk:252, spa:252, spe:4}, nature: 'Quiet'
			},
			'@Hippopotas': {
				species: 'Hippopotas', ability: 'Regenerator', item: 'Eviolite', gender: 'M',
				moves: ['haze', 'stealthrock', 'spikes', 'toxicspikes', 'stickyweb'],
				baseSignatureMove: 'partingshot', signatureMove: "Hazard Pass",
				evs: {hp:252, def:252, spd:4}, ivs: {atk:0, spa:0}, nature: 'Bold'
			},
			'@HYDRO IMPACT': {
				species: 'Charizard', ability: 'Rivalry', item: 'Life Orb', gender: 'M',
				moves: ['airslash', 'flamethrower', 'nobleroar', 'hydropump'],
				baseSignatureMove: 'hydrocannon', signatureMove: "HYDRO IMPACT",
				evs: {atk:4, spa:252, spe:252}, nature: 'Hasty'
			},
			'@innovamania': {
				species: 'Arceus', ability: 'Pick Up', item: 'Black Glasses', gender: 'M',
				moves: [['holdhands', 'trickortreat'][this.random(2)], ['swordsdance', 'agility'][this.random(2)], 'celebrate'],
				baseSignatureMove: 'splash', signatureMove: "Rage Quit",
				evs: {hp:4, atk:252, spe:252}, nature: 'Jolly'
			},
			'@jas61292': {
				species: 'Malaconda', ability: 'Analytic', item: 'Safety Goggles', gender: 'M',
				moves: ['coil', 'thunderwave', 'icefang', 'powerwhip', 'moonlight'],
				baseSignatureMove: 'crunch', signatureMove: "Minus One",
				evs: {hp:252, atk:252, spd:4}, nature: 'Adamant'
			},
			'@jin of the gale': {
				species: 'Starmie', ability: 'Drizzle', item: 'Damp Rock', gender: 'M',
				moves: ['steameruption', 'hurricane', 'recover', 'psystrike', 'quiverdance'],
				baseSignatureMove: 'rapidspin', signatureMove: "Beyblade",
				evs: {hp:4, spa:252, spe:252}, nature: 'Timid'
			},
			'@Kostitsyn-Kun': {
				species: 'Gothorita', ability: 'Simple', item: 'Eviolite', gender: 'F', //requested
				moves: ['calmmind', 'psyshock', ['dazzlinggleam', 'secretsword'][this.random(2)]],
				baseSignatureMove: 'refresh', signatureMove: "Kawaii-desu uguu~",
				evs: {hp:252, def:136, spe:120}, nature: 'Bold'
			},
			'@kupo': {
				species: 'Pikachu', ability: 'Prankster', item: "Light Ball", gender: 'M',
				moves: ['substitute', 'spore', 'encore'],
				baseSignatureMove: 'transform', signatureMove: "Kupo Nuts",
				evs: {hp:252, def:4, spd:252}, nature: 'Jolly'
			},
			'@Lawrence III': {
				species: 'Lugia', ability: 'Trace', item: "Grip Claw", gender: 'M',
				moves: ['infestation', 'magmastorm', 'oblivionwing'],
				baseSignatureMove: 'gust', signatureMove: "Shadow Storm",
				evs: {hp:248, def:84, spa:92, spd:84}, nature: 'Modest'
			},
			'@Layell': {
				species: 'Sneasel', ability: 'Technician', item: "King's Rock", gender: 'M',
				moves: ['iceshard', 'iciclespear', ['machpunch', 'pursuit', 'knockoff'][this.random(3)]],
				baseSignatureMove: 'protect', signatureMove: "Pixel Protection",
				evs: {hp:4, atk:252, spe:252}, nature: 'Adamant'
			},
			'@LegitimateUsername': {
				species: 'Shuckle', ability: 'Unaware', item: 'Leftovers', gender: 'M',
				moves: ['leechseed', 'rest', 'foulplay'],
				baseSignatureMove: 'shellsmash', signatureMove: "Shell Fortress",
				evs: {hp:252, def:228, spd:28}, nature: 'Calm'
			},
			'@Level 51': {
				species: 'Togekiss', ability: 'Parental Bond', item: 'Leftovers', gender: 'M',
				moves: ['seismictoss', 'roost', ['cosmicpower', 'cottonguard'][this.random(2)]],
				baseSignatureMove: 'trumpcard', signatureMove: "Next Level Strats",
				evs: {hp:252, def:4, spd:252}, nature: 'Calm'
			},
			'@Lyto': {
				species: 'Lanturn', ability: 'Magic Bounce', item: 'Leftovers', gender: 'M',
				moves: ['originpulse', 'lightofruin', 'blueflare', 'recover', 'tailglow'],
				baseSignatureMove: 'thundershock', signatureMove: "Gravity Storm",
				evs: {hp:188, spa:252, spe:68}, nature: 'Modest'
			},
			'@Marty': {
				species: 'Houndoom', ability: 'Drought', item: 'Houndoominite', gender: 'M',
				moves: ['nightdaze', 'solarbeam', 'aurasphere', 'thunderbolt', 'earthpower'],
				baseSignatureMove: 'sacredfire', signatureMove: "Immolate",
				evs: {spa:252, spd:4, spe:252}, ivs: {atk:0}, nature: 'Timid'
			},
			'@Morfent': {
				species: 'Dusknoir', ability: 'Fur Coat', item: "Leftovers", gender: 'M',
				moves: [['recover', 'acidarmor', 'swordsdance', 'willowisp', 'trickroom'][this.random(5)], 'shadowclaw', ['earthquake', 'icepunch', 'thunderpunch'][this.random(3)]],
				baseSignatureMove: 'spikes', signatureMove: "Used Needles",
				evs: {hp:252, atk:4, def:252}, ivs: {spe:0}, nature: 'Impish'
			},
			'@Nani Man': {
				species: 'Gengar', ability: 'Desolate Land', item: 'Black Glasses', gender: 'M', shiny: true,
				moves: ['eruption', 'swagger', 'shadow ball', 'topsyturvy', 'dazzlinggleam'],
				baseSignatureMove: 'fireblast', signatureMove: "Tanned",
				evs: {hp:4, spa:252, spe:252}, nature: 'Timid'
			},
			'@NixHex': {
				species: 'Porygon2', ability: 'No Guard', item: 'Eviolite', gender: 'M', shiny: true,
				moves: ['thunder', 'blizzard', 'overheat', 'triattack', 'recover'],
				baseSignatureMove: 'inferno', signatureMove: "Beautiful Disaster",
				evs: {hp:252, spa:252, spe:4}, nature: 'Modest'
			},
			'@Osiris': {
				species: 'Pumpkaboo-Super', ability: 'Bad Dreams', item: 'Eviolite', gender: 'M',
				moves: ['leechseed', 'recover', 'cosmicpower'],
				baseSignatureMove: 'hypnosis', signatureMove: "Restless Sleep",
				evs: {hp:252, def:216, spd:40}, ivs: {atk:0}, nature: 'bold'
			},
			'@phil': {
				species: 'Gastrodon', ability: 'Drizzle', item: 'Shell Bell', gender: 'M',
				moves: ['scald', 'recover', 'gastroacid', 'brine'],
				baseSignatureMove: 'whirlpool', signatureMove: "Slug Attack",
				evs: {hp:252, spa:252, def:4}, nature: 'Quirky'
			},
			'@qtrx': {
				species: 'Unown', ability: 'Levitate', item: 'Focus Sash', gender: 'M',
				moves: [],
				baseSignatureMove: 'meditate', signatureMove: "Hidden Power... Normal?",
				evs: {hp:252, def:4, spa:252}, ivs: {atk:0, spe:0}, nature: 'Quiet'
			},
			'@Queez': {
				species: 'Cubchoo', ability: 'Prankster', item: 'Eviolite', gender: 'M',
				moves: ['pound', 'fly', 'softboiled', 'thunderwave', 'waterpulse'],
				baseSignatureMove: 'leer', signatureMove: "Sneeze",
				evs: {hp:252, def:228, spd:28}, nature: 'Calm'
			},
			'@rekeri': {
				species: 'Tyrantrum', ability: 'Tough Claws', item: 'Life Orb', gender: 'M',
				moves: ['outrage', 'extremespeed', 'stoneedge', 'closecombat'],
				baseSignatureMove: 'headcharge', signatureMove: "Land Before Time",
				evs: {hp:252, atk:252, def:4}, nature: 'Adamant'
			},
			'@Relados': {
				species: 'Terrakion', ability: 'Guts', item: 'Flame Orb', gender: 'M',
				moves: ['knockoff', 'diamondstorm', 'closecombat', 'iceshard', 'drainpunch'],
				baseSignatureMove: 'stockpile', signatureMove: "Loyalty",
				evs: {atk:252, def:4, spe:252}, nature: 'Adamant'
			},
			'@Reverb': {
				species: 'Slaking', ability: 'Scrappy', item: 'Assault Vest', gender: 'M',
				moves: ['feint', 'stormthrow', 'blazekick'], // Feint as a countermeasure to the abundance of Protect-based set-up moves.
				baseSignatureMove: 'eggbomb', signatureMove: "fat monkey",
				evs: {hp:252, spd:40, spe:216}, nature: 'Jolly' // EV-nerf.
			},
			'@RosieTheVenusaur': {
				species: 'Venusaur', ability: 'Moxie', item: 'Leftovers', gender: 'F',
				moves: ['flamethrower', 'extremespeed', 'sacredfire', 'knockoff', 'closecombat'],
				baseSignatureMove: 'frenzyplant', signatureMove: "Swag Plant",
				evs: {hp:252, atk:252, def:4}, nature: 'Adamant'
			},
			'@scalarmotion': {
				species: 'Cryogonal', ability: 'Magic Guard', item: 'Focus Sash', gender: 'M',
				moves: ['rapidspin', 'willowisp', 'taunt', 'recover', 'voltswitch'],
				baseSignatureMove: 'icebeam', signatureMove: "Eroding Frost",
				evs: {spa:252, spd:4, spe:252}, nature: 'Timid'
			},
			'@Scotteh': {
				species: 'Suicune', ability: 'Fur Coat', item: 'Leftovers', gender: 'M',
				moves: ['icebeam', 'steameruption', 'recover', 'nastyplot'],
				baseSignatureMove: 'boomburst', signatureMove: "Geomagnetic Storm",
				evs: {def:252, spa:4, spe:252}, nature: 'Bold'
			},
			'@Shame That': {
				species: 'Weavile', ability: 'Magic Guard', item: 'Focus Sash', gender: 'M',
				moves: ['substitute', 'captivate', 'reflect', 'rest', 'raindance', 'foresight'],
				baseSignatureMove: 'healingwish', signatureMove: "Extreme Compromise",
				evs: {hp:252, def:4, spe:252}, nature: 'Jolly'
			},
			'@shrang': {
				species: 'Latias', ability: 'Pixilate', item: ['Latiasite', 'Life Orb', 'Leftovers'][this.random(3)], gender: 'M',
				moves: ['dracometeor', 'roost', 'nastyplot', 'fireblast', 'aurasphere', 'psystrike'], //not QD again senpai >.<
				baseSignatureMove: 'judgment', signatureMove: "Pixilate",	//placeholder
				evs: {hp:160, spa:96, spe:252}, ivs: {atk:0}, nature: 'Timid'
			},
			'@Skitty': {
				species: 'Audino', ability: 'Intimidate', item: 'Audinite', gender: 'M',
				moves: ['acupressure', 'recover', ['taunt', 'cosmicpower', 'magiccoat'][this.random(3)]],
				baseSignatureMove: 'storedpower', signatureMove: "Ultimate Dismissal",
				evs: {hp:252, def:252, spd:4}, nature: 'Bold'
			},
			'@Snowflakes': {
				species: 'Celebi', ability: 'Filter', item: 'Leftovers', gender: 'M',
				moves: [
					['gigadrain', ['recover', 'quiverdance'][this.random(2)], ['icebeam', 'searingshot', 'psystrike', 'thunderbolt', 'aurasphere', 'moonblast'][this.random(6)]],
					['gigadrain', 'recover', [['uturn', 'voltswitch'][this.random(2)], 'thunderwave', 'leechseed', 'healbell', 'healingwish', 'reflect', 'lightscreen', 'stealthrock'][this.random(8)]],
					['gigadrain', 'perishsong', ['recover', ['uturn', 'voltswitch'][this.random(2)], 'leechseed', 'thunderwave', 'healbell'][this.random(5)]],
					['gigadrain', 'recover', ['thunderwave', 'icebeam', ['uturn', 'voltswitch'][this.random(2)], 'psystrike'][this.random(4)]]
				][this.random(4)],
				baseSignatureMove: 'thousandarrows', signatureMove: "Azalea Butt Slam",
				evs: {hp:252, spa:252, def:4}, nature: 'Modest'
			},
			'@Spydreigon': {
				species: 'Hydreigon', ability: 'Mega Launcher', item: 'Life Orb', gender: 'M',
				moves: ['dragonpulse', 'darkpulse', 'aurasphere', 'originpulse', 'shiftgear'],
				baseSignatureMove: 'waterpulse', signatureMove: "Mineral Pulse",
				evs: {hp:4, spa:252, spe:252}, nature: 'Timid'
			},
			'@Steamroll': {
				species: 'Growlithe', ability: 'Adaptability', item: 'Life Orb', gender: 'M',
				moves: ['flareblitz', 'volttackle', 'closecombat'],
				baseSignatureMove: 'protect', signatureMove: "Conflagration",
				evs: {atk:252, def:4, spe:252}, nature: 'Adamant'
			},
			'@SteelEdges': {
				species: 'Alakazam', ability: 'Competitive', item: 'Alakazite', gender: 'M',
				moves: ['bugbuzz', 'hypervoice', 'psystrike', 'batonpass', 'focusblast'],
				baseSignatureMove: 'tailglow', signatureMove: "True Daily Double",
				evs: {hp:4, spa:252, spe:252}, nature: 'Serious'
			},
			'@Temporaryanonymous': {
				species: 'Doublade', ability: 'Tough Claws', item: 'Eviolite', gender: 'M',
				moves: ['swordsdance', ['xscissor', 'sacredsword', 'knockoff'][this.random(3)], 'geargrind'],
				baseSignatureMove: 'shadowsneak', signatureMove: "SPOOPY EDGE CUT",
				evs: {hp:252, atk:252, def:4}, nature: 'Adamant'
			},
			'@Test2017': {
				species: "Farfetch'd", ability: 'Wonder Guard', item: 'Stick', gender: 'M',
				moves: ['foresight', 'gastroacid', 'nightslash', 'roost', 'thousandarrows'],
				baseSignatureMove: 'karatechop', signatureMove: "Ducktastic",
				evs: {hp:252, atk:252, spe:4}, nature: 'Adamant'
			},
			'@TFC': {
				species: 'Blastoise', ability: 'Prankster', item: 'Leftovers', gender: 'M',
				moves: ['quiverdance', 'cottonguard', 'storedpower', 'aurasphere', 'slackoff'],
				baseSignatureMove: 'drainpunch', signatureMove: "Chat Flood",
				evs: {atk:252, def:4, spe:252}, nature: 'Modest'
			},
			'@TGMD': {
				species: 'Stoutland', ability: 'Speed Boost', item: 'Life Orb', gender: 'M',
				moves: [['extremespeed', 'sacredsword'][this.random(2)], 'knockoff', 'protect'],
				baseSignatureMove: 'return', signatureMove: "Canine Carnage",
				evs: {hp:32, atk:252, spe:224}, nature: 'Adamant'
			},
			'@Timbuktu': {
				species: 'Heatmor', ability: 'Contrary', item: 'Life Orb', gender: 'M',
				moves: ['overheat', ['hammerarm', 'substitute'][this.random(2)], ['glaciate', 'thunderbolt'][this.random(2)]], // Curse didn't make sense at all so it was changed to Hammer Arm
				baseSignatureMove: 'rockthrow', signatureMove: "Geoblast",
				evs: {spa:252, spd:4, spe:252}, nature: 'Timid'
			},
			'@Trickster': {
				species: 'Whimsicott', ability: 'Prankster', item: 'Leftovers', gender: 'M',
				moves: ['swagger', 'spore', 'seedflare', 'recover', 'nastyplot'],
				baseSignatureMove: 'naturepower', signatureMove: "Cometstorm",
				evs: {hp:252, spa:252, spe:4}
			},
			'@trinitrotoluene': {
				species: 'Metagross', ability: 'Levitate', item: 'Metagrossite', gender: 'M',
				moves: ['meteormash', 'zenheadbutt', 'hammerarm', 'grassknot', 'earthquake', 'thunderpunch', 'icepunch', 'shiftgear'],
				baseSignatureMove: 'explosion', signatureMove: "Get Haxed",
				evs: {atk:252, def:4, spe:252}, nature: 'Jolly'
			},
			'@WaterBomb': {
				species: 'Poliwrath', ability: 'Unaware', item: 'Leftovers', gender: 'M',
				moves: ['heartswap', 'softboiled', 'aromatherapy', 'highjumpkick'],
				baseSignatureMove: 'waterfall', signatureMove: "Water Bomb",
				evs: {hp:252, atk:252, def:4}, nature: 'Adamant'
			},
			'@xfix': {
				species: 'Xatu', ability: 'Magic Bounce', item: 'Focus Sash', gender: 'M',
				moves: ['thunderwave', 'substitute', 'roost'],
				baseSignatureMove: 'metronome', signatureMove: "(Super Glitch)",
				evs: {hp:252, spd:252, def:4}, nature: 'Calm'
			},
			'@zdrup': {
				species: 'Slowking', ability: 'Slow Start', item: 'Leftovers', gender: 'M',
				moves: ['psystrike', 'futuresight', 'originpulse', 'slackoff', 'destinybond'],
				baseSignatureMove: 'wish', signatureMove: "Premonition",
				evs: {hp:252, def:4, spd:252}, nature: 'Quiet'
			},
			'@Zebraiken': {
				species: 'zebstrika', ability: 'Compound Eyes', item: 'Life Orb', gender: 'M',
				moves: ['thunder', ['fire blast', 'focusblast', 'highjumpkick', 'meteormash'][this.random(3)], ['blizzard', 'iciclecrash', 'sleeppowder'][this.random(3)]], // why on earth does he learn Meteor Mash?
				baseSignatureMove: 'detect', signatureMove: "bzzt",
				evs: {atk:4, spa:252, spe:252}, nature: 'Hasty'
			},
			// Drivers.
			'%Aelita': {
				species: 'Porygon-Z', ability: 'Protean', item: 'Life Orb', gender: 'F',
				moves: ['boomburst', 'quiverdance', 'chatter', 'blizzard', 'moonblast'],
				baseSignatureMove: 'thunder', signatureMove: "Energy Field",
				evs: {hp:4, spa:252, spd:252}, nature: 'Modest'
			},
			'%Arcticblast': {
				species: 'Cresselia', ability: 'Levitate', item: 'Sitrus Berry', gender: 'M',
				moves: [
					['fakeout', 'icywind', 'trickroom', 'safeguard', 'thunderwave', 'tailwind', 'knockoff'][this.random(7)],
					['sunnyday', 'moonlight', 'calmmind', 'protect', 'taunt'][this.random(5)],
					['originpulse', 'heatwave', 'hypervoice', 'icebeam', 'moonblast'][this.random(5)]
				],
				baseSignatureMove: 'psychoboost', signatureMove: "Doubles Purism",
				evs: {hp:252, def:120, spa:56, spd:80}, nature: 'Sassy'
			},
			'%Articuno': {
				species: 'Articuno', ability: 'Magic Guard', item: 'Sitrus Berry', gender: 'F',
				moves: ['roost', 'calmmind', ['psychic', 'airslash', 'icebeam', 'thunderwave'][this.random(4)]],
				baseSignatureMove: 'whirlwind', signatureMove: "True Support",
				evs: {hp:252, def:192, spa:64}, nature: 'Modest'
			},
			'%Ast☆arA': {
				species: 'Jirachi', ability: 'Cursed Body', item: ['Leftovers', 'Sitrus Berry'][this.random(2)], gender: 'F',
				moves: ['psychic', 'moonblast', 'nastyplot', 'recover', 'surf'],
				baseSignatureMove: 'psywave', signatureMove: "Star Bolt Desperation",
				evs: {hp:4, spa:252, spd:252}, nature: 'Modest'
			},
			'%Asty': {
				species: 'Seismitoad', ability: 'Sap Sipper', item: 'Red Card', gender: 'M',
				moves: ['earthquake', 'recover', 'icepunch'],
				baseSignatureMove: 'toxic', signatureMove: "Amphibian Toxin",
				evs: {atk:252, spd:252, spe:4}, nature: 'Adamant'
			},
			'%Birkal': {
				species: 'Rotom-Fan', ability: 'Magic Guard', item: 'Choice Scarf', gender: 'M',
				moves: ['trick', 'aeroblast', ['discharge', 'partingshot', 'recover', 'tailglow'][this.random(4)]],
				baseSignatureMove: 'quickattack', signatureMove: "Caw",
				evs: {hp:4, spa:252, spe:252}, nature: 'Timid'
			},
			'%bloobblob': {
				species: 'Cinccino', ability: 'Skill Link', item: 'Life Orb', gender: 'M',
				moves: ['bulletseed', 'rockblast', 'uturn', 'tailslap', 'knockoff'],
				baseSignatureMove: 'spikecannon', signatureMove: "Lava Whip",
				evs: {atk:252, def:4, spe:252}, nature: 'Adamant'
			},
			'%Bumbadadabum': {
				species: 'Samurott', ability: 'Analytic', item: 'Safety Goggles', gender: 'M',
				moves: ['calmmind', 'originpulse', 'icebeam'],
				baseSignatureMove: 'hypervoice', signatureMove: "Open Source Software",
				evs: {hp:252, spa:252, spd:4}, nature: 'Modest'
			},
			'%Charles Carmichael': {
				species: 'Quagsire', ability: 'Sap Sipper', item: 'Liechi Berry', gender: 'M',
				moves: ['waterfall', 'earthquake', ['stoneedge', 'rockslide'][this.random(2)], 'icepunch'],
				baseSignatureMove: 'swagger', signatureMove: "Bad Pun",
				evs: {hp:248, atk:252, spe:8}, nature: 'Naughty'
			},
			'%Crestfall': {
				species: 'Darkrai', ability: 'Parental Bond', item: 'Lum Berry', gender: 'M',
				moves: ['darkpulse', 'icebeam', 'oblivionwing'],
				baseSignatureMove: 'protect', signatureMove: "Final Hour",
				evs: {spa:252, def:4, spe:252}, nature: 'Modest'
			},
			'%DTC': {
				species: 'Charizard', ability: 'Magic Guard', item: 'Charizardite X', gender: 'M',
				moves: ['shiftgear', 'blazekick', 'roost'],
				baseSignatureMove: 'dragonrush', signatureMove: "Dragon Smash",
				evs: {hp:4, atk:252, spe:252}, nature: 'Adamant'
			},
			'%Feliburn': {
				species: 'Infernape', ability: 'Adaptability', item: 'Expert Belt', gender: 'M',
				moves: ['highjumpkick', 'sacredfire', 'taunt', 'fusionbolt', 'machpunch'],
				baseSignatureMove: 'firepunch', signatureMove: "Falcon Punch",
				evs: {atk:252, def:4, spe:252}, nature: 'Jolly'
			},
			'%galbia': {
				species: 'Cobalion', ability: 'Serene Grace', item: 'Leftovers',
				moves: ['ironhead', 'taunt', 'swordsdance', 'thunderwave', 'substitute'],
				baseSignatureMove: 'highjumpkick', signatureMove: "Kibitz",
				evs: {atk:252, def:4, spe:252}, nature: 'Jolly'
			},
			'%Hugendugen': {
				species: 'Latios', ability: 'Prankster', item: 'Life Orb', gender: 'M',
				moves: ['taunt', 'dracometeor', 'surf', 'earthpower', 'recover', 'thunderbolt', 'icebeam'],
				baseSignatureMove: 'psychup', signatureMove: "Policy Decision",
				evs: {hp:4, spa:252, spe:252}, nature: 'Modest'
			},
			'%Jellicent': {
				species: 'Jellicent', ability: 'Poison Heal', item: 'Toxic Orb', gender: 'M',
				moves: ['recover', 'freezedry', 'trick', 'substitute'],
				baseSignatureMove: 'surf', signatureMove: "Shot For Shot",
				evs: {hp:252, def:4, spd:252}, nature: 'Calm'
			},
			'%Kayo': {
				species: 'Gourgeist-Super', ability: 'Magic Bounce', item: 'Leftovers', gender: 'M', shiny: true,
				moves: ['leechseed', 'shadowforce', 'spore', 'recover'],
				baseSignatureMove: 'vinewhip', signatureMove: "Beard of Zeus Bomb",
				evs: {hp:252, def:252, spd:4}, nature: 'Impish'
			},
			'%LJDarkrai': {
				species: 'Garchomp', ability: 'Compound Eyes', item: 'Life Orb', gender: 'M',
				moves: ['dragondance', 'dragonrush', 'gunkshot', 'precipiceblades', 'sleeppowder', 'stoneedge'], name: '%LJDarkrai',
				baseSignatureMove: 'blazekick', signatureMove: "Blaze Blade",
				evs: {hp:4, atk:252, spe:252}, nature: 'Adamant'
			},
			'%Majorbling': {
				species: 'Dedenne', ability: 'Levitate', item: 'Expert Belt', gender: 'M',
				moves: ['moonblast', 'voltswitch', 'discharge', 'focusblast', 'taunt'],
				baseSignatureMove: 'bulletpunch', signatureMove: "Focus Laser",
				evs: {hp:4, spa:252, spe:252}, nature: 'Timid'
			},
			'%QuoteCS': {
				species: 'Skarmory', ability: 'Adaptability', item: 'Life Orb', gender: 'M',
				moves: ['meteormash', 'bravebird', 'roost'],
				baseSignatureMove: 'spikes', signatureMove: "Diversify",
				evs: {hp:248, atk:252, spe:8}, nature: 'Adamant'
			},
			'%raseri': {
				species: 'Prinplup', ability: 'Regenerator', item: 'Eviolite', gender: 'M',
				moves: ['defog', 'stealthrock', 'toxic', 'roar', 'bravebird'],
				baseSignatureMove: 'scald', signatureMove: "Ban Scald",
				evs: {hp:252, def:228, spd:28}, nature: 'Bold'
			},
			'%uselesstrainer': {
				species: 'Scatterbug', ability: 'Skill Link', item: 'Mail', gender: 'M',
				moves: ['explosion', 'stringshot', 'stickyweb', 'spiderweb', 'mist'],
				baseSignatureMove: 'bulletpunch', signatureMove: "Ranting",
				evs: {atk:252, def:4, spe:252}, nature: 'Jolly'
			},
			'%Vacate': {
				species: 'Bibarel', ability: 'Adaptability', item: 'Leftovers', gender: 'M',
				moves: ['earthquake', 'smellingsalts', 'stockpile', 'zenheadbutt', 'waterfall'],
				baseSignatureMove: 'superfang', signatureMove: "Duper Fang",
				evs: {atk:252, def:4, spd:252}, nature: 'Quiet'
			},
			// Voices.
			'+Aldaron': {
				species: 'Conkeldurr', ability: 'Speed Boost', item: 'Assault Vest', gender: 'M',
				moves: ['drainpunch', 'machpunch', 'iciclecrash', 'closecombat', 'earthquake', 'shadowclaw'],
				baseSignatureMove: 'superpower', signatureMove: "Admin Decision",
				evs: {hp:252, atk:252, def:4}, nature: 'Adamant'
			},
			'+bmelts': {
				species: 'Mewtwo', ability: 'Regenerator', item: 'Mewtwonite X', gender: 'M',
				moves: ['batonpass', 'uturn', 'voltswitch'],
				baseSignatureMove: 'partingshot', signatureMove: "Aaaannnd... he's gone",
				evs: {hp:4, spa:252, spe:252}, nature: 'Modest'
			},
			'+Cathy': {
				species: 'Aegislash', ability: 'Stance Change', item: 'Life Orb', gender: 'F',
				moves: ['kingsshield', 'shadowsneak', ['calmmind', 'shadowball', 'shadowclaw', 'flashcannon', 'dragontail', 'hyperbeam'][this.random(5)]],
				baseSignatureMove: 'memento', signatureMove: "HP Display Policy",
				evs: {hp:4, atk:252, spa:252}, nature: 'Quiet'
			},
			'+Diatom': {
				species: 'Spiritomb', ability: 'Parental Bond', item: 'Custap Berry', gender: 'M',
				moves: ['psywave', ['poisonfang', 'shadowstrike'][this.random(2)], ['uturn', 'rapidspin'][this.random(2)]],
				baseSignatureMove: 'healingwish', signatureMove: "Be Thankful I Sacrificed Myself",
				evs: {hp:252, def:136, spd:120}, nature: 'Impish'
			},
			'+Limi': {
				species: 'Primeape', ability: 'Poison Heal', item: 'Leftovers', gender: 'M',
				moves: ['ingrain', 'doubleedge', 'leechseed'],
				baseSignatureMove: 'growl', signatureMove: "Resilience",
				evs: {hp:252, atk:252, def:4}, nature: 'Adamant'
			},
			'+MattL': {
				species: 'Mandibuzz', ability: 'Poison Heal', item: 'Leftovers', gender: 'M',
				moves: ['oblivionwing', 'leechseed', 'quiverdance', 'topsyturvy', 'substitute'],
				baseSignatureMove: 'toxic', signatureMove: "Topology",
				evs: {hp:252, def:252, spd:4}, nature: 'Bold'
			},
			'+mikel': {
				species: 'Giratina', ability: 'Prankster', item: 'Lum Berry', gender: 'M',
				moves: ['rest', 'recycle', ['toxic', 'willowisp'][this.random(2)]],
				baseSignatureMove: 'swagger', signatureMove: "Trolling Lobby",
				evs: {hp:252, def:128, spd:128}, ivs: {atk:0}, nature: 'Calm'
			},
			'+Great Sage': {
				species: 'Shuckle', ability: 'Harvest', item: 'Leppa Berry', gender: '',
				moves: ['substitute', 'protect', 'batonpass'],
				baseSignatureMove: 'judgment', signatureMove: "Judgment",
				evs: {hp:252, def:28, spd:228}, ivs: {atk:0, def:0, spe:0}, nature: 'Bold'
			},
			'+Redew': {
				species: 'Minun', ability: 'Wonder Guard', item: 'Air Balloon', gender: 'M',
				moves: ['nastyplot', 'thunderbolt', 'icebeam'],
				baseSignatureMove: 'recover', signatureMove: "Recover",
				evs:{hp:4, spa:252, spe:252}, nature: 'Modest'
			},
			'+shaymin': {
				species: 'Shaymin-Sky', ability: 'Serene Grace', item: 'Expert Belt', gender: 'F',
				moves: ['seedflare', 'airslash', ['secretsword', 'earthpower', 'roost'][this.random(3)]],
				baseSignatureMove: 'detect', signatureMove: "Flower Garden",
				evs: {hp:4, spa:252, spe:252}, nature: 'Timid'
			},
			'+SOMALIA': {
				species: 'Gastrodon', ability: 'Anger Point', item: 'Leftovers', gender: 'M',
				moves: ['recover', 'steameruption', 'earthpower', 'leafstorm', 'substitute'],
				baseSignatureMove: 'energyball', signatureMove: "Ban Everyone",
				evs: {hp:252, spa:252, spd:4}, nature: 'Modest'
			},
			'+TalkTakesTime': {
				species: 'Registeel', ability: 'Flash Fire', item: 'Leftovers', gender: 'M',
				moves: ['recover', 'ironhead', 'bellydrum'],
				baseSignatureMove: 'taunt', signatureMove: "Bot Mute",
				evs: {hp:252, atk:252, def:4}, nature: 'Adamant'
			}
		};
		// Generate the team randomly.
		var pool = Object.keys(sets).randomize();
		var ranks = {'~':'admins', '&':'leaders', '@':'mods', '%':'drivers', '+':'voices'};
		var levels = {'~':99, '&':97, '@':96, '%':96, '+':95};
		for (var i = 0; i < 6; i++) {
			var rank = pool[i].charAt(0);
			var set = sets[pool[i]];
			set.level = levels[rank];
			set.name = pool[i];
			if (!set.ivs) {
				set.ivs = {hp:31, atk:31, def:31, spa:31, spd:31, spe:31};
			} else {
				for (var iv in {hp:31, atk:31, def:31, spa:31, spd:31, spe:31}) {
					set.ivs[iv] = set.ivs[iv] ? set.ivs[iv] : 31;
				}
			}
			// Assuming the hardcoded set evs are all legal.
			if (!set.evs) set.evs = {hp:84, atk:84, def:84, spa:84, spd:84, spe:84};
			set.moves = set.moves.sample(3).concat(set.baseSignatureMove);
			team.push(set);
		}

		// Check for Illusion.
		if (team[5].name === '&Slayer95') {
			var temp = team[4];
			team[4] = team[5];
			team[5] = temp;
		}

		return team;
	},
	randomUberTeam: function (side) {
		var pokemonLeft = 0;
		var pokemon = [];

		var pokemonList = ['aegislash', 'arceus', 'arceusbug', 'arceusdark', 'arceusdragon', 'arceuselectric', 'arceusfairy', 'arceusfighting', 'arceusfire', 'arceusflying', 'arceusghost', 'arceusgrass', 'arceusground', 'arceusice', 'arceuspoison', 'arceuspsychic', 'arceusrock', 'arceussteel', 'arceuswater', 'blaziken', 'darkrai', 'deoxys', 'deoxysattack', 'deoxysdefense', 'deoxysspeed', 'dialga', 'genesect', 'gengar', 'giratina', 'giratinaorigin', 'greninja', 'groudon', 'hooh', 'kangaskhan', 'kyogre', 'kyuremwhite', 'lucario', 'lugia', 'mawile', 'mewtwo', 'palkia', 'rayquaza', 'reshiram', 'salamence', 'shayminsky', 'xerneas', 'yveltal', 'zekrom'];
		pokemonList = pokemonList.randomize();

		var pokemonPool = [];
		for (var id in this.data.FormatsData) {
			var template = this.getTemplate(id);
			if (!template.isMega && !template.isPrimal && !template.isNonstandard && template.randomBattleMoves) {
				pokemonPool.push(id);
			}
		}

		var typeCount = {};
		var typeComboCount = {};
		var baseFormes = {};
		var megaCount = 0;

		for (var i = 0; i < pokemonPool.length && pokemonLeft < 6; i++) {
			var template = this.getTemplate(pokemonList[i]);
			if (!template.exists) continue;

			// Limit to one of each species (Species Clause)
			if (baseFormes[template.baseSpecies]) continue;

			// Not available on ORAS
			if (template.species === 'Pichu-Spiky-eared') continue;

			// Adjust rate for species with multiple formes
			switch (template.baseSpecies) {
			case 'Arceus':
				if (this.random(18) >= 1) continue;
				break;
			case 'Basculin':
				if (this.random(2) >= 1) continue;
				break;
			case 'Genesect':
				if (this.random(5) >= 1) continue;
				break;
			case 'Gourgeist':
				if (this.random(4) >= 1) continue;
				break;
			case 'Pikachu':
				// Cosplay Pikachu formes have 20% the normal rate (1/30 the normal rate each)
				if (template.species !== 'Pikachu' && this.random(30) >= 1) continue;
			}

			// Limit 2 of any type
			var types = template.types;
			var skip = false;
			for (var t = 0; t < types.length; t++) {
				if (typeCount[types[t]] > 1 && this.random(5) >= 1) {
					skip = true;
					break;
				}
			}
			if (skip) continue;

			var set = this.randomSet(template, pokemon.length, megaCount);

			// Illusion shouldn't be on the last pokemon of the team
			if (set.ability === 'Illusion' && pokemonLeft > 4) continue;

			// Limit 1 of any type combination
			var typeCombo = types.join();
			if (set.ability === 'Drought' || set.ability === 'Drizzle') {
				// Drought and Drizzle don't count towards the type combo limit
				typeCombo = set.ability;
			}
			if (typeCombo in typeComboCount) continue;

			// Limit the number of Megas to one
			var forme = template.otherFormes && this.getTemplate(template.otherFormes[0]);
			var isMegaSet = this.getItem(set.item).megaStone || (forme && forme.isMega && forme.requiredMove && set.moves.indexOf(toId(forme.requiredMove)) >= 0);
			if (isMegaSet && megaCount > 0) continue;

			// Okay, the set passes, add it to our team
			pokemon.push(set);

			// Now that our Pokemon has passed all checks, we can increment our counters
			pokemonLeft++;

			// Increment type counters
			for (var t = 0; t < types.length; t++) {
				if (types[t] in typeCount) {
					typeCount[types[t]]++;
				} else {
					typeCount[types[t]] = 1;
				}
			}
			typeComboCount[typeCombo] = 1;

			// Increment mega and base species counters
			if (isMegaSet) megaCount++;
			baseFormes[template.baseSpecies] = 1;
		}
		return pokemon;
	},
	randomHighTierTeam: function (side) {
		var pokemonLeft = 0;
		var pokemon = [];

		var pokemonList = ['altaria', 'azumarill', 'bisharp', 'breloom', 'celebi', 'chansey', 'charizard', 'clefable', 'conkeldurr', 'diancie', 'dragonite', 'excadrill', 'ferrothorn', 'gallade', 'garchomp', 'gardevoir', 'gengar', 'gliscor', 'gothitelle', 'gyarados', 'heatran', 'jirachi', 'keldeo', 'kyuremblack', 'landorus', 'landorustherian', 'latias', 'latios', 'lopunny', 'magnezone', 'mamoswine', 'manaphy', 'mandibuzz', 'manectric', 'metagross', 'mew', 'raikou', 'rotomwash', 'sableye', 'scizor', 'skarmory', 'slowbro', 'starmie', 'sylveon', 'talonflame', 'thundurus', 'tyranitar', 'venusaur', 'zapdos', 'crawdaunt', 'diggersby', 'hawlucha', 'klefki', 'medicham', 'scolipede', 'serperior', 'smeargle', 'staraptor', 'terrakion', 'thundurustherian', 'togekiss', 'tornadustherian', 'venomoth', 'victini', 'volcarona', 'weavile', 'zygarde', 'absol', 'aerodactyl', 'aggron', 'alakazam', 'ampharos', 'arcanine', 'azelf', 'beedrill', 'blastoise', 'blissey', 'chandelure', 'chesnaught', 'cloyster', 'crobat', 'darmanitan', 'donphan', 'empoleon', 'entei', 'espeon', 'florges', 'flygon', 'forretress', 'galvantula', 'gligar', 'goodra', 'haxorus', 'heracross', 'hippowdon', 'honchkrow', 'hydreigon', 'infernape', 'kingdra', 'krookodile', 'lucario', 'machamp', 'mienshao', 'milotic', 'nidoking', 'nidoqueen', 'noivern', 'pidgeot', 'pinsir', 'porygonz', 'porygon2', 'roserade', 'rotomheat', 'salamence', 'sceptile', 'scrafty', 'sharpedo', 'shaymin', 'snorlax', 'suicune', 'swampert', 'tentacruel', 'toxicroak', 'trevenant', 'umbreon', 'vaporeon', 'dragalge', 'froslass', 'houndoom', 'kyurem', 'shuckle', 'tornadus', 'yanmega', 'zoroark'];
		pokemonList = pokemonList.randomize();

		var pokemonPool = [];
		for (var id in this.data.FormatsData) {
			var template = this.getTemplate(id);
			if (!template.isMega && !template.isPrimal && !template.isNonstandard && template.randomBattleMoves) {
				pokemonPool.push(id);
			}
		}

		var typeCount = {};
		var typeComboCount = {};
		var baseFormes = {};
		var megaCount = 0;

		for (var i = 0; i < pokemonPool.length && pokemonLeft < 6; i++) {
			var template = this.getTemplate(pokemonList[i]);
			if (!template.exists) continue;

			// Limit to one of each species (Species Clause)
			if (baseFormes[template.baseSpecies]) continue;

			// Not available on ORAS
			if (template.species === 'Pichu-Spiky-eared') continue;

			// Adjust rate for species with multiple formes
			switch (template.baseSpecies) {
			case 'Arceus':
				if (this.random(18) >= 1) continue;
				break;
			case 'Basculin':
				if (this.random(2) >= 1) continue;
				break;
			case 'Genesect':
				if (this.random(5) >= 1) continue;
				break;
			case 'Gourgeist':
				if (this.random(4) >= 1) continue;
				break;
			case 'Pikachu':
				// Cosplay Pikachu formes have 20% the normal rate (1/30 the normal rate each)
				if (template.species !== 'Pikachu' && this.random(30) >= 1) continue;
			}

			// Limit 2 of any type
			var types = template.types;
			var skip = false;
			for (var t = 0; t < types.length; t++) {
				if (typeCount[types[t]] > 1 && this.random(5) >= 1) {
					skip = true;
					break;
				}
			}
			if (skip) continue;

			var set = this.randomSet(template, pokemon.length, megaCount);

			// Illusion shouldn't be on the last pokemon of the team
			if (set.ability === 'Illusion' && pokemonLeft > 4) continue;

			// Limit 1 of any type combination
			var typeCombo = types.join();
			if (set.ability === 'Drought' || set.ability === 'Drizzle') {
				// Drought and Drizzle don't count towards the type combo limit
				typeCombo = set.ability;
			}
			if (typeCombo in typeComboCount) continue;

			// Limit the number of Megas to one
			var forme = template.otherFormes && this.getTemplate(template.otherFormes[0]);
			var isMegaSet = this.getItem(set.item).megaStone || (forme && forme.isMega && forme.requiredMove && set.moves.indexOf(toId(forme.requiredMove)) >= 0);
			if (isMegaSet && megaCount > 0) continue;

			// Okay, the set passes, add it to our team
			pokemon.push(set);

			// Now that our Pokemon has passed all checks, we can increment our counters
			pokemonLeft++;

			// Increment type counters
			for (var t = 0; t < types.length; t++) {
				if (types[t] in typeCount) {
					typeCount[types[t]]++;
				} else {
					typeCount[types[t]] = 1;
				}
			}
			typeComboCount[typeCombo] = 1;

			// Increment mega and base species counters
			if (isMegaSet) megaCount++;
			baseFormes[template.baseSpecies] = 1;
		}
		return pokemon;
	},
	randomLowTierTeam: function (side) {
		var pokemonLeft = 0;
		var pokemon = [];

		var pokemonList = ['abomasnow', 'accelgor', 'alomomola', 'ambipom', 'amoonguss', 'aromatisse', 'banette', 'braviary', 'bronzong', 'cinccino', 'clawitzer', 'cobalion', 'cofagrigus', 'cresselia', 'delphox', 'doublade', 'drapion', 'druddigon', 'dugtrio', 'durant', 'eelektross', 'emboar', 'escavalier', 'exploud', 'fletchinder', 'gastrodon', 'glalie', 'golbat', 'hitmonchan', 'hitmonlee', 'hitmontop', 'houndoom', 'jellicent', 'jolteon', 'kabutops', 'magneton', 'medicham', 'meloetta', 'moltres', 'omastar', 'pangoro', 'registeel', 'reuniclus', 'rhyperior', 'rotommow', 'shiftry', 'skuntank', 'slowking', 'slurpuff', 'spiritomb', 'tangrowth', 'tyrantrum', 'whimsicott', 'combusken', 'sigilyph', 'arbok', 'archeops', 'ariados', 'armaldo', 'articuno', 'audino', 'aurorus', 'avalugg', 'barbaracle', 'basculin', 'basculinbluestriped', 'bastiodon', 'beartic', 'beautifly', 'beheeyem', 'bellossom', 'bibarel', 'bouffalant', 'butterfree', 'cacturne', 'camerupt', 'carbink', 'carnivine', 'carracosta', 'castform', 'chatot', 'cherrim', 'chimecho', 'claydol', 'corsola', 'cradily', 'crustle', 'cryogonal', 'dedenne', 'delcatty', 'delibird', 'dewgong', 'ditto', 'dodrio', 'dragonair', 'drifblim', 'dunsparce', 'duosion', 'dusclops', 'dusknoir', 'dustox', 'electivire', 'electrode', 'emolga', 'exeggutor', 'farfetchd', 'fearow', 'feraligatr', 'ferroseed', 'flareon', 'floatzel', 'floette', 'fraxure', 'frogadier', 'furfrou', 'furret', 'gabite', 'garbodor', 'gigalith', 'girafarig', 'glaceon', 'gogoat', 'golduck', 'golem', 'golurk', 'gorebyss', 'gothorita', 'gourgeist', 'gourgeistlarge', 'gourgeistsmall', 'gourgeistsuper', 'granbull', 'grumpig', 'gurdurr', 'hariyama', 'haunter', 'heatmor', 'heliolisk', 'huntail', 'hypno', 'illumise', 'jumpluff', 'jynx', 'kadabra', 'kangaskhan', 'kecleon', 'kingler', 'klinklang', 'kricketune', 'lampent', 'lanturn', 'lapras', 'leafeon', 'leavanny', 'ledian', 'lickilicky', 'liepard', 'lilligant', 'linoone', 'ludicolo', 'lumineon', 'lunatone', 'luvdisc', 'luxray', 'machoke', 'magcargo', 'magmortar', 'malamar', 'mantine', 'maractus', 'marowak', 'masquerain', 'mawile', 'meganium', 'meowsticf', 'meowstic', 'mesprit', 'metang', 'mightyena', 'miltank', 'minun', 'misdreavus', 'mismagius', 'mothim', 'mrmime', 'muk', 'murkrow', 'musharna', 'ninetales', 'ninjask', 'noctowl', 'octillery', 'pachirisu', 'parasect', 'pelipper', 'persian', 'phione', 'pikachu', 'pikachucosplay', 'pikachurockstar', 'pikachubelle', 'pikachupopstar', 'pikachuphd', 'pikachulibre', 'piloswine', 'plusle', 'politoed', 'poliwrath', 'primeape', 'probopass', 'purugly', 'pyroar', 'quagsire', 'quilladin', 'qwilfish', 'raichu', 'rampardos', 'rapidash', 'raticate', 'regice', 'regigigas', 'regirock', 'relicanth', 'rhydon', 'roselia', 'rotom', 'rotomfan', 'rotomfrost', 'samurott', 'sandslash', 'sawk', 'sawsbuck', 'scyther', 'seadra', 'seaking', 'seismitoad', 'seviper', 'shedinja', 'shelgon', 'simipour', 'simisage', 'simisear', 'slaking', 'sliggoo', 'sneasel', 'solrock', 'spinda', 'stantler', 'steelix', 'stoutland', 'stunfisk', 'sudowoodo', 'sunflora', 'swalot', 'swanna', 'swellow', 'swoobat', 'tangela', 'tauros', 'throh', 'togetic', 'torkoal', 'torterra', 'tropius', 'typhlosion', 'unfezant', 'unown', 'ursaring', 'uxie', 'vanilluxe', 'vespiquen', 'victreebel', 'vigoroth', 'vileplume', 'virizion', 'vivillon', 'volbeat', 'wailord', 'walrein', 'watchog', 'weezing', 'whiscash', 'wigglytuff', 'wobbuffet', 'wormadam', 'wormadamsandy', 'wormadamtrash', 'xatu', 'zangoose', 'zebstrika'];
		pokemonList = pokemonList.randomize();

		var pokemonPool = [];
		for (var id in this.data.FormatsData) {
			var template = this.getTemplate(id);
			if (!template.isMega && !template.isPrimal && !template.isNonstandard && template.randomBattleMoves) {
				pokemonPool.push(id);
			}
		}

		var typeCount = {};
		var typeComboCount = {};
		var baseFormes = {};
		var megaCount = 0;

		for (var i = 0; i < pokemonPool.length && pokemonLeft < 6; i++) {
			var template = this.getTemplate(pokemonList[i]);
			if (!template.exists) continue;

			// Limit to one of each species (Species Clause)
			if (baseFormes[template.baseSpecies]) continue;

			// Not available on ORAS
			if (template.species === 'Pichu-Spiky-eared') continue;

			// Adjust rate for species with multiple formes
			switch (template.baseSpecies) {
			case 'Arceus':
				if (this.random(18) >= 1) continue;
				break;
			case 'Basculin':
				if (this.random(2) >= 1) continue;
				break;
			case 'Genesect':
				if (this.random(5) >= 1) continue;
				break;
			case 'Gourgeist':
				if (this.random(4) >= 1) continue;
				break;
			case 'Pikachu':
				// Cosplay Pikachu formes have 20% the normal rate (1/30 the normal rate each)
				if (template.species !== 'Pikachu' && this.random(30) >= 1) continue;
			}

			// Limit 2 of any type
			var types = template.types;
			var skip = false;
			for (var t = 0; t < types.length; t++) {
				if (typeCount[types[t]] > 1 && this.random(5) >= 1) {
					skip = true;
					break;
				}
			}
			if (skip) continue;

			var set = this.randomSet(template, pokemon.length, megaCount);

			// Illusion shouldn't be on the last pokemon of the team
			if (set.ability === 'Illusion' && pokemonLeft > 4) continue;

			// Limit 1 of any type combination
			var typeCombo = types.join();
			if (set.ability === 'Drought' || set.ability === 'Drizzle') {
				// Drought and Drizzle don't count towards the type combo limit
				typeCombo = set.ability;
			}
			if (typeCombo in typeComboCount) continue;

			// Limit the number of Megas to one
			var forme = template.otherFormes && this.getTemplate(template.otherFormes[0]);
			var isMegaSet = this.getItem(set.item).megaStone || (forme && forme.isMega && forme.requiredMove && set.moves.indexOf(toId(forme.requiredMove)) >= 0);
			if (isMegaSet && megaCount > 0) continue;

			if (template.id === 'gothorita') {
				set.species = 'gothorita';
				var dice = this.random(2);
				if (dice < 1) {
					set.ability = 'frisk';
				} else {
					set.ability = 'competitive';
				}
			} else if (template.id === 'wobbuffet') {
				set.species = 'wobbuffet';
				set.ability = 'telepathy';
			} else if (template.id === 'ninetales') {
				set.species = 'ninetales';
				set.ability = 'flashfire';
			} else if (template.id === 'politoed') {
				set.species = 'politoed';
				set.ability = 'waterabsorb';
			}

			// Okay, the set passes, add it to our team
			pokemon.push(set);

			// Now that our Pokemon has passed all checks, we can increment our counters
			pokemonLeft++;

			// Increment type counters
			for (var t = 0; t < types.length; t++) {
				if (types[t] in typeCount) {
					typeCount[types[t]]++;
				} else {
					typeCount[types[t]] = 1;
				}
			}
			typeComboCount[typeCombo] = 1;

			// Increment mega and base species counters
			if (isMegaSet) megaCount++;
			baseFormes[template.baseSpecies] = 1;
		}
		return pokemon;
	},
	randomLCTeam: function (side) {
		var pokemonLeft = 0;
		var pokemon = [];

		var pokemonList = ['abra', 'aipom', 'amaura', 'anorith', 'archen', 'aron', 'axew', 'azurill', 'bagon', 'baltoy', 'barboach', 'beldum', 'bellsprout', 'bergmite', 'bidoof', 'binacle', 'blitzle', 'bonsly', 'bronzor', 'budew', 'buizel', 'bulbasaur', 'buneary', 'bunnelby', 'burmy', 'cacnea', 'carvanha', 'caterpie', 'charmander', 'cherubi', 'chespin', 'chikorita', 'chimchar', 'chinchou', 'chingling', 'clamperl', 'clauncher', 'cleffa', 'combee', 'corphish', 'cottonee', 'cranidos', 'croagunk', 'cubchoo', 'cubone', 'cyndaquil', 'darumaka', 'deerling', 'deino', 'diglett', 'doduo', 'dratini', 'drifloon', 'drilbur', 'drowzee', 'ducklett', 'duskull', 'dwebble', 'eevee', 'ekans', 'electrike', 'elekid', 'elgyem', 'espurr', 'exeggcute', 'feebas', 'fennekin', 'ferroseed', 'finneon', 'flabebe', 'fletchling', 'foongus', 'frillish', 'froakie', 'gastly', 'geodude', 'gible', 'glameow', 'goldeen', 'golett', 'goomy', 'gothita', 'grimer', 'growlithe', 'gulpin', 'happiny', 'helioptile', 'hippopotas', 'honedge', 'hoothoot', 'hoppip', 'horsea', 'houndour', 'igglybuff', 'inkay', 'joltik', 'kabuto', 'karrablast', 'klink', 'koffing', 'krabby', 'kricketot', 'larvesta', 'larvitar', 'ledyba', 'lickitung', 'lileep', 'lillipup', 'litleo', 'litwick', 'lotad', 'machop', 'magby', 'magikarp', 'magnemite', 'makuhita', 'mankey', 'mantyke', 'mareep', 'meowth', 'mienfoo', 'mimejr', 'minccino', 'mudkip', 'munchlax', 'munna', 'natu', 'nidoranf', 'nidoranm', 'nincada', 'noibat', 'nosepass', 'numel', 'oddish', 'omanyte', 'onix', 'oshawott', 'pancham', 'panpour', 'pansage', 'pansear', 'paras', 'patrat', 'pawniard', 'petilil', 'phanpy', 'phantump', 'pichu', 'pidgey', 'pidove', 'pineco', 'piplup', 'poliwag', 'ponyta', 'poochyena', 'porygon', 'psyduck', 'pumpkaboo', 'pumpkaboolarge', 'pumpkaboosmall', 'pumpkaboosuper', 'purrloin', 'ralts', 'rattata', 'remoraid', 'rhyhorn', 'riolu', 'roggenrola', 'rufflet', 'sandile', 'sandshrew', 'scatterbug', 'scraggy', 'seedot', 'seel', 'sentret', 'sewaddle', 'shellder', 'shellos', 'shelmet', 'shieldon', 'shinx', 'shroomish', 'shuppet', 'skiddo', 'skitty', 'skorupi', 'skrelp', 'slakoth', 'slowpoke', 'slugma', 'smoochum', 'snivy', 'snorunt', 'snover', 'snubbull', 'solosis', 'spearow', 'spheal', 'spinarak', 'spoink', 'spritzee', 'squirtle', 'starly', 'staryu', 'stunky', 'sunkern', 'surskit', 'swablu', 'swinub', 'taillow', 'teddiursa', 'tentacool', 'tepig', 'timburr', 'tirtouga', 'togepi', 'torchic', 'totodile', 'trapinch', 'treecko', 'trubbish', 'turtwig', 'tympole', 'tynamo', 'tyrogue', 'tyrunt', 'vanillite', 'venipede', 'venonat', 'voltorb', 'vullaby', 'wailmer', 'weedle', 'whismur', 'wingull', 'woobat', 'wooper', 'wurmple', 'wynaut', 'yamask', 'zigzagoon', 'zorua', 'zubat'];
		pokemonList = pokemonList.randomize();

		var pokemonPool = [];
		for (var id in this.data.FormatsData) {
			var template = this.getTemplate(id);
			if (!template.isMega && !template.isPrimal && !template.isNonstandard && template.randomBattleMoves) {
				pokemonPool.push(id);
			}
		}

		var typeCount = {};
		var typeComboCount = {};
		var baseFormes = {};
		var megaCount = 0;

		for (var i = 0; i < pokemonPool.length && pokemonLeft < 6; i++) {
			var template = this.getTemplate(pokemonList[i]);
			if (!template.exists) continue;

			// Limit to one of each species (Species Clause)
			if (baseFormes[template.baseSpecies]) continue;

			// Not available on ORAS
			if (template.species === 'Pichu-Spiky-eared') continue;

			// Adjust rate for species with multiple formes
			switch (template.baseSpecies) {
			case 'Arceus':
				if (this.random(18) >= 1) continue;
				break;
			case 'Basculin':
				if (this.random(2) >= 1) continue;
				break;
			case 'Genesect':
				if (this.random(5) >= 1) continue;
				break;
			case 'Gourgeist':
				if (this.random(4) >= 1) continue;
				break;
			case 'Pikachu':
				// Cosplay Pikachu formes have 20% the normal rate (1/30 the normal rate each)
				if (template.species !== 'Pikachu' && this.random(30) >= 1) continue;
			}

			// Limit 2 of any type
			var types = template.types;
			var skip = false;
			for (var t = 0; t < types.length; t++) {
				if (typeCount[types[t]] > 1 && this.random(5) >= 1) {
					skip = true;
					break;
				}
			}
			if (skip) continue;

			var set = this.randomSet(template, pokemon.length, megaCount);

			// Illusion shouldn't be on the last pokemon of the team
			if (set.ability === 'Illusion' && pokemonLeft > 4) continue;

			// Limit 1 of any type combination
			var typeCombo = types.join();
			if (set.ability === 'Drought' || set.ability === 'Drizzle') {
				// Drought and Drizzle don't count towards the type combo limit
				typeCombo = set.ability;
			}
			if (typeCombo in typeComboCount) continue;

			// Limit the number of Megas to one
			var forme = template.otherFormes && this.getTemplate(template.otherFormes[0]);
			var isMegaSet = this.getItem(set.item).megaStone || (forme && forme.isMega && forme.requiredMove && set.moves.indexOf(toId(forme.requiredMove)) >= 0);
			if (isMegaSet && megaCount > 0) continue;

			set.level = 5;

			// Okay, the set passes, add it to our team
			pokemon.push(set);

			// Now that our Pokemon has passed all checks, we can increment our counters
			pokemonLeft++;

			// Increment type counters
			for (var t = 0; t < types.length; t++) {
				if (types[t] in typeCount) {
					typeCount[types[t]]++;
				} else {
					typeCount[types[t]] = 1;
				}
			}
			typeComboCount[typeCombo] = 1;

			// Increment mega and base species counters
			if (isMegaSet) megaCount++;
			baseFormes[template.baseSpecies] = 1;
		}
		return pokemon;
	},
	randomGenerationalTeam: function (side) {
		var pokemonLeft = 0;
		var pokemon = [];

		var kantoList = ['venusaur', 'charizard', 'blastoise', 'butterfree', 'beedrill', 'pidgeot', 'raticate', 'fearow', 'arbok', 'raichu', 'sandslash', 'nidoqueen', 'nidoking', 'clefable', 'ninetales', 'wigglytuff', 'golbat', 'vileplume', 'parasect', 'venomoth', 'dugtrio', 'persian', 'golduck', 'primeape', 'arcanine', 'poliwrath', 'alakazam', 'machamp', 'victreebel', 'tentacruel', 'golem', 'rapidash', 'slowbro', 'magneton', 'farfetchd', 'dodrio', 'dewgong', 'muk', 'cloyster', 'gengar', 'onix', 'hypno', 'kingler', 'electrode', 'exeggutor', 'marowak', 'hitmonlee', 'hitmonchan', 'lickitung', 'weezing', 'rhydon', 'chansey', 'tangela', 'kangaskhan', 'seadra', 'seaking', 'starmie', 'mrmime', 'scyther', 'jynx', 'electabuzz', 'magmar', 'pinsir', 'tauros', 'gyarados', 'lapras', 'ditto', 'vaporeon', 'jolteon', 'flareon', 'porygon', 'omastar', 'kabutops', 'aerodactyl', 'snorlax', 'articuno', 'zapdos', 'moltres', 'dragonite', 'mewtwo', 'mew'];
		var johtoList = ['meganium', 'typhlosion', 'feraligatr', 'furret', 'noctowl', 'ledian', 'ariados', 'crobat', 'lanturn', 'togetic', 'xatu', 'ampharos', 'bellossom', 'azumarill', 'sudowoodo', 'politoed', 'jumpluff', 'aipom', 'sunflora', 'yanma', 'quagsire', 'espeon', 'umbreon', 'murkrow', 'slowking', 'misdreavus', 'unown', 'wobbuffet', 'girafarig', 'forretress', 'dunsparce', 'gligar', 'steelix', 'granbull', 'qwilfish', 'scizor', 'shuckle', 'heracross', 'sneasel', 'ursaring', 'magcargo', 'piloswine', 'corsola', 'octillery', 'delibird', 'mantine', 'skarmory', 'houndoom', 'kingdra', 'donphan', 'porygon2', 'stantler', 'smeargle', 'hitmontop', 'miltank', 'blissey', 'raikou', 'entei', 'suicune', 'tyranitar', 'lugia', 'hooh', 'celebi'];
		var hoennList = ['sceptile', 'blaziken', 'swampert', 'mightyena', 'linoone', 'beautifly', 'dustox', 'ludicolo', 'shiftry', 'swellow', 'pelipper', 'gardevoir', 'masquerain', 'breloom', 'slaking', 'ninjask', 'shedinja', 'exploud', 'hariyama', 'nosepass', 'delcatty', 'sableye', 'mawile', 'aggron', 'medicham', 'manectric', 'plusle', 'minun', 'volbeat', 'illumise', 'roselia', 'swalot', 'sharpedo', 'wailord', 'camerupt', 'torkoal', 'grumpig', 'spinda', 'flygon', 'cacturne', 'altaria', 'zangoose', 'seviper', 'lunatone', 'solrock', 'whiscash', 'crawdaunt', 'claydol', 'cradily', 'armaldo', 'milotic', 'castform', 'kecleon', 'banette', 'dusclops', 'tropius', 'chimecho', 'absol', 'glalie', 'walrein', 'huntail', 'gorebyss', 'relicanth', 'luvdisc', 'salamence', 'metagross', 'regirock', 'regice', 'registeel', 'latias', 'latios', 'kyogre', 'groudon', 'rayquaza', 'jirachi', 'deoxys', 'deoxysattack', 'deoxysdefense', 'deoxysspeed'];
		var sinnohList = ['torterra', 'infernape', 'empoleon', 'staraptor', 'bibarel', 'kricketune', 'luxray', 'roserade', 'rampardos', 'bastiodon', 'wormadam', 'wormadamsandy', 'wormadamtrash', 'mothim', 'vespiquen', 'pachirisu', 'floatzel', 'cherrim', 'gastrodon', 'ambipom', 'drifblim', 'lopunny', 'mismagius', 'honchkrow', 'purugly', 'skuntank', 'bronzong', 'chatot', 'spiritomb', 'garchomp', 'lucario', 'hippowdon', 'drapion', 'toxicroak', 'carnivine', 'lumineon', 'abomasnow', 'weavile', 'magnezone', 'lickilicky', 'rhyperior', 'tangrowth', 'electivire', 'magmortar', 'togekiss', 'yanmega', 'leafeon', 'glaceon', 'gliscor', 'mamoswine', 'porygonz', 'gallade', 'probopass', 'dusknoir', 'froslass', 'rotom', 'rotomheat', 'rotomwash', 'rotomfrost', 'rotomfan', 'rotommow', 'uxie', 'mesprit', 'azelf', 'dialga', 'palkia', 'heatran', 'regigigas', 'giratina', 'giratinaorigin', 'cresselia', 'phione', 'manaphy', 'darkrai', 'shaymin', 'shayminsky', 'arceus', 'arceusbug', 'arceusdark', 'arceusdragon', 'arceuselectric', 'arceusfairy', 'arceusfighting', 'arceusfire', 'arceusflying', 'arceusghost', 'arceusgrass', 'arceusground', 'arceusice', 'arceuspoison', 'arceuspsychic', 'arceusrock', 'arceussteel', 'arceuswater'];
		var unovaList = ['victini', 'serperior', 'emboar', 'samurott', 'watchog', 'stoutland', 'liepard', 'simisage', 'simisear', 'simipour', 'musharna', 'unfezant', 'zebstrika', 'gigalith', 'swoobat', 'excadrill', 'audino', 'conkeldurr', 'seismitoad', 'throh', 'sawk', 'leavanny', 'scolipede', 'whimsicott', 'lilligant', 'basculin', 'basculinbluestriped', 'krookodile', 'darmanitan', 'maractus', 'crustle', 'scrafty', 'sigilyph', 'cofagrigus', 'carracosta', 'archeops', 'garbodor', 'zoroark', 'cinccino', 'gothitelle', 'reuniclus', 'swanna', 'vanilluxe', 'sawsbuck', 'emolga', 'escavalier', 'amoonguss', 'jellicent', 'alomomola', 'galvantula', 'ferrothorn', 'klinklang', 'eelektross', 'beheeyem', 'chandelure', 'haxorus', 'beartic', 'cryogonal', 'accelgor', 'stunfisk', 'mienshao', 'druddigon', 'golurk', 'bisharp', 'bouffalant', 'braviary', 'mandibuzz', 'heatmor', 'durant', 'hydreigon', 'volcarona', 'cobalion', 'terrakion', 'virizion', 'tornadus', 'tornadustherian', 'thundurus', 'thundurustherian', 'reshiram', 'zekrom', 'landorus', 'landorustherian', 'kyurem', 'kyuremwhite', 'kyuremblack', 'keldeo', 'meloetta', 'genesect'];
		var kalosList = ['chesnaught', 'delphox', 'greninja', 'diggersby', 'talonflame', 'vivillon', 'pyroar', 'florges', 'gogoat', 'pangoro', 'furfrou', 'meowstic', 'meowsticf', 'aegislash', 'aromatisse', 'slurpuff', 'malamar', 'barbaracle', 'dragalge', 'clawitzer', 'heliolisk', 'tyrantrum', 'aurorus', 'sylveon', 'hawlucha', 'dedenne', 'carbink', 'goodra', 'klefki', 'trevenant', 'gourgeist', 'gourgeistsmall', 'gourgeistlarge', 'gourgeistsuper', 'avalugg', 'noivern', 'xerneas', 'yveltal', 'zygarde', 'diancie'];
		kantoList = kantoList.randomize();
		johtoList = johtoList.randomize();
		hoennList = hoennList.randomize();
		sinnohList = sinnohList.randomize();
		unovaList = unovaList.randomize();
		kalosList = kalosList.randomize();

		var pokemonPool = [];
		for (var id in this.data.FormatsData) {
			var template = this.getTemplate(id);
			if (!template.isMega && !template.isPrimal && !template.isNonstandard && template.randomBattleMoves) {
				pokemonPool.push(id);
			}
		}

		var typeCount = {};
		var typeComboCount = {};
		var baseFormes = {};
		var uberCount = 0;
		var puCount = 0;
		var megaCount = 0;

		var dice = this.random(6);
		var teamGenerate = [];
		if (dice < 1) {
			teamGenerate = 'kantoTeam';
		} else if (dice < 2) {
			teamGenerate = 'johtoTeam';
		} else if (dice < 3) {
			teamGenerate = 'hoennTeam';
		} else if (dice < 4) {
			teamGenerate = 'sinnohTeam';
		} else if (dice < 5) {
			teamGenerate = 'unovaTeam';
		} else {
			teamGenerate = 'kalosTeam';
		}

		var teamPool = [];
		if (teamGenerate === 'kantoTeam') {
			teamPool = kantoList;
		} else if (teamGenerate === 'johtoTeam') {
			teamPool = johtoList;
		} else if (teamGenerate === 'hoennTeam') {
			teamPool = hoennList;
		} else if (teamGenerate === 'sinnohTeam') {
			teamPool = sinnohList;
		} else if (teamGenerate === 'unovaTeam') {
			teamPool = unovaList;
		} else {
			teamPool = kalosList;
		}

		for (var i = 0; i < pokemonPool.length && pokemonLeft < 6; i++) {
			var template = this.getTemplate(teamPool[i]);
			if (!template.exists) continue;

			// Limit to one of each species (Species Clause)
			if (baseFormes[template.baseSpecies]) continue;

			// Not available on ORAS
			if (template.species === 'Pichu-Spiky-eared') continue;

			var tier = template.tier;
			switch (tier) {
			case 'PU':
				// PUs are limited to 2 but have a 20% chance of being added anyway.
				if (puCount > 1 && this.random(5) >= 1) continue;
				break;
			case 'Uber':
				// Ubers are limited to 2 but have a 20% chance of being added anyway.
				if (uberCount > 1 && this.random(5) >= 1) continue;
				break;
			case 'CAP':
				// CAPs have 20% the normal rate
				if (this.random(5) >= 1) continue;
				break;
			case 'Unreleased':
				// Unreleased Pokémon have 20% the normal rate
				if (this.random(5) >= 1) continue;
			}

			// Adjust rate for species with multiple formes
			switch (template.baseSpecies) {
			case 'Arceus':
				if (this.random(18) >= 1) continue;
				break;
			case 'Basculin':
				if (this.random(2) >= 1) continue;
				break;
			case 'Genesect':
				if (this.random(5) >= 1) continue;
				break;
			case 'Gourgeist':
				if (this.random(4) >= 1) continue;
				break;
			case 'Pikachu':
				// Cosplay Pikachu formes have 20% the normal rate (1/30 the normal rate each)
				if (template.species !== 'Pikachu' && this.random(30) >= 1) continue;
			}

			// Limit 2 of any type
			var types = template.types;
			var skip = false;
			for (var t = 0; t < types.length; t++) {
				if (typeCount[types[t]] > 1 && this.random(5) >= 1) {
					skip = true;
					break;
				}
			}
			if (skip) continue;

			var set = this.randomSet(template, pokemon.length, megaCount);

			// Illusion shouldn't be on the last pokemon of the team
			if (set.ability === 'Illusion' && pokemonLeft > 4) continue;

			// Limit 1 of any type combination
			var typeCombo = types.join();
			if (set.ability === 'Drought' || set.ability === 'Drizzle') {
				// Drought and Drizzle don't count towards the type combo limit
				typeCombo = set.ability;
			}
			if (typeCombo in typeComboCount) continue;

			// Limit the number of Megas to one
			var forme = template.otherFormes && this.getTemplate(template.otherFormes[0]);
			var isMegaSet = this.getItem(set.item).megaStone || (forme && forme.isMega && forme.requiredMove && set.moves.indexOf(toId(forme.requiredMove)) >= 0);
			if (isMegaSet && megaCount > 0) continue;

			// Okay, the set passes, add it to our team
			pokemon.push(set);

			// Now that our Pokemon has passed all checks, we can increment our counters
			pokemonLeft++;

			// Increment type counters
			for (var t = 0; t < types.length; t++) {
				if (types[t] in typeCount) {
					typeCount[types[t]]++;
				} else {
					typeCount[types[t]] = 1;
				}
			}
			typeComboCount[typeCombo] = 1;

			// Increment Uber/NU counters
			if (tier === 'Uber') {
				uberCount++;
			} else if (tier === 'PU') {
				puCount++;
			}

			// Increment mega and base species counters
			if (isMegaSet) megaCount++;
			baseFormes[template.baseSpecies] = 1;
		}
		return pokemon;
	},
	randomHoennTeam: function (side) {
		var pokemonLeft = 0;
		var pokemon = [];

		var pokemonList = ['treecko', 'grovyle', 'sceptile', 'torchic', 'combusken', 'blaziken', 'mudkip', 'marshtomp', 'swampert', 'poochyena', 'mightyena', 'zigzagoon', 'linoone', 'wurmple', 'silcoon', 'beautifly', 'cascoon', 'dustox', 'lotad', 'lombre', 'ludicolo', 'seedot', 'nuzleaf', 'shiftry', 'taillow', 'swellow', 'wingull', 'pelipper', 'ralts', 'kirlia', 'gardevoir', 'surskit', 'masquerain', 'shroomish', 'breloom', 'slakoth', 'vigoroth', 'slaking', 'abra', 'kadabra', 'alakazam', 'nincada', 'ninjask', 'shedinja', 'whismur', 'loudred', 'exploud', 'makuhita', 'hariyama', 'goldeen', 'seaking', 'magikarp', 'gyarados', 'azurill', 'marill', 'azumarill', 'geodude', 'graveler', 'golem', 'nosepass', 'skitty', 'delcatty', 'zubat', 'golbat', 'crobat', 'tentacool', 'tentacruel', 'sableye', 'mawile', 'aron', 'lairon', 'aggron', 'machop', 'machoke', 'machamp', 'meditite', 'medicham', 'electrike', 'manectric', 'plusle', 'minun', 'magnemite', 'magneton', 'voltorb', 'electrode', 'volbeat', 'illumise', 'oddish', 'gloom', 'vileplume', 'bellossom', 'doduo', 'dodrio', 'roselia', 'gulpin', 'swalot', 'carvanha', 'sharpedo', 'wailmer', 'wailord', 'numel', 'camerupt', 'slugma', 'magcargo', 'torkoal', 'grimer', 'muk', 'koffing', 'weezing', 'spoink', 'grumpig', 'sandshrew', 'sandslash', 'spinda', 'skarmory', 'trapinch', 'vibrava', 'flygon', 'cacnea', 'cacturne', 'swablu', 'altaria', 'zangoose', 'seviper', 'lunatone', 'solrock', 'barboach', 'whiscash', 'corphish', 'crawdaunt', 'baltoy', 'claydol', 'lileep', 'cradily', 'anorith', 'armaldo', 'igglybuff', 'jigglypuff', 'wigglytuff', 'feebas', 'milotic', 'castform', 'staryu', 'starmie', 'kecleon', 'shuppet', 'banette', 'duskull', 'dusclops', 'tropius', 'chimecho', 'absol', 'vulpix', 'ninetales', 'pichu', 'pikachu', 'raichu', 'psyduck', 'golduck', 'wynaut', 'wobbuffet', 'natu', 'xatu', 'girafarig', 'phanpy', 'donphan', 'pinsir', 'heracross', 'rhyhorn', 'rhydon', 'snorunt', 'glalie', 'spheal', 'sealeo', 'walrein', 'clamperl', 'huntail', 'gorebyss', 'relicanth', 'corsola', 'chinchou', 'lanturn', 'luvdisc', 'horsea', 'seadra', 'kingdra', 'bagon', 'shelgon', 'salamence', 'beldum', 'metang', 'metagross', 'regirock', 'regice', 'registeel', 'latias', 'latios', 'kyogre', 'groudon', 'rayquaza', 'jirachi', 'deoxys', 'deoxysattack', 'deoxysdefense', 'deoxysspeed'];
		pokemonList = pokemonList.randomize();

		var pokemonPool = [];
		for (var id in this.data.FormatsData) {
			var template = this.getTemplate(id);
			if (!template.isMega && !template.isPrimal && !template.isNonstandard && template.randomBattleMoves) {
				pokemonPool.push(id);
			}
		}

		var typeCount = {};
		var typeComboCount = {};
		var baseFormes = {};
		var uberCount = 0;
		var puCount = 0;
		var megaCount = 0;

		for (var i = 0; i < pokemonPool.length && pokemonLeft < 6; i++) {
			var template = this.getTemplate(pokemonList[i]);
			if (!template.exists) continue;

			// Limit to one of each species (Species Clause)
			if (baseFormes[template.baseSpecies]) continue;

			// Not available on ORAS
			if (template.species === 'Pichu-Spiky-eared') continue;

			var tier = template.tier;
			switch (tier) {
			case 'PU':
				// PUs are limited to 2 but have a 20% chance of being added anyway.
				if (puCount > 1 && this.random(5) >= 1) continue;
				break;
			case 'Uber':
				// Ubers are limited to 2 but have a 20% chance of being added anyway.
				if (uberCount > 1 && this.random(5) >= 1) continue;
				break;
			case 'CAP':
				// CAPs have 20% the normal rate
				if (this.random(5) >= 1) continue;
				break;
			case 'Unreleased':
				// Unreleased Pokémon have 20% the normal rate
				if (this.random(5) >= 1) continue;
			}

			// Adjust rate for species with multiple formes
			switch (template.baseSpecies) {
			case 'Arceus':
				if (this.random(18) >= 1) continue;
				break;
			case 'Basculin':
				if (this.random(2) >= 1) continue;
				break;
			case 'Genesect':
				if (this.random(5) >= 1) continue;
				break;
			case 'Gourgeist':
				if (this.random(4) >= 1) continue;
				break;
			case 'Pikachu':
				// Cosplay Pikachu formes have 20% the normal rate (1/30 the normal rate each)
				if (template.species !== 'Pikachu' && this.random(30) >= 1) continue;
			}

			// Limit 2 of any type
			var types = template.types;
			var skip = false;
			for (var t = 0; t < types.length; t++) {
				if (typeCount[types[t]] > 1 && this.random(5) >= 1) {
					skip = true;
					break;
				}
			}
			if (skip) continue;

			var set = this.randomSet(template, pokemon.length, megaCount);

			// Illusion shouldn't be on the last pokemon of the team
			if (set.ability === 'Illusion' && pokemonLeft > 4) continue;

			// Limit 1 of any type combination
			var typeCombo = types.join();
			if (set.ability === 'Drought' || set.ability === 'Drizzle') {
				// Drought and Drizzle don't count towards the type combo limit
				typeCombo = set.ability;
			}
			if (typeCombo in typeComboCount) continue;

			// Limit the number of Megas to one
			var forme = template.otherFormes && this.getTemplate(template.otherFormes[0]);
			var isMegaSet = this.getItem(set.item).megaStone || (forme && forme.isMega && forme.requiredMove && set.moves.indexOf(toId(forme.requiredMove)) >= 0);
			if (isMegaSet && megaCount > 0) continue;

			// Okay, the set passes, add it to our team
			pokemon.push(set);

			// Now that our Pokemon has passed all checks, we can increment our counters
			pokemonLeft++;

			// Increment type counters
			for (var t = 0; t < types.length; t++) {
				if (types[t] in typeCount) {
					typeCount[types[t]]++;
				} else {
					typeCount[types[t]] = 1;
				}
			}
			typeComboCount[typeCombo] = 1;

			// Increment Uber/NU counters
			if (tier === 'Uber') {
				uberCount++;
			} else if (tier === 'PU') {
				puCount++;
			}

			// Increment mega and base species counters
			if (isMegaSet) megaCount++;
			baseFormes[template.baseSpecies] = 1;
		}
		return pokemon;
	},
	randomHoennWeatherTeam: function (side) {
		var pokemonLeft = 0;
		var dice = this.random(100);
		if (dice < 40) {
			lead = 'groudon';
		} else if (dice < 80) {
			lead = 'kyogre';
		} else {
			lead = 'rayquaza';
		}
		var pokemon = [this.randomSet(this.getTemplate(lead), 0)];

		var groudonList = ['torchic', 'combusken', 'blaziken', 'nincada', 'geodude', 'graveler', 'golem', 'nosepass', 'probopass', 'mawile', 'aron', 'lairon', 'aggron', 'numel', 'camerupt', 'slugma', 'magcargo', 'torkoal', 'sandshrew', 'sandslash', 'skarmory', 'trapinch', 'vibrava', 'flygon', 'lunatone', 'solrock', 'baltoy', 'claydol', 'anorith', 'armaldo', 'castform', 'vulpix', 'ninetales', 'phanpy', 'dolphan', 'rhyhorn', 'rhydon', 'rhyperior', 'beldum', 'metang', 'metagross', 'regirock', 'registeel', 'jirachi'];
		var kyogreList = ['mudkip', 'marshtomp', 'swampert', 'lotad', 'lombre', 'ludicolo', 'wingull', 'pelipper', 'surskit', 'masquerain', 'goldeen', 'seaking', 'magikarp', 'gyarados', 'marill', 'azumarill', 'tentacool', 'tentacruel', 'carvanha', 'sharpedo', 'wailmer', 'wailord', 'barboach', 'whiscash', 'corphish', 'crawdaunt', 'lileep', 'cradily', 'feebas', 'milotic', 'castform', 'staryu', 'starmie', 'psyduck', 'golduck', 'snorunt', 'glalie', 'spheal', 'sealeo', 'walrein', 'clamperl', 'huntail', 'gorebyss', 'relicanth', 'corsola', 'chinchou', 'lanturn', 'luvdisc', 'horsea', 'seadra', 'kingdra', 'regice'];
		var rayquazaList = ['beautifly', 'taillow', 'swellow', 'ninjask', 'zubat', 'golbat', 'crobat', 'electrike', 'manectric', 'plusle', 'minun', 'magnemite', 'magneton', 'magnezone', 'voltorb', 'electrode', 'doduo', 'dodrio', 'swablu', 'altaria', 'tropius', 'pichu', 'pikachu', 'raichu', 'natu', 'xatu', 'bagon', 'shelgon', 'salamence', 'latias', 'latios'];
		groudonList = groudonList.randomize();
		kyogreList = kyogreList.randomize();
		rayquazaList = rayquazaList.randomize();

		var pokemonPool = [];
		for (var id in this.data.FormatsData) {
			var template = this.getTemplate(id);
			if (!template.isMega && !template.isPrimal && !template.isNonstandard && template.randomBattleMoves) {
				pokemonPool.push(id);
			}
		}

		var typeCount = {};
		var typeComboCount = {};
		var baseFormes = {};
		var uberCount = 0;
		var puCount = 0;
		var megaCount = 0;

		var teamPool = [];
		if (lead === 'groudon') {
			teamPool = groudonList;
		} else if (lead === 'kyogre') {
			teamPool = kyogreList;
		} else {
			teamPool = rayquazaList;
		}

		for (var i = 0; i < pokemonPool.length && pokemonLeft < 6; i++) {
			var template = this.getTemplate(teamPool[i]);
			if (!template.exists) continue;

			// Limit to one of each species (Species Clause)
			if (baseFormes[template.baseSpecies]) continue;

			// Not available on ORAS
			if (template.species === 'Pichu-Spiky-eared') continue;

			var tier = template.tier;
			switch (tier) {
			case 'PU':
				// PUs are limited to 2 but have a 20% chance of being added anyway.
				if (puCount > 1 && this.random(5) >= 1) continue;
				break;
			case 'Uber':
				// Ubers are limited to 2 but have a 20% chance of being added anyway.
				if (uberCount > 1 && this.random(5) >= 1) continue;
				break;
			case 'CAP':
				// CAPs have 20% the normal rate
				if (this.random(5) >= 1) continue;
				break;
			case 'Unreleased':
				// Unreleased Pokémon have 20% the normal rate
				if (this.random(5) >= 1) continue;
			}

			// Adjust rate for species with multiple formes
			switch (template.baseSpecies) {
			case 'Arceus':
				if (this.random(18) >= 1) continue;
				break;
			case 'Basculin':
				if (this.random(2) >= 1) continue;
				break;
			case 'Genesect':
				if (this.random(5) >= 1) continue;
				break;
			case 'Gourgeist':
				if (this.random(4) >= 1) continue;
				break;
			case 'Pikachu':
				// Cosplay Pikachu formes have 20% the normal rate (1/30 the normal rate each)
				if (template.species !== 'Pikachu' && this.random(30) >= 1) continue;
			}

			// Limit 2 of any type
			var types = template.types;
			var skip = false;
			for (var t = 0; t < types.length; t++) {
				if (typeCount[types[t]] > 1 && this.random(5) >= 1) {
					skip = true;
					break;
				}
			}
			if (skip) continue;

			var set = this.randomSet(template, pokemon.length, megaCount);

			// Illusion shouldn't be on the last pokemon of the team
			if (set.ability === 'Illusion' && pokemonLeft > 4) continue;

			// Limit 1 of any type combination
			var typeCombo = types.join();
			if (set.ability === 'Drought' || set.ability === 'Drizzle') {
				// Drought and Drizzle don't count towards the type combo limit
				typeCombo = set.ability;
			}
			if (typeCombo in typeComboCount) continue;

			// Limit the number of Megas to one
			var forme = template.otherFormes && this.getTemplate(template.otherFormes[0]);
			var isMegaSet = this.getItem(set.item).megaStone || (forme && forme.isMega && forme.requiredMove && set.moves.indexOf(toId(forme.requiredMove)) >= 0);
			if (isMegaSet && megaCount > 0) continue;

			// Okay, the set passes, add it to our team
			pokemon.push(set);

			// Now that our Pokemon has passed all checks, we can increment our counters
			pokemonLeft++;

			// Increment type counters
			for (var t = 0; t < types.length; t++) {
				if (types[t] in typeCount) {
					typeCount[types[t]]++;
				} else {
					typeCount[types[t]] = 1;
				}
			}
			typeComboCount[typeCombo] = 1;

			// Increment Uber/NU counters
			if (tier === 'Uber') {
				uberCount++;
			} else if (tier === 'PU') {
				puCount++;
			}

			// Increment mega and base species counters
			if (isMegaSet) megaCount++;
			baseFormes[template.baseSpecies] = 1;
		}
		return pokemon;
	},
	randomSmashBrosTeam: function (side) {
		var pokemonLeft = 0;
		var dice = this.random(8);
		if (dice < 1) {
			lead = 'pikachu';
		} else if (dice < 2) {
			lead = 'jigglypuff';
		} else if (dice < 3) {
			lead = 'mewtwo';
		} else if (dice < 4) {
			lead = 'charizard';
		} else if (dice < 5) {
			lead = 'ivysaur';
		} else if (dice < 6) {
			lead = 'squirtle';
		} else if (dice < 7) {
			lead = 'lucario';
		} else {
			lead = 'greninja';
		}
		var pokemon = [this.randomSet(this.getTemplate(lead), 0)];

		var pokemonList = ['beedrill', 'blastoise', 'chansey', 'charizard', 'clefairy', 'goldeen', 'hitmonlee', 'koffing', 'meowth', 'mew', 'onix', 'snorlax', 'starmie', 'charmander', 'electrode', 'venusaur', 'porygon', 'articuno', 'bellossom', 'celebi', 'chikorita', 'clefairy', 'cyndaquil', 'entei', 'hooh', 'lugia', 'marill', 'moltres', 'porygon2', 'raikou', 'scizor', 'staryu', 'suicune', 'togepi', 'unown', 'weezing', 'wobbuffet', 'zapdos', 'groudon', 'deoxys', 'munchlax', 'piplup', 'bonsly', 'gardevoir', 'kyogre', 'torchic', 'metagross', 'manaphy', 'abomasnow', 'chespin', 'darkrai', 'dedenne', 'eevee', 'fennekin', 'fletchling', 'genesect', 'giratina', 'gogoat', 'inkay', 'keldeo', 'kyurem', 'latias', 'latios', 'meloetta', 'oshawott', 'palkia', 'snivy', 'spewpa', 'swirlix', 'victini', 'xerneas', 'zoroark'];
		pokemonList = pokemonList.randomize();

		var pokemonPool = [];
		for (var id in this.data.FormatsData) {
			var template = this.getTemplate(id);
			if (!template.isMega && !template.isPrimal && !template.isNonstandard && template.randomBattleMoves) {
				pokemonPool.push(id);
			}
		}

		var typeCount = {};
		var typeComboCount = {};
		var baseFormes = {};
		var uberCount = 0;
		var puCount = 0;
		var megaCount = 0;

		for (var i = 0; i < pokemonPool.length && pokemonLeft < 6; i++) {
			var template = this.getTemplate(pokemonList[i]);
			if (!template.exists) continue;

			// Limit to one of each species (Species Clause)
			if (baseFormes[template.baseSpecies]) continue;

			// Not available on ORAS
			if (template.species === 'Pichu-Spiky-eared') continue;

			var tier = template.tier;
			switch (tier) {
			case 'PU':
				// PUs are limited to 2 but have a 20% chance of being added anyway.
				if (puCount > 1 && this.random(5) >= 1) continue;
				break;
			case 'Uber':
				// Ubers are limited to 2 but have a 20% chance of being added anyway.
				if (uberCount > 1 && this.random(5) >= 1) continue;
				break;
			case 'CAP':
				// CAPs have 20% the normal rate
				if (this.random(5) >= 1) continue;
				break;
			case 'Unreleased':
				// Unreleased Pokémon have 20% the normal rate
				if (this.random(5) >= 1) continue;
			}

			// Adjust rate for species with multiple formes
			switch (template.baseSpecies) {
			case 'Arceus':
				if (this.random(18) >= 1) continue;
				break;
			case 'Basculin':
				if (this.random(2) >= 1) continue;
				break;
			case 'Genesect':
				if (this.random(5) >= 1) continue;
				break;
			case 'Gourgeist':
				if (this.random(4) >= 1) continue;
				break;
			case 'Pikachu':
				// Cosplay Pikachu formes have 20% the normal rate (1/30 the normal rate each)
				if (template.species !== 'Pikachu' && this.random(30) >= 1) continue;
			}

			// Limit 2 of any type
			var types = template.types;
			var skip = false;
			for (var t = 0; t < types.length; t++) {
				if (typeCount[types[t]] > 1 && this.random(5) >= 1) {
					skip = true;
					break;
				}
			}
			if (skip) continue;

			var set = this.randomSet(template, pokemon.length, megaCount);

			// Illusion shouldn't be on the last pokemon of the team
			if (set.ability === 'Illusion' && pokemonLeft > 4) continue;

			// Limit 1 of any type combination
			var typeCombo = types.join();
			if (set.ability === 'Drought' || set.ability === 'Drizzle') {
				// Drought and Drizzle don't count towards the type combo limit
				typeCombo = set.ability;
			}
			if (typeCombo in typeComboCount) continue;

			// Limit the number of Megas to one
			var forme = template.otherFormes && this.getTemplate(template.otherFormes[0]);
			var isMegaSet = this.getItem(set.item).megaStone || (forme && forme.isMega && forme.requiredMove && set.moves.indexOf(toId(forme.requiredMove)) >= 0);
			if (isMegaSet && megaCount > 0) continue;

			// Okay, the set passes, add it to our team
			pokemon.push(set);

			// Now that our Pokemon has passed all checks, we can increment our counters
			pokemonLeft++;

			// Increment type counters
			for (var t = 0; t < types.length; t++) {
				if (types[t] in typeCount) {
					typeCount[types[t]]++;
				} else {
					typeCount[types[t]] = 1;
				}
			}
			typeComboCount[typeCombo] = 1;

			// Increment Uber/NU counters
			if (tier === 'Uber') {
				uberCount++;
			} else if (tier === 'PU') {
				puCount++;
			}

			// Increment mega and base species counters
			if (isMegaSet) megaCount++;
			baseFormes[template.baseSpecies] = 1;
		}
		return pokemon;
	},
	randomCommunityTeam: function (side) {
		var pokemonLeft = 0;
		var pokemon = [];

		var pokemonList = ['absol', 'aerodactyl', 'arcanine', 'archeops', 'aromatisse', 'azelf', 'bellossom', 'bidoof', 'blissey', 'castform', 'celebi', 'charizard', 'cofagrigus', 'cradily', 'cresselia', 'crobat', 'cyndaquil', 'darkrai', 'dragonite', 'espurr', 'feraligatr', 'gallade', 'galvantula', 'garchomp', 'gardevoir', 'gengar', 'golurk', 'gourgeist', 'greninja', 'heracross', 'hydreigon', 'igglybuff', 'infernape', 'jynx', 'lapras', 'latias', 'latios', 'liepard', 'ludicolo', 'magikarp', 'magneton', 'magnezone', 'manectric', 'mantine', 'masquerain', 'mawile', 'meganium', 'metagross', 'mew', 'mewtwo', 'milotic', 'mismagius', 'missingno', 'mudkip', 'nidoking', 'oddish', 'oshawott', 'pachirisu', 'pichu', 'pidgey', 'pikachu', 'porygon2', 'pumpkaboo', 'pupitar', 'raichu', 'reshiram', 'reuniclus', 'rhyperior', 'rotomfan', 'sableye', 'sandshrew', 'sceptile', 'scolipede', 'scrafty', 'serperior', 'shaymin', 'skarmory', 'slowbro', 'snivy', 'spheal', 'staraptor', 'starmie', 'suicune', 'sylveon', 'tangela', 'togekiss', 'typhlosion', 'tyranitar', 'vaporeon', 'venusaur', 'victini', 'volcarona', 'vulpix', 'whimsicott', 'wigglytuff', 'zebstrika', 'zekrom'];
		pokemonList = pokemonList.randomize();

		var pokemonPool = [];
		for (var id in this.data.FormatsData) {
			var template = this.getTemplate(id);
			if (!template.isMega && !template.isPrimal && !template.isNonstandard && template.randomBattleMoves) {
				pokemonPool.push(id);
			}
		}

		var typeCount = {};
		var typeComboCount = {};
		var baseFormes = {};
		var uberCount = 0;
		var puCount = 0;
		var megaCount = 0;

		for (var i = 0; i < pokemonPool.length && pokemonLeft < 6; i++) {
			var template = this.getTemplate(pokemonList[i]);
			if (!template.exists) continue;

			// Limit to one of each species (Species Clause)
			if (baseFormes[template.baseSpecies]) continue;

			// Not available on ORAS
			if (template.species === 'Pichu-Spiky-eared') continue;

			var tier = template.tier;
			switch (tier) {
			case 'PU':
				// PUs are limited to 2 but have a 20% chance of being added anyway.
				if (puCount > 1 && this.random(5) >= 1) continue;
				break;
			case 'Uber':
				// Ubers are limited to 2 but have a 20% chance of being added anyway.
				if (uberCount > 1 && this.random(5) >= 1) continue;
				break;
			case 'CAP':
				// CAPs have 20% the normal rate
				if (this.random(5) >= 1) continue;
				break;
			case 'Unreleased':
				// Unreleased Pokémon have 20% the normal rate
				if (this.random(5) >= 1) continue;
			}

			// Adjust rate for species with multiple formes
			switch (template.baseSpecies) {
			case 'Arceus':
				if (this.random(18) >= 1) continue;
				break;
			case 'Basculin':
				if (this.random(2) >= 1) continue;
				break;
			case 'Genesect':
				if (this.random(5) >= 1) continue;
				break;
			case 'Gourgeist':
				if (this.random(4) >= 1) continue;
				break;
			case 'Pikachu':
				// Cosplay Pikachu formes have 20% the normal rate (1/30 the normal rate each)
				if (template.species !== 'Pikachu' && this.random(30) >= 1) continue;
			}

			// Limit 2 of any type
			var types = template.types;
			var skip = false;
			for (var t = 0; t < types.length; t++) {
				if (typeCount[types[t]] > 1 && this.random(5) >= 1) {
					skip = true;
					break;
				}
			}
			if (skip) continue;

			var set = this.randomSet(template, pokemon.length, megaCount);

			// Illusion shouldn't be on the last pokemon of the team
			if (set.ability === 'Illusion' && pokemonLeft > 4) continue;

			// Limit 1 of any type combination
			var typeCombo = types.join();
			if (set.ability === 'Drought' || set.ability === 'Drizzle') {
				// Drought and Drizzle don't count towards the type combo limit
				typeCombo = set.ability;
			}
			if (typeCombo in typeComboCount) continue;

			// Limit the number of Megas to one
			var forme = template.otherFormes && this.getTemplate(template.otherFormes[0]);
			var isMegaSet = this.getItem(set.item).megaStone || (forme && forme.isMega && forme.requiredMove && set.moves.indexOf(toId(forme.requiredMove)) >= 0);
			if (isMegaSet && megaCount > 0) continue;

			if (template.id === 'absol') {
				set.species = 'absol';
				set.name = 'Sanguine';
			} else if (template.id === 'aerodactyl') {
				set.species = 'aerodactyl';
				set.name = 'H.A.N.';
			} else if (template.id === 'arcanine') {
				set.species = 'arcanine';
				var dice = this.random(2);
				if (dice < 1) {
					set.name = 'Aslan';
				} else {
					set.name = 'El Héroe';
					set.item = 'lifeorb';
					set.ability = 'flashfire';
					set.moves = ['flareblitz', 'extremespeed', 'closecombat', 'crunch'];
					set.nature = 'adamant';
					set.evs = {hp: 0, def: 4, spd: 0, spa: 0, atk: 252, spe: 252};
				}
			} else if (template.id === 'archeops') {
				set.species = 'archeops';
				set.name = 'Nightanglet';
				set.moves = ['acrobatics', 'earthquake', 'aquatail', 'knockoff'];
				set.nature = 'jolly';
				set.evs = {hp: 0, def: 0, spd: 0, spa: 0, atk: 252, spe: 252};
			} else if (template.id === 'aromatisse') {
				set.species = 'aromatisse';
				set.name = 'Wilhelm';
			} else if (template.id === 'azelf') {
				set.species = 'azelf';
				set.name = 'Dark Azelf';
			} else if (template.id === 'bellossom') {
				set.species = 'bellossom';
				set.name = 'Leijon';
				set.gender = 'F';
				set.moves = ['petaldance', 'attract', 'hiddenpowerfire', 'synthesis'];
			} else if (template.id === 'bidoof') {
				set.species = 'bidoof';
				set.name = 'Lalapizzame';
			} else if (template.id === 'blissey') {
				set.species = 'blissey';
				set.name = 'Sonata';
				set.gender = 'F';
				set.item = 'assaultvest';
				set.ability = 'serenegrace';
				set.moves = ['fireblast', 'thunder', 'blizzard', 'psychic'];
				set.nature = 'modest';
				set.evs = {hp: 4, def: 252, spd: 0, spa: 252, atk: 0, spe: 0};
			} else if (template.id === 'castform') {
				set.species = 'castform';
				set.name = 'Powalen';
			} else if (template.id === 'celebi') {
				set.species = 'celebi';
				set.name = 'R.F.';
			} else if (template.id === 'charizard') {
				set.species = 'charizard';
				var dice = this.random(2);
				if (dice < 1) {
					set.name = 'IndianCharizard#';
				} else {
					set.name = 'Rukario';
				}
			} else if (template.id === 'cofagrigus') {
				set.species = 'cofagrigus';
				set.name = 'Zeffy';
			} else if (template.id === 'cradily') {
				set.species = 'cradily';
				set.name = 'oocyst';
				set.item = 'leftovers';
				set.moves = ['curse', 'recover', 'rockslide', 'seedbomb'];
				set.nature = 'careful';
				set.evs = {hp: 252, def: 4, spd: 252, spa: 0, atk: 0, spe: 0};
			} else if (template.id === 'cresselia') {
				set.species = 'cresselia';
				set.name = 'Sphealo';
				set.item = 'lightclay';
				set.ability = 'levitate';
				set.moves = ['reflect', 'lightscreen', 'lunardance', 'moonblast'];
				set.nature = 'timid';
				set.evs = {hp: 252, def: 4, spd: 0, spa: 0, atk: 0, spe: 252};
			} else if (template.id === 'crobat') {
				set.species = 'crobat';
				set.name = 'Timbjerr';
			} else if (template.id === 'cyndaquil') {
				set.species = 'cyndaquil';
				set.name = 'Gallant192';
			} else if (template.id === 'darkrai') {
				set.species = 'darkrai';
				set.name = 'Dark Light1999';
				set.item = 'widelens';
				set.ability = 'baddreams';
				set.moves = ['darkvoid', 'darkpulse', 'dreameater', 'icebeam'];
				set.nature = 'timid';
				set.evs = {hp: 0, def: 0, spd: 4, spa: 252, atk: 0, spe: 252};
			} else if (template.id === 'dragonite') {
				set.species = 'dragonite';
				set.name = 'Dark Shadow 6';
			} else if (template.id === 'espurr') {
				set.species = 'espurr';
				set.name = 'machomuu';
			} else if (template.id === 'feraligatr') {
				set.species = 'feraligatr';
				set.name = 'Jin Of The Gale';
			} else if (template.id === 'gallade') {
				set.species = 'gallade';
				set.name = 'PlatinumDude';
			} else if (template.id === 'galvantula') {
				set.species = 'galvantula';
				set.name = 'Synerjee';
			} else if (template.id === 'garchomp') {
				set.species = 'garchomp';
				set.name = 'Exile';
			} else if (template.id === 'gardevoir') {
				set.species = 'gardevoir';
				set.name = 'Jellicent♀';
			} else if (template.id === 'gengar') {
				set.species = 'gengar';
				set.name = 'Spartacus';
			} else if (template.id === 'golurk') {
				set.species = 'golurk';
				set.name = 'Sheerow';
			} else if (template.id === 'gourgeist') {
				set.species = 'gourgeist';
				set.name = 'Flushed';
			} else if (template.id === 'greninja') {
				set.species = 'greninja';
				set.name = 'Chocolate™';
			} else if (template.id === 'heracross') {
				set.species = 'heracross';
				set.name = 'Jake♫';
			} else if (template.id === 'hydreigon') {
				set.species = 'hydreigon';
				set.name = 'Overlord Drakow';
			} else if (template.id === 'igglybuff') {
				set.species = 'igglybuff';
				set.name = '«Chuckles»';
			} else if (template.id === 'infernape') {
				set.species = 'infernape';
				set.name = 'Nathan';
			} else if (template.id === 'jynx') {
				set.species = 'jynx';
				set.name = 'mystletainn';
			} else if (template.id === 'lapras') {
				set.species = 'lapras';
				set.name = 'Altairis';
			} else if (template.id === 'latias') {
				set.species = 'latias';
				set.name = 'Sector';
			} else if (template.id === 'latios') {
				set.species = 'latios';
				set.name = 'Retribution';
			} else if (template.id === 'liepard') {
				set.species = 'liepard';
				set.name = 'Bruce Banner';
			} else if (template.id === 'ludicolo') {
				set.species = 'ludicolo';
				set.name = 'Omicron';
			} else if (template.id === 'magikarp') {
				set.species = 'magikarp';
				set.name = 'Clacla';
			} else if (template.id === 'magneton') {
				set.species = 'magneton';
				set.name = 'Archer99';
				set.item = 'choicespecs';
				set.ability = 'magnetpull';
				set.moves = ['thunderbolt', 'flashcannon', 'voltswitch', 'hiddenpowerfire'];
				set.nature = 'modest';
				set.evs = {hp: 4, def: 0, spd: 0, spa: 252, atk: 0, spe: 252};
			} else if (template.id === 'magnezone') {
				set.species = 'magnezone';
				set.name = 'Archer99';
			} else if (template.id === 'manectric') {
				set.species = 'manectric';
				set.name = 'antemortem';
				set.item = 'manectite';
				set.moves = ['voltswitch', 'thunderbolt', 'hiddenpowergrass', 'flamethrower'];
			} else if (template.id === 'mantine') {
				set.species = 'mantine';
				set.name = 'Blu·Ray';
			} else if (template.id === 'masquerain') {
				set.species = 'masquerain';
				set.name = 'stranger';
			} else if (template.id === 'mawile') {
				set.species = 'mawile';
				set.name = 'revere';
			} else if (template.id === 'meganium') {
				set.species = 'meganium';
				set.name = 'Axeliira';
			} else if (template.id === 'metagross') {
				set.species = 'metagross';
				set.name = 'punkysaur';
				set.moves[0] = 'meteormash';
				set.moves[1] = 'bulletpunch';
			} else if (template.id === 'mew') {
				set.species = 'mew';
				set.name = 'Rϵd';
			} else if (template.id === 'mewtwo') {
				set.species = 'mewtwo';
				set.name = 'Dakota';
			} else if (template.id === 'milotic') {
				set.species = 'milotic';
				var dice = this.random(2);
				if (dice < 1) {
					set.name = 'Dragon';
				} else {
					set.name = 'TGM';
				}
			} else if (template.id === 'mismagius') {
				set.species = 'mismagius';
				set.name = 'Polar Spectrum';
				set.item = 'colburberry';
				set.moves = ['willowisp', 'hex', 'nastyplot', 'powergem'];
				set.nature = 'timid';
				set.evs = {hp: 0, def: 0, spd: 4, spa: 252, atk: 0, spe: 252};
			} else if (template.id === 'missingno') {
				set.species = 'missingno';
				set.name = 'King Syn';
				set.item = 'lifeorb';
				set.ability = 'simple';
				set.moves = ['swordsdance', 'extremespeed', 'zenheadbutt', 'closecombat'];
				set.nature = 'adamant';
				set.evs = {hp: 0, def: 4, spd: 0, spa: 0, atk: 252, spe: 252};
			} else if (template.id === 'mudkip') {
				set.species = 'mudkip';
				set.name = 'Bidoof FTW';
			} else if (template.id === 'nidoking') {
				set.species = 'nidoking';
				set.name = 'jdthebud';
			} else if (template.id === 'oddish') {
				set.species = 'oddish';
				set.name = 'oddísh';
				set.item = 'eviolite';
				set.ability = 'chlorophyll';
				set.moves = ['solarbeam', 'sludgebomb', 'sunnyday', 'sleeppowder'];
				set.nature = 'timid';
				set.evs = {hp: 4, def: 0, spd: 0, spa: 252, atk: 0, spe: 252};
			} else if (template.id === 'oshawott') {
				set.species = 'oshawott';
				set.name = 'Hikamaru';
			} else if (template.id === 'pachirisu') {
				set.species = 'pachirisu';
				set.name = 'Melody';
				set.gender = 'F';
				set.shiny = true;
				set.moves[0] = 'attract';
				set.moves[1] = 'nuzzle';
			} else if (template.id === 'pichu') {
				set.species = 'pichu';
				set.name = 'Lost Christmas';
				set.item = 'lifeorb';
				set.moves = ['volttackle', 'grassknot', 'toxic', 'return'];
			} else if (template.id === 'pidgey') {
				set.species = 'pidgey';
				set.name = 'Olli';
			} else if (template.id === 'pikachu') {
				set.species = 'pikachu';
				set.name = 'Kaori';
			} else if (template.id === 'porygon2') {
				set.species = 'porygon2';
				set.name = 'Euphoric';
			} else if (template.id === 'pumpkaboo') {
				set.species = 'pumpkaboo';
				set.name = 'Forever';
			} else if (template.id === 'pupitar') {
				set.species = 'pupitar';
				set.name = 'KFCutman';
				set.item = 'eviolite';
				set.moves = ['outrage', 'rockpolish', 'dragondance', 'earthquake'];
			} else if (template.id === 'raichu') {
				set.species = 'raichu';
				set.name = 'Livewire';
			} else if (template.id === 'reshiram') {
				set.species = 'reshiram';
				set.name = 'Yet Another Logical Nerd';
			} else if (template.id === 'reuniclus') {
				set.species = 'reuniclus';
				set.name = 'Dark Pit';
			} else if (template.id === 'rhyperior') {
				set.species = 'rhyperior';
				set.name = 'Terra';
				set.gender = 'M';
				set.item = 'focussash';
				set.ability = 'lightningrod';
				set.moves = ['stoneedge', 'stealthrock', 'megahorn', 'avalanche'];
				set.nature = 'jolly';
				set.evs = {hp: 0, def: 0, spd: 4, spa: 0, atk: 252, spe: 252};
			} else if (template.id === 'rotomfan') {
				set.species = 'rotomfan';
				set.name = 'littlebrother';
				set.item = 'leftovers';
				set.moves = ['discharge', 'painsplit', 'airslash', 'substitute'];
			} else if (template.id === 'sableye') {
				set.species = 'sableye';
				set.name = 'srinator';
				set.item = 'sablenite';
				set.moves = ['willowisp', 'darkpulse', 'recover', 'calmmind'];
			} else if (template.id === 'sandshrew') {
				set.species = 'sandshrew';
				set.name = 'Squirrel';
			} else if (template.id === 'sceptile') {
				set.species = 'sceptile';
				set.name = 'Regeneration';
			} else if (template.id === 'scolipede') {
				set.species = 'scolipede';
				set.name = 'Pendraflare';
			} else if (template.id === 'scrafty') {
				set.species = 'scrafty';
				set.name = 'Atwilko';
			} else if (template.id === 'serperior') {
				set.species = 'serperior';
				set.name = 'Nolafus';
			} else if (template.id === 'shaymin') {
				set.species = 'shaymin';
				set.name = 'Zorua';
			} else if (template.id === 'skarmory') {
				set.species = 'skarmory';
				set.name = 'nizo';
			} else if (template.id === 'slowbro') {
				set.species = 'slowbro';
				set.name = '.Aero';
			} else if (template.id === 'snivy') {
				set.species = 'snivy';
				set.name = 'Tsutarja';
			} else if (template.id === 'spheal') {
				set.species = 'spheal';
				set.name = 'Christos';
				set.moves = ['freezedry', 'surf', 'yawn', 'superfang'];
			} else if (template.id === 'staraptor') {
				set.species = 'staraptor';
				var dice = this.random(2);
				if (dice < 1) {
					set.name = 'BadPokemon';
					set.item = 'choiceband';
					set.ability = 'reckless';
					set.moves = ['doubleedge', 'quickattack', 'bravebird', 'closecombat'];
					set.nature = 'adamant';
				} else {
					set.name = 'Rabinov';
					set.item = 'leftovers';
					set.ability = 'intimidate';
					set.moves = ['bravebird', 'featherdance', 'roost', 'defog'];
					set.nature = 'impish';
					set.evs = {hp: 252, def: 176, spd: 0, spa: 0, atk: 0, spe: 80};
				}
			} else if (template.id === 'starmie') {
				set.species = 'starmie';
				set.name = 'shenanigans';
			} else if (template.id === 'suicune') {
				set.species = 'suicune';
				set.name = 'wolf';
			} else if (template.id === 'sylveon') {
				set.species = 'sylveon';
				var dice = this.random(2);
				if (dice < 1) {
					set.name = 'Harmonious Fusion';
				} else {
					set.name = 'pixie^.^forest';
				}
			} else if (template.id === 'tangela') {
				set.species = 'tangela';
				set.name = 'Yoshikko';
				set.item = 'eviolite';
				set.ability = 'regenerator';
				set.moves = ['gigadrain', 'sleeppowder', 'leechseed', 'hiddenpowerfire'];
				set.nature = 'bold';
				set.evs = {hp: 252, def: 252, spd: 0, spa: 0, atk: 0, spe: 4};
			} else if (template.id === 'togekiss') {
				set.species = 'togekiss';
				set.name = 'Aurora';
			} else if (template.id === 'typhlosion') {
				set.species = 'typhlosion';
				set.name = 'ShadowE';
			} else if (template.id === 'tyranitar') {
				set.species = 'tyranitar';
				set.name = 'dontstay96';
			} else if (template.id === 'vaporeon') {
				set.species = 'vaporeon';
				var dice = this.random(2);
				if (dice < 1) {
					set.name = 'Eevee-kins';
				} else {
					set.name = 'Furoichi';
					set.item = 'leftovers';
					set.ability = 'waterabsorb';
					set.moves = ['wish', 'protect', 'scald', 'batonpass'];
					set.nature = 'calm';
					set.evs = {hp: 200, def: 252, spd: 56, spa: 0, atk: 0, spe: 0};
				}
			} else if (template.id === 'venusaur') {
				set.species = 'venusaur';
				set.name = 'Garrabutártulo';
			} else if (template.id === 'victini') {
				set.species = 'victini';
				set.name = 'Starry Windy';
			} else if (template.id === 'volcarona') {
				set.species = 'volcarona';
				set.name = 'Lilith';
			} else if (template.id === 'vulpix') {
				set.species = 'vulpix';
				set.name = 'Peitharchia';
			} else if (template.id === 'whimsicott') {
				set.species = 'whimsicott';
				set.name = 'Sheep';
			} else if (template.id === 'wigglytuff') {
				set.species = 'wigglytuff';
				set.name = 'White Mage';
			} else if (template.id === 'zebstrika') {
				set.species = 'zebstrika';
				set.name = 'Vrai';
			}

			// Okay, the set passes, add it to our team
			pokemon.push(set);

			// Now that our Pokemon has passed all checks, we can increment our counters
			pokemonLeft++;

			// Increment type counters
			for (var t = 0; t < types.length; t++) {
				if (types[t] in typeCount) {
					typeCount[types[t]]++;
				} else {
					typeCount[types[t]] = 1;
				}
			}
			typeComboCount[typeCombo] = 1;

			// Increment Uber/NU counters
			if (tier === 'Uber') {
				uberCount++;
			} else if (tier === 'PU') {
				puCount++;
			}

			// Increment mega and base species counters
			if (isMegaSet) megaCount++;
			baseFormes[template.baseSpecies] = 1;
		}
		return pokemon;
	},
	randomFurryTeam: function (side) {
		var pokemonLeft = 0;
		var dice = this.random(100);
		var lead = (dice  < 50)? 'purrloin' : 'liepard';
		var pokemon = [this.randomSet(this.getTemplate(lead), 0)];

		var excludedTiers = {'LC':1, 'LC Uber':1, 'NFE':1};
		var allowedNFE = {'Chansey':1, 'Doublade':1, 'Pikachu':1, 'Porygon2':1, 'Scyther':1};

		var pokemonPool = [];
		for (var id in this.data.FormatsData) {
			var template = this.getTemplate(id);
			if (!excludedTiers[template.tier] && !template.isMega && !template.isPrimal && !template.isNonstandard && template.randomBattleMoves) {
				pokemonPool.push(id);
			}
		}

		var typeCount = {};
		var typeComboCount = {};
		var baseFormes = {};
		var uberCount = 0;
		var puCount = 0;
		var megaCount = 0;

		while (pokemonPool.length && pokemonLeft < 6) {
			var template = this.getTemplate(this.sampleNoReplace(pokemonPool));
			if (!template.exists) continue;

			// Limit to one of each species (Species Clause)
			if (baseFormes[template.baseSpecies]) continue;

			// Not available on ORAS
			if (template.species === 'Pichu-Spiky-eared') continue;

			// Only certain NFE Pokemon are allowed
			if (template.evos.length && !allowedNFE[template.species]) continue;

			var tier = template.tier;
			switch (tier) {
			case 'PU':
				// PUs are limited to 2 but have a 20% chance of being added anyway.
				if (puCount > 1 && this.random(5) >= 1) continue;
				break;
			case 'Uber':
				// Ubers are limited to 2 but have a 20% chance of being added anyway.
				if (uberCount > 1 && this.random(5) >= 1) continue;
				break;
			case 'CAP':
				// CAPs have 20% the normal rate
				if (this.random(5) >= 1) continue;
				break;
			case 'Unreleased':
				// Unreleased Pokémon have 20% the normal rate
				if (this.random(5) >= 1) continue;
			}

			// Adjust rate for species with multiple formes
			switch (template.baseSpecies) {
			case 'Arceus':
				if (this.random(18) >= 1) continue;
				break;
			case 'Basculin':
				if (this.random(2) >= 1) continue;
				break;
			case 'Genesect':
				if (this.random(5) >= 1) continue;
				break;
			case 'Gourgeist':
				if (this.random(4) >= 1) continue;
				break;
			case 'Pikachu':
				// Cosplay Pikachu formes have 20% the normal rate (1/30 the normal rate each)
				if (template.species !== 'Pikachu' && this.random(30) >= 1) continue;
			}

			// Limit 2 of any type
			var types = template.types;
			var skip = false;
			for (var t = 0; t < types.length; t++) {
				if (typeCount[types[t]] > 1 && this.random(5) >= 1) {
					skip = true;
					break;
				}
			}
			if (skip) continue;

			var set = this.randomSet(template, pokemon.length, megaCount);

			// Illusion shouldn't be on the last pokemon of the team
			if (set.ability === 'Illusion' && pokemonLeft > 4) continue;

			// Limit 1 of any type combination
			var typeCombo = types.join();
			if (set.ability === 'Drought' || set.ability === 'Drizzle') {
				// Drought and Drizzle don't count towards the type combo limit
				typeCombo = set.ability;
			}
			if (typeCombo in typeComboCount) continue;

			// Limit the number of Megas to one
			var forme = template.otherFormes && this.getTemplate(template.otherFormes[0]);
			var isMegaSet = this.getItem(set.item).megaStone || (forme && forme.isMega && forme.requiredMove && set.moves.indexOf(toId(forme.requiredMove)) >= 0);
			if (isMegaSet && megaCount > 0) continue;

			if (template.id === 'purrloin') {
				set.item = 'leftovers';
				set.moves = ['foulplay', 'swagger', 'substitute', 'thunderwave'];
			} else if (template.id === 'liepard') {
				set.item = 'leftovers';
				set.moves = ['foulplay', 'swagger', 'substitute', 'thunderwave'];
			}

			// Okay, the set passes, add it to our team
			pokemon.push(set);

			// Now that our Pokemon has passed all checks, we can increment our counters
			pokemonLeft++;

			// Increment type counters
			for (var t = 0; t < types.length; t++) {
				if (types[t] in typeCount) {
					typeCount[types[t]]++;
				} else {
					typeCount[types[t]] = 1;
				}
			}
			typeComboCount[typeCombo] = 1;

			// Increment Uber/NU counters
			if (tier === 'Uber') {
				uberCount++;
			} else if (tier === 'PU') {
				puCount++;
			}

			// Increment mega and base species counters
			if (isMegaSet) megaCount++;
			baseFormes[template.baseSpecies] = 1;
		}
		return pokemon;
	},
	randomMetronomeTeam: function (side) {
		var pokemonLeft = 0;
		var pokemon = [];

		var excludedTiers = {'LC':1, 'LC Uber':1, 'NFE':1};
		var allowedNFE = {'Chansey':1, 'Doublade':1, 'Pikachu':1, 'Porygon2':1, 'Scyther':1};

		var pokemonPool = [];
		for (var id in this.data.FormatsData) {
			var template = this.getTemplate(id);
			if (!excludedTiers[template.tier] && !template.isMega && !template.isPrimal && !template.isNonstandard && template.randomBattleMoves) {
				pokemonPool.push(id);
			}
		}

		var typeCount = {};
		var typeComboCount = {};
		var baseFormes = {};
		var uberCount = 0;
		var puCount = 0;
		var megaCount = 0;

		while (pokemonPool.length && pokemonLeft < 6) {
			var template = this.getTemplate(this.sampleNoReplace(pokemonPool));
			if (!template.exists) continue;

			// Limit to one of each species (Species Clause)
			if (baseFormes[template.baseSpecies]) continue;

			// Not available on ORAS
			if (template.species === 'Pichu-Spiky-eared') continue;

			// Ban Shedinja from Metronome Random
			if (template.species === 'Shedinja') continue;

			// Only certain NFE Pokemon are allowed
			if (template.evos.length && !allowedNFE[template.species]) continue;

			var tier = template.tier;
			switch (tier) {
			case 'PU':
				// PUs are limited to 2 but have a 20% chance of being added anyway.
				if (puCount > 1 && this.random(5) >= 1) continue;
				break;
			case 'Uber':
				// Ubers are limited to 2 but have a 20% chance of being added anyway.
				if (uberCount > 1 && this.random(5) >= 1) continue;
				break;
			case 'CAP':
				// CAPs have 20% the normal rate
				if (this.random(5) >= 1) continue;
				break;
			case 'Unreleased':
				// Unreleased Pokémon have 20% the normal rate
				if (this.random(5) >= 1) continue;
			}

			// Adjust rate for species with multiple formes
			switch (template.baseSpecies) {
			case 'Arceus':
				if (this.random(18) >= 1) continue;
				break;
			case 'Basculin':
				if (this.random(2) >= 1) continue;
				break;
			case 'Genesect':
				if (this.random(5) >= 1) continue;
				break;
			case 'Gourgeist':
				if (this.random(4) >= 1) continue;
				break;
			case 'Pikachu':
				// Cosplay Pikachu formes have 20% the normal rate (1/30 the normal rate each)
				if (template.species !== 'Pikachu' && this.random(30) >= 1) continue;
			}

			// Limit 2 of any type
			var types = template.types;
			var skip = false;
			for (var t = 0; t < types.length; t++) {
				if (typeCount[types[t]] > 1 && this.random(5) >= 1) {
					skip = true;
					break;
				}
			}
			if (skip) continue;

			var set = this.randomSet(template, pokemon.length, megaCount);

			// Illusion shouldn't be on the last pokemon of the team
			if (set.ability === 'Illusion' && pokemonLeft > 4) continue;

			// Limit 1 of any type combination
			var typeCombo = types.join();
			if (set.ability === 'Drought' || set.ability === 'Drizzle') {
				// Drought and Drizzle don't count towards the type combo limit
				typeCombo = set.ability;
			}
			if (typeCombo in typeComboCount) continue;

			// Limit the number of Megas to one
			var forme = template.otherFormes && this.getTemplate(template.otherFormes[0]);
			var isMegaSet = this.getItem(set.item).megaStone || (forme && forme.isMega && forme.requiredMove && set.moves.indexOf(toId(forme.requiredMove)) >= 0);
			if (isMegaSet && megaCount > 0) continue;

			set.moves = ['metronome'];

			if (['Assault Vest'].indexOf(set.item) > -1) {
				set.item = 'Leftovers';
			}

			// Okay, the set passes, add it to our team
			pokemon.push(set);

			// Now that our Pokemon has passed all checks, we can increment our counters
			pokemonLeft++;

			// Increment type counters
			for (var t = 0; t < types.length; t++) {
				if (types[t] in typeCount) {
					typeCount[types[t]]++;
				} else {
					typeCount[types[t]] = 1;
				}
			}
			typeComboCount[typeCombo] = 1;

			// Increment Uber/NU counters
			if (tier === 'Uber') {
				uberCount++;
			} else if (tier === 'PU') {
				puCount++;
			}

			// Increment mega and base species counters
			if (isMegaSet) megaCount++;
			baseFormes[template.baseSpecies] = 1;
		}
		return pokemon;
	},
	randomSeasonalWWTeam: function(side) {
		var seasonalPokemonList = ['raichu', 'nidoqueen', 'nidoking', 'clefable', 'wigglytuff', 'rapidash', 'dewgong', 'cloyster', 'exeggutor', 'starmie', 'jynx', 'lapras', 'snorlax', 'articuno', 'azumarill', 'granbull', 'delibird', 'stantler', 'miltank', 'blissey', 'swalot', 'lunatone', 'castform', 'chimecho', 'glalie', 'walrein', 'regice', 'jirachi', 'bronzong', 'chatot', 'abomasnow', 'weavile', 'togekiss', 'glaceon', 'probopass', 'froslass', 'rotom-frost', 'uxie', 'mesprit', 'azelf', 'victini', 'vanilluxe', 'sawsbuck', 'beartic', 'cryogonal', 'chandelure'];

		var shouldHavePresent = {raichu:1,clefable:1,wigglytuff:1,azumarill:1,granbull:1,miltank:1,blissey:1,togekiss:1,delibird:1};

		seasonalPokemonList = seasonalPokemonList.randomize();

		var team = [];

		for (var i=0; i<6; i++) {
			var template = this.getTemplate(seasonalPokemonList[i]);

			// we're gonna modify the default template
			template = Object.clone(template, true);
			delete template.randomBattleMoves.ironhead;
			delete template.randomBattleMoves.fireblast;
			delete template.randomBattleMoves.overheat;
			delete template.randomBattleMoves.vcreate;
			delete template.randomBattleMoves.blueflare;
			if (template.id === 'chandelure') {
				template.randomBattleMoves.flameburst = 1;
				template.abilities.DW = 'Flash Fire';
			}

			var set = this.randomSet(template, i);

			if (template.id in shouldHavePresent) set.moves[0] = 'Present';

			set.level = 100;

			team.push(set);
		}

		return team;
=======
>>>>>>> 15caa1a3
	}
};<|MERGE_RESOLUTION|>--- conflicted
+++ resolved
@@ -3083,730 +3083,6 @@
 			baseFormes[template.baseSpecies] = 1;
 		}
 		return pokemon;
-<<<<<<< HEAD
-	},
-	randomSeasonalStaffTeam: function (side) {
-		var team = [];
-		var variant = this.random(2);
-		// Hardcoded sets of the available Pokémon.
-		var sets = {
-			// Admins.
-			'~Antar': {
-				species: 'Quilava', ability: 'Turboblaze', item: 'Eviolite', gender: 'M',
-				moves: ['blueflare', ['quiverdance', 'solarbeam', 'moonblast'][this.random(3)], 'sunnyday'],
-				baseSignatureMove: 'spikes', signatureMove: "Firebomb",
-				evs: {hp:4, spa:252, spe:252}, nature: 'Timid'
-			},
-			'~chaos': {
-				species: 'Bouffalant', ability: 'Fur Coat', item: 'Red Card', gender: 'M',
-				moves: ['precipiceblades', ['recover', 'stockpile', 'swordsdance'][this.random(3)], 'extremespeed', 'explosion'],
-				baseSignatureMove: 'embargo', signatureMove: "Forcewin",
-				evs: {hp:4, atk:252, spe:252}, nature: 'Adamant'
-			},
-			'~haunter': {
-				species: 'Landorus', ability: 'Sheer Force', item: 'Life Orb', gender: 'M',
-				moves: ['hurricane', 'earthpower', 'fireblast', 'blizzard', 'thunder'],
-				baseSignatureMove: 'quiverdance', signatureMove: "Genius Dance",
-				evs: {hp:4, spa:252, spe:252}, nature: 'Modest'
-			},
-			'~Jasmine': {
-				species: 'Mew', ability: 'Speed Boost', item: 'Focus Sash', gender: 'F',
-				moves: ['explosion', 'transform', 'milkdrink', 'storedpower'],
-				baseSignatureMove: 'bellydrum', signatureMove: "Lockdown",
-				evs: {hp:252, def:252, spd:4}, nature: 'Bold'
-			},
-			'~Joim': {
-				species: 'Zapdos', ability: 'Download', item: 'Leftovers', gender: 'M', shiny: true,
-				moves: ['thunderbolt', 'hurricane', ['earthpower', 'roost', 'flamethrower', 'worryseed', 'haze', 'spore'][this.random(6)]],
-				baseSignatureMove: 'milkdrink', signatureMove: "Red Bull Drink",
-				evs: {hp:4, spa:252, spe:252}, nature: 'Modest'
-			},
-			'~The Immortal': {
-				species: 'Blastoise', ability: 'Magic Bounce', item: 'Blastoisinite', gender: 'M', shiny: true,
-				moves: ['shellsmash', 'steameruption', 'dragontail'],
-				baseSignatureMove: 'sleeptalk', signatureMove: "Sleep Walk",
-				evs: {hp:252, def:4, spd:252}, nature: 'Sassy'
-			},
-			'~V4': {
-				species: 'Victini', ability: 'Desolate Land', item: (variant === 0 ? ['Life Orb', 'Charcoal', 'Leftovers'][this.random(3)] : ['Life Orb', 'Choice Scarf', 'Leftovers'][this.random(3)]), gender: 'M',
-				moves: (variant === 0 ? ['thousandarrows', 'bolt strike', 'shiftgear', 'dragonascent', 'closecombat', 'substitute'] : ['thousandarrows', 'bolt strike', 'dragonascent', 'closecombat']),
-				baseSignatureMove: 'vcreate', signatureMove: "V-Generate",
-				evs: {hp:4, atk:252, spe:252}, nature: 'Jolly'
-			},
-			'~Zarel': {
-				species: 'Meloetta', ability: 'Serene Grace', item: '', gender: 'F',
-				moves: ['lunardance', 'fierydance', 'perishsong', 'petaldance', 'quiverdance'],
-				baseSignatureMove: 'relicsong', signatureMove: "Relic Song Dance",
-				evs: {hp:4, atk:252, spa:252}, nature: 'Quiet'
-			},
-			// Leaders.
-			'&hollywood': {
-				species: 'Mr. Mime', ability: 'Prankster', item: 'Leftovers', gender: 'M',
-				moves: ['batonpass', ['substitute', 'milkdrink'][this.random(2)], 'encore'],
-				baseSignatureMove: 'geomancy', signatureMove: "Meme Mime",
-				evs: {hp:252, def:4, spe:252}, nature: 'Timid'
-			},
-			'&jdarden': {
-				species: 'Dragonair', ability: 'Fur Coat', item: 'Eviolite', gender: 'M',
-				moves: ['rest', 'sleeptalk', 'quiverdance'], name: 'jdarden',
-				baseSignatureMove: 'dragontail', signatureMove: "Wyvern's Wind",
-				evs: {hp:252, def:4, spd:252}, nature: 'Calm'
-			},
-			'&Okuu': {
-				species: 'Honchkrow', ability: 'Drought', item: 'Life Orb', gender: 'F',
-				moves: [['bravebird', 'sacredfire'][this.random(2)], ['suckerpunch', 'punishment'][this.random(2)], 'roost'],
-				baseSignatureMove: 'firespin', signatureMove: "Blazing Star - Ten Evil Stars",
-				evs: {atk:252, spa:4, spe:252}, nature: 'Quirky'
-			},
-			'&sirDonovan': {
-				species: 'Togetic', ability: 'Gale Wings', item: 'Eviolite', gender: 'M',
-				moves: ['roost', 'hurricane', 'afteryou', 'charm', 'dazzlinggleam'],
-				baseSignatureMove: 'mefirst', signatureMove: "Ladies First",
-				evs: {hp:252, spa:252, spe:4}, nature: 'Modest'
-			},
-			'&Slayer95': {
-				species: 'Scizor', ability: 'Illusion', item: 'Scizorite', gender: 'M',
-				moves: ['swordsdance', 'bulletpunch', 'uturn'],
-				baseSignatureMove: 'allyswitch', signatureMove: "Spell Steal",
-				evs: {atk:252, def:252, spd: 4}, nature: 'Brave'
-			},
-			'&Sweep': {
-				species: 'Omastar', ability: 'Drizzle', item: ['Honey', 'Mail'][this.random(2)], gender: 'M',
-				moves: ['shellsmash', 'originpulse', ['thunder', 'icebeam'][this.random(2)]],
-				baseSignatureMove: 'kingsshield', signatureMove: "Sweep's Shield",
-				evs: {hp:4, spa:252, spe:252}, nature: 'Modest'
-			},
-			'&verbatim': {
-				species: 'Archeops', ability: 'Reckless', item: 'Life Orb', gender: 'M',
-				moves: ['headsmash', 'highjumpkick', 'flareblitz', 'volttackle', 'woodhammer'],
-				baseSignatureMove: 'bravebird', signatureMove: "Glass Cannon",
-				evs: {hp:4, atk:252, spe:252}, nature: 'Jolly'
-			},
-			// Mods.
-			'@Acedia': {
-				species: 'Slakoth', ability: 'Magic Bounce', item: 'Quick Claw', gender: 'F',
-				moves: ['metronome', 'sketch', 'assist', 'swagger', 'foulplay'],
-				baseSignatureMove: 'worryseed', signatureMove: "Procrastination",
-				evs: {hp:252, atk:252, def:4}, nature: 'Serious'
-			},
-			'@AM': {
-				species: 'Tyranitar', ability: 'Adaptability', item: (variant === 1 ? 'Lum Berry' : 'Choice Scarf'), gender: 'M',
-				moves: (variant === 1 ? ['earthquake', 'diamondstorm', 'swordsdance', 'meanlook'] : ['knockoff', 'diamondstorm', 'earthquake']),
-				baseSignatureMove: 'pursuit', signatureMove: "Predator",
-				evs: {atk:252, def:4, spe: 252}, nature: 'Jolly'
-			},
-			'@antemortem': {
-				species: 'Clefable', ability: (variant === 1 ? 'Sheer Force' : 'Multiscale'), item: (variant === 1 ? 'Life Orb' : 'Leftovers'), gender: 'M',
-				moves: ['earthpower', 'cosmicpower', 'recover', 'gigadrain'],
-				baseSignatureMove: 'drainingkiss', signatureMove: "Postmortem",
-				evs: {hp:252, spa:252, def:4}, nature: 'Modest'
-			},
-			'@Ascriptmaster': {
-				species: 'Rotom', ability: 'Teravolt', item: 'Air Balloon', gender: 'M',
-				moves: ['chargebeam', 'signalbeam', 'flamethrower', 'aurorabeam', 'dazzlinggleam'],
-				baseSignatureMove: 'triattack', signatureMove: "Spectrum Beam",
-				evs: {hp:4, spa:252, spe:252}, nature: 'Timid'
-			},
-			'@asgdf': {
-				species: 'Empoleon', ability: 'Filter', item: 'Rocky Helmet', gender: 'M',
-				moves: ['scald', 'recover', 'calmmind', 'searingshot', 'encore'],
-				baseSignatureMove: 'futuresight', signatureMove: "Obscure Pun",
-				evs: {hp:252, spa:252, def:4}, nature: 'Modest'
-			},
-			'@Audiosurfer': {
-				species: 'Audino', ability: 'Prankster', item: 'Audinite', gender: 'M',
-				moves: ['boomburst', 'slackoff', 'glare'],
-				baseSignatureMove: 'detect', signatureMove: "Audioshield",
-				evs: {hp:252, spa:252, spe:4}, nature: 'Modest'
-			},
-			'@barton': {
-				species: 'Piloswine', ability: 'Parental Bond', item: 'Eviolite', gender: 'M',
-				moves: ['earthquake', 'iciclecrash', 'taunt'],
-				baseSignatureMove: 'bulkup', signatureMove: "MDMA Huff",
-				evs: {hp:252, atk:252, def:4}, nature: 'Adamant'
-			},
-			'@bean': {
-				species: 'Liepard', ability: 'Prankster', item: 'Leftovers', gender: 'M',
-				moves: ['knockoff', 'encore', 'substitute', 'gastroacid', 'leechseed'],
-				baseSignatureMove: 'glare', signatureMove: "Coin Toss",
-				evs: {hp:252, def:252, spd:4}, nature: 'Calm'
-			},
-			'@Beowulf': {
-				species: 'Beedrill', ability: 'Download', item: 'Beedrillite', gender: 'M',
-				moves: ['spikyshield', 'gunkshot', ['sacredfire', 'boltstrike', 'diamondstorm'][this.random(3)]],
-				baseSignatureMove: 'bugbuzz', signatureMove: "Buzzing of the Swarm",
-				evs: {hp:4, atk:252, spe:252}, nature: 'Jolly'
-			},
-			'@BiGGiE': {
-				species: 'Snorlax', ability: 'Fur Coat', item: 'Leftovers', gender: 'M',
-				moves: ['drainpunch', 'diamondstorm', 'kingsshield', 'knockoff', 'precipiceblades'],
-				baseSignatureMove: 'dragontail', signatureMove: "Food Rush",
-				evs: {hp:4, atk:252, spd:252}, nature: 'Adamant'
-			},
-			'@Blitzamirin': {
-				species: 'Chandelure', ability: 'Prankster', item: 'Red Card', gender: 'M',
-				moves: ['heartswap', ['darkvoid', 'substitute'][this.random(2)], ['shadowball', 'blueflare'][this.random(2)]],
-				baseSignatureMove: 'oblivionwing', signatureMove: "Pneuma Relinquish",
-				evs: {def:4, spa:252, spe:252}, nature: 'Timid'
-			},
-			'@CoolStoryBrobat': {
-				species: 'Crobat', ability: 'Gale Wings', item: 'Black Glasses', gender: 'M',
-				moves: ['knockoff', 'bulkup', 'roost', 'closecombat', 'defog'],
-				baseSignatureMove: 'bravebird', signatureMove: "Brave Bat",
-				evs: {hp:4, atk:252, spe:252}, nature: 'Jolly'
-			},
-			'@Dell': {
-				species: 'Lucario', ability: 'Simple', item: 'Lucarionite', gender: 'M',
-				moves: ['jumpkick', ['flashcannon', 'bulletpunch'][this.random(2)], 'batonpass'],
-				baseSignatureMove: 'detect', signatureMove: "Aura Parry",
-				evs: {hp:4, atk:216, spa:36, spe:252}, nature: 'Naive'
-			},
-			'@Eevee General': {
-				species: 'Eevee', ability: 'Magic Guard', item: 'Eviolite', gender: 'M',
-				moves: ['shiftgear', 'healorder', 'crunch', 'sacredsword', 'doubleedge'],
-				baseSignatureMove: 'quickattack', signatureMove: "War Crimes",
-				evs: {hp:252, atk:252, def:4}, nature: 'Impish'
-			},
-			'@Electrolyte': {
-				species: 'Elekid', ability: 'Pure Power', item: 'Life Orb', gender: 'M',
-				moves: ['volttackle', 'earthquake', ['iciclecrash', 'diamondstorm'][this.random(2)]],
-				baseSignatureMove: 'entrainment', signatureMove: "Study",
-				evs: {atk:252, spd:4, spe:252}, nature: 'Adamant'
-			},
-			'@Enguarde': {
-				species: 'Gallade', ability: ['Intimidate', 'Hyper Cutter'][this.random(2)], item: 'Galladite', gender: 'M',
-				moves: ['psychocut', 'sacredsword', ['nightslash', 'precipiceblades', 'leafblade'][this.random(3)]],
-				baseSignatureMove: 'fakeout', signatureMove: "Ready Stance",
-				evs: {hp:4, atk:252, spe:252}, nature: 'Adamant'
-			},
-			'@Eos': {
-				species: 'Drifblim', ability: 'Fur Coat', item: 'Assault Vest', gender: 'M',
-				moves: ['oblivionwing', 'paraboliccharge', 'gigadrain', 'drainingkiss'],
-				baseSignatureMove: 'shadowball', signatureMove: "Shadow Curse",	//placeholder
-				evs: {hp:248, spa:252, spd:8}, nature: 'Modest'
-			},
-			'@Former Hope': {
-				species: 'Froslass', ability: 'Prankster', item: 'Focus Sash', gender: 'M',
-				moves: [['icebeam', 'shadowball'][this.random(2)], 'destinybond', 'thunderwave'],
-				baseSignatureMove: 'roleplay', signatureMove: "Role Play",
-				evs: {hp:252, spa:252, spd:4}, nature: 'Modest'
-			},
-			'@Genesect': {
-				species: 'Genesect', ability: 'Mold Breaker', item: 'Life Orb', gender: 'M',
-				moves: ['bugbuzz', 'closecombat', 'extremespeed', 'thunderbolt', 'uturn'],
-				baseSignatureMove: 'geargrind', signatureMove: "Grind you're mum",
-				evs: {atk:252, spa:252, spe:4}, nature: 'Quiet'
-			},
-			'@Hippopotas': {
-				species: 'Hippopotas', ability: 'Regenerator', item: 'Eviolite', gender: 'M',
-				moves: ['haze', 'stealthrock', 'spikes', 'toxicspikes', 'stickyweb'],
-				baseSignatureMove: 'partingshot', signatureMove: "Hazard Pass",
-				evs: {hp:252, def:252, spd:4}, ivs: {atk:0, spa:0}, nature: 'Bold'
-			},
-			'@HYDRO IMPACT': {
-				species: 'Charizard', ability: 'Rivalry', item: 'Life Orb', gender: 'M',
-				moves: ['airslash', 'flamethrower', 'nobleroar', 'hydropump'],
-				baseSignatureMove: 'hydrocannon', signatureMove: "HYDRO IMPACT",
-				evs: {atk:4, spa:252, spe:252}, nature: 'Hasty'
-			},
-			'@innovamania': {
-				species: 'Arceus', ability: 'Pick Up', item: 'Black Glasses', gender: 'M',
-				moves: [['holdhands', 'trickortreat'][this.random(2)], ['swordsdance', 'agility'][this.random(2)], 'celebrate'],
-				baseSignatureMove: 'splash', signatureMove: "Rage Quit",
-				evs: {hp:4, atk:252, spe:252}, nature: 'Jolly'
-			},
-			'@jas61292': {
-				species: 'Malaconda', ability: 'Analytic', item: 'Safety Goggles', gender: 'M',
-				moves: ['coil', 'thunderwave', 'icefang', 'powerwhip', 'moonlight'],
-				baseSignatureMove: 'crunch', signatureMove: "Minus One",
-				evs: {hp:252, atk:252, spd:4}, nature: 'Adamant'
-			},
-			'@jin of the gale': {
-				species: 'Starmie', ability: 'Drizzle', item: 'Damp Rock', gender: 'M',
-				moves: ['steameruption', 'hurricane', 'recover', 'psystrike', 'quiverdance'],
-				baseSignatureMove: 'rapidspin', signatureMove: "Beyblade",
-				evs: {hp:4, spa:252, spe:252}, nature: 'Timid'
-			},
-			'@Kostitsyn-Kun': {
-				species: 'Gothorita', ability: 'Simple', item: 'Eviolite', gender: 'F', //requested
-				moves: ['calmmind', 'psyshock', ['dazzlinggleam', 'secretsword'][this.random(2)]],
-				baseSignatureMove: 'refresh', signatureMove: "Kawaii-desu uguu~",
-				evs: {hp:252, def:136, spe:120}, nature: 'Bold'
-			},
-			'@kupo': {
-				species: 'Pikachu', ability: 'Prankster', item: "Light Ball", gender: 'M',
-				moves: ['substitute', 'spore', 'encore'],
-				baseSignatureMove: 'transform', signatureMove: "Kupo Nuts",
-				evs: {hp:252, def:4, spd:252}, nature: 'Jolly'
-			},
-			'@Lawrence III': {
-				species: 'Lugia', ability: 'Trace', item: "Grip Claw", gender: 'M',
-				moves: ['infestation', 'magmastorm', 'oblivionwing'],
-				baseSignatureMove: 'gust', signatureMove: "Shadow Storm",
-				evs: {hp:248, def:84, spa:92, spd:84}, nature: 'Modest'
-			},
-			'@Layell': {
-				species: 'Sneasel', ability: 'Technician', item: "King's Rock", gender: 'M',
-				moves: ['iceshard', 'iciclespear', ['machpunch', 'pursuit', 'knockoff'][this.random(3)]],
-				baseSignatureMove: 'protect', signatureMove: "Pixel Protection",
-				evs: {hp:4, atk:252, spe:252}, nature: 'Adamant'
-			},
-			'@LegitimateUsername': {
-				species: 'Shuckle', ability: 'Unaware', item: 'Leftovers', gender: 'M',
-				moves: ['leechseed', 'rest', 'foulplay'],
-				baseSignatureMove: 'shellsmash', signatureMove: "Shell Fortress",
-				evs: {hp:252, def:228, spd:28}, nature: 'Calm'
-			},
-			'@Level 51': {
-				species: 'Togekiss', ability: 'Parental Bond', item: 'Leftovers', gender: 'M',
-				moves: ['seismictoss', 'roost', ['cosmicpower', 'cottonguard'][this.random(2)]],
-				baseSignatureMove: 'trumpcard', signatureMove: "Next Level Strats",
-				evs: {hp:252, def:4, spd:252}, nature: 'Calm'
-			},
-			'@Lyto': {
-				species: 'Lanturn', ability: 'Magic Bounce', item: 'Leftovers', gender: 'M',
-				moves: ['originpulse', 'lightofruin', 'blueflare', 'recover', 'tailglow'],
-				baseSignatureMove: 'thundershock', signatureMove: "Gravity Storm",
-				evs: {hp:188, spa:252, spe:68}, nature: 'Modest'
-			},
-			'@Marty': {
-				species: 'Houndoom', ability: 'Drought', item: 'Houndoominite', gender: 'M',
-				moves: ['nightdaze', 'solarbeam', 'aurasphere', 'thunderbolt', 'earthpower'],
-				baseSignatureMove: 'sacredfire', signatureMove: "Immolate",
-				evs: {spa:252, spd:4, spe:252}, ivs: {atk:0}, nature: 'Timid'
-			},
-			'@Morfent': {
-				species: 'Dusknoir', ability: 'Fur Coat', item: "Leftovers", gender: 'M',
-				moves: [['recover', 'acidarmor', 'swordsdance', 'willowisp', 'trickroom'][this.random(5)], 'shadowclaw', ['earthquake', 'icepunch', 'thunderpunch'][this.random(3)]],
-				baseSignatureMove: 'spikes', signatureMove: "Used Needles",
-				evs: {hp:252, atk:4, def:252}, ivs: {spe:0}, nature: 'Impish'
-			},
-			'@Nani Man': {
-				species: 'Gengar', ability: 'Desolate Land', item: 'Black Glasses', gender: 'M', shiny: true,
-				moves: ['eruption', 'swagger', 'shadow ball', 'topsyturvy', 'dazzlinggleam'],
-				baseSignatureMove: 'fireblast', signatureMove: "Tanned",
-				evs: {hp:4, spa:252, spe:252}, nature: 'Timid'
-			},
-			'@NixHex': {
-				species: 'Porygon2', ability: 'No Guard', item: 'Eviolite', gender: 'M', shiny: true,
-				moves: ['thunder', 'blizzard', 'overheat', 'triattack', 'recover'],
-				baseSignatureMove: 'inferno', signatureMove: "Beautiful Disaster",
-				evs: {hp:252, spa:252, spe:4}, nature: 'Modest'
-			},
-			'@Osiris': {
-				species: 'Pumpkaboo-Super', ability: 'Bad Dreams', item: 'Eviolite', gender: 'M',
-				moves: ['leechseed', 'recover', 'cosmicpower'],
-				baseSignatureMove: 'hypnosis', signatureMove: "Restless Sleep",
-				evs: {hp:252, def:216, spd:40}, ivs: {atk:0}, nature: 'bold'
-			},
-			'@phil': {
-				species: 'Gastrodon', ability: 'Drizzle', item: 'Shell Bell', gender: 'M',
-				moves: ['scald', 'recover', 'gastroacid', 'brine'],
-				baseSignatureMove: 'whirlpool', signatureMove: "Slug Attack",
-				evs: {hp:252, spa:252, def:4}, nature: 'Quirky'
-			},
-			'@qtrx': {
-				species: 'Unown', ability: 'Levitate', item: 'Focus Sash', gender: 'M',
-				moves: [],
-				baseSignatureMove: 'meditate', signatureMove: "Hidden Power... Normal?",
-				evs: {hp:252, def:4, spa:252}, ivs: {atk:0, spe:0}, nature: 'Quiet'
-			},
-			'@Queez': {
-				species: 'Cubchoo', ability: 'Prankster', item: 'Eviolite', gender: 'M',
-				moves: ['pound', 'fly', 'softboiled', 'thunderwave', 'waterpulse'],
-				baseSignatureMove: 'leer', signatureMove: "Sneeze",
-				evs: {hp:252, def:228, spd:28}, nature: 'Calm'
-			},
-			'@rekeri': {
-				species: 'Tyrantrum', ability: 'Tough Claws', item: 'Life Orb', gender: 'M',
-				moves: ['outrage', 'extremespeed', 'stoneedge', 'closecombat'],
-				baseSignatureMove: 'headcharge', signatureMove: "Land Before Time",
-				evs: {hp:252, atk:252, def:4}, nature: 'Adamant'
-			},
-			'@Relados': {
-				species: 'Terrakion', ability: 'Guts', item: 'Flame Orb', gender: 'M',
-				moves: ['knockoff', 'diamondstorm', 'closecombat', 'iceshard', 'drainpunch'],
-				baseSignatureMove: 'stockpile', signatureMove: "Loyalty",
-				evs: {atk:252, def:4, spe:252}, nature: 'Adamant'
-			},
-			'@Reverb': {
-				species: 'Slaking', ability: 'Scrappy', item: 'Assault Vest', gender: 'M',
-				moves: ['feint', 'stormthrow', 'blazekick'], // Feint as a countermeasure to the abundance of Protect-based set-up moves.
-				baseSignatureMove: 'eggbomb', signatureMove: "fat monkey",
-				evs: {hp:252, spd:40, spe:216}, nature: 'Jolly' // EV-nerf.
-			},
-			'@RosieTheVenusaur': {
-				species: 'Venusaur', ability: 'Moxie', item: 'Leftovers', gender: 'F',
-				moves: ['flamethrower', 'extremespeed', 'sacredfire', 'knockoff', 'closecombat'],
-				baseSignatureMove: 'frenzyplant', signatureMove: "Swag Plant",
-				evs: {hp:252, atk:252, def:4}, nature: 'Adamant'
-			},
-			'@scalarmotion': {
-				species: 'Cryogonal', ability: 'Magic Guard', item: 'Focus Sash', gender: 'M',
-				moves: ['rapidspin', 'willowisp', 'taunt', 'recover', 'voltswitch'],
-				baseSignatureMove: 'icebeam', signatureMove: "Eroding Frost",
-				evs: {spa:252, spd:4, spe:252}, nature: 'Timid'
-			},
-			'@Scotteh': {
-				species: 'Suicune', ability: 'Fur Coat', item: 'Leftovers', gender: 'M',
-				moves: ['icebeam', 'steameruption', 'recover', 'nastyplot'],
-				baseSignatureMove: 'boomburst', signatureMove: "Geomagnetic Storm",
-				evs: {def:252, spa:4, spe:252}, nature: 'Bold'
-			},
-			'@Shame That': {
-				species: 'Weavile', ability: 'Magic Guard', item: 'Focus Sash', gender: 'M',
-				moves: ['substitute', 'captivate', 'reflect', 'rest', 'raindance', 'foresight'],
-				baseSignatureMove: 'healingwish', signatureMove: "Extreme Compromise",
-				evs: {hp:252, def:4, spe:252}, nature: 'Jolly'
-			},
-			'@shrang': {
-				species: 'Latias', ability: 'Pixilate', item: ['Latiasite', 'Life Orb', 'Leftovers'][this.random(3)], gender: 'M',
-				moves: ['dracometeor', 'roost', 'nastyplot', 'fireblast', 'aurasphere', 'psystrike'], //not QD again senpai >.<
-				baseSignatureMove: 'judgment', signatureMove: "Pixilate",	//placeholder
-				evs: {hp:160, spa:96, spe:252}, ivs: {atk:0}, nature: 'Timid'
-			},
-			'@Skitty': {
-				species: 'Audino', ability: 'Intimidate', item: 'Audinite', gender: 'M',
-				moves: ['acupressure', 'recover', ['taunt', 'cosmicpower', 'magiccoat'][this.random(3)]],
-				baseSignatureMove: 'storedpower', signatureMove: "Ultimate Dismissal",
-				evs: {hp:252, def:252, spd:4}, nature: 'Bold'
-			},
-			'@Snowflakes': {
-				species: 'Celebi', ability: 'Filter', item: 'Leftovers', gender: 'M',
-				moves: [
-					['gigadrain', ['recover', 'quiverdance'][this.random(2)], ['icebeam', 'searingshot', 'psystrike', 'thunderbolt', 'aurasphere', 'moonblast'][this.random(6)]],
-					['gigadrain', 'recover', [['uturn', 'voltswitch'][this.random(2)], 'thunderwave', 'leechseed', 'healbell', 'healingwish', 'reflect', 'lightscreen', 'stealthrock'][this.random(8)]],
-					['gigadrain', 'perishsong', ['recover', ['uturn', 'voltswitch'][this.random(2)], 'leechseed', 'thunderwave', 'healbell'][this.random(5)]],
-					['gigadrain', 'recover', ['thunderwave', 'icebeam', ['uturn', 'voltswitch'][this.random(2)], 'psystrike'][this.random(4)]]
-				][this.random(4)],
-				baseSignatureMove: 'thousandarrows', signatureMove: "Azalea Butt Slam",
-				evs: {hp:252, spa:252, def:4}, nature: 'Modest'
-			},
-			'@Spydreigon': {
-				species: 'Hydreigon', ability: 'Mega Launcher', item: 'Life Orb', gender: 'M',
-				moves: ['dragonpulse', 'darkpulse', 'aurasphere', 'originpulse', 'shiftgear'],
-				baseSignatureMove: 'waterpulse', signatureMove: "Mineral Pulse",
-				evs: {hp:4, spa:252, spe:252}, nature: 'Timid'
-			},
-			'@Steamroll': {
-				species: 'Growlithe', ability: 'Adaptability', item: 'Life Orb', gender: 'M',
-				moves: ['flareblitz', 'volttackle', 'closecombat'],
-				baseSignatureMove: 'protect', signatureMove: "Conflagration",
-				evs: {atk:252, def:4, spe:252}, nature: 'Adamant'
-			},
-			'@SteelEdges': {
-				species: 'Alakazam', ability: 'Competitive', item: 'Alakazite', gender: 'M',
-				moves: ['bugbuzz', 'hypervoice', 'psystrike', 'batonpass', 'focusblast'],
-				baseSignatureMove: 'tailglow', signatureMove: "True Daily Double",
-				evs: {hp:4, spa:252, spe:252}, nature: 'Serious'
-			},
-			'@Temporaryanonymous': {
-				species: 'Doublade', ability: 'Tough Claws', item: 'Eviolite', gender: 'M',
-				moves: ['swordsdance', ['xscissor', 'sacredsword', 'knockoff'][this.random(3)], 'geargrind'],
-				baseSignatureMove: 'shadowsneak', signatureMove: "SPOOPY EDGE CUT",
-				evs: {hp:252, atk:252, def:4}, nature: 'Adamant'
-			},
-			'@Test2017': {
-				species: "Farfetch'd", ability: 'Wonder Guard', item: 'Stick', gender: 'M',
-				moves: ['foresight', 'gastroacid', 'nightslash', 'roost', 'thousandarrows'],
-				baseSignatureMove: 'karatechop', signatureMove: "Ducktastic",
-				evs: {hp:252, atk:252, spe:4}, nature: 'Adamant'
-			},
-			'@TFC': {
-				species: 'Blastoise', ability: 'Prankster', item: 'Leftovers', gender: 'M',
-				moves: ['quiverdance', 'cottonguard', 'storedpower', 'aurasphere', 'slackoff'],
-				baseSignatureMove: 'drainpunch', signatureMove: "Chat Flood",
-				evs: {atk:252, def:4, spe:252}, nature: 'Modest'
-			},
-			'@TGMD': {
-				species: 'Stoutland', ability: 'Speed Boost', item: 'Life Orb', gender: 'M',
-				moves: [['extremespeed', 'sacredsword'][this.random(2)], 'knockoff', 'protect'],
-				baseSignatureMove: 'return', signatureMove: "Canine Carnage",
-				evs: {hp:32, atk:252, spe:224}, nature: 'Adamant'
-			},
-			'@Timbuktu': {
-				species: 'Heatmor', ability: 'Contrary', item: 'Life Orb', gender: 'M',
-				moves: ['overheat', ['hammerarm', 'substitute'][this.random(2)], ['glaciate', 'thunderbolt'][this.random(2)]], // Curse didn't make sense at all so it was changed to Hammer Arm
-				baseSignatureMove: 'rockthrow', signatureMove: "Geoblast",
-				evs: {spa:252, spd:4, spe:252}, nature: 'Timid'
-			},
-			'@Trickster': {
-				species: 'Whimsicott', ability: 'Prankster', item: 'Leftovers', gender: 'M',
-				moves: ['swagger', 'spore', 'seedflare', 'recover', 'nastyplot'],
-				baseSignatureMove: 'naturepower', signatureMove: "Cometstorm",
-				evs: {hp:252, spa:252, spe:4}
-			},
-			'@trinitrotoluene': {
-				species: 'Metagross', ability: 'Levitate', item: 'Metagrossite', gender: 'M',
-				moves: ['meteormash', 'zenheadbutt', 'hammerarm', 'grassknot', 'earthquake', 'thunderpunch', 'icepunch', 'shiftgear'],
-				baseSignatureMove: 'explosion', signatureMove: "Get Haxed",
-				evs: {atk:252, def:4, spe:252}, nature: 'Jolly'
-			},
-			'@WaterBomb': {
-				species: 'Poliwrath', ability: 'Unaware', item: 'Leftovers', gender: 'M',
-				moves: ['heartswap', 'softboiled', 'aromatherapy', 'highjumpkick'],
-				baseSignatureMove: 'waterfall', signatureMove: "Water Bomb",
-				evs: {hp:252, atk:252, def:4}, nature: 'Adamant'
-			},
-			'@xfix': {
-				species: 'Xatu', ability: 'Magic Bounce', item: 'Focus Sash', gender: 'M',
-				moves: ['thunderwave', 'substitute', 'roost'],
-				baseSignatureMove: 'metronome', signatureMove: "(Super Glitch)",
-				evs: {hp:252, spd:252, def:4}, nature: 'Calm'
-			},
-			'@zdrup': {
-				species: 'Slowking', ability: 'Slow Start', item: 'Leftovers', gender: 'M',
-				moves: ['psystrike', 'futuresight', 'originpulse', 'slackoff', 'destinybond'],
-				baseSignatureMove: 'wish', signatureMove: "Premonition",
-				evs: {hp:252, def:4, spd:252}, nature: 'Quiet'
-			},
-			'@Zebraiken': {
-				species: 'zebstrika', ability: 'Compound Eyes', item: 'Life Orb', gender: 'M',
-				moves: ['thunder', ['fire blast', 'focusblast', 'highjumpkick', 'meteormash'][this.random(3)], ['blizzard', 'iciclecrash', 'sleeppowder'][this.random(3)]], // why on earth does he learn Meteor Mash?
-				baseSignatureMove: 'detect', signatureMove: "bzzt",
-				evs: {atk:4, spa:252, spe:252}, nature: 'Hasty'
-			},
-			// Drivers.
-			'%Aelita': {
-				species: 'Porygon-Z', ability: 'Protean', item: 'Life Orb', gender: 'F',
-				moves: ['boomburst', 'quiverdance', 'chatter', 'blizzard', 'moonblast'],
-				baseSignatureMove: 'thunder', signatureMove: "Energy Field",
-				evs: {hp:4, spa:252, spd:252}, nature: 'Modest'
-			},
-			'%Arcticblast': {
-				species: 'Cresselia', ability: 'Levitate', item: 'Sitrus Berry', gender: 'M',
-				moves: [
-					['fakeout', 'icywind', 'trickroom', 'safeguard', 'thunderwave', 'tailwind', 'knockoff'][this.random(7)],
-					['sunnyday', 'moonlight', 'calmmind', 'protect', 'taunt'][this.random(5)],
-					['originpulse', 'heatwave', 'hypervoice', 'icebeam', 'moonblast'][this.random(5)]
-				],
-				baseSignatureMove: 'psychoboost', signatureMove: "Doubles Purism",
-				evs: {hp:252, def:120, spa:56, spd:80}, nature: 'Sassy'
-			},
-			'%Articuno': {
-				species: 'Articuno', ability: 'Magic Guard', item: 'Sitrus Berry', gender: 'F',
-				moves: ['roost', 'calmmind', ['psychic', 'airslash', 'icebeam', 'thunderwave'][this.random(4)]],
-				baseSignatureMove: 'whirlwind', signatureMove: "True Support",
-				evs: {hp:252, def:192, spa:64}, nature: 'Modest'
-			},
-			'%Ast☆arA': {
-				species: 'Jirachi', ability: 'Cursed Body', item: ['Leftovers', 'Sitrus Berry'][this.random(2)], gender: 'F',
-				moves: ['psychic', 'moonblast', 'nastyplot', 'recover', 'surf'],
-				baseSignatureMove: 'psywave', signatureMove: "Star Bolt Desperation",
-				evs: {hp:4, spa:252, spd:252}, nature: 'Modest'
-			},
-			'%Asty': {
-				species: 'Seismitoad', ability: 'Sap Sipper', item: 'Red Card', gender: 'M',
-				moves: ['earthquake', 'recover', 'icepunch'],
-				baseSignatureMove: 'toxic', signatureMove: "Amphibian Toxin",
-				evs: {atk:252, spd:252, spe:4}, nature: 'Adamant'
-			},
-			'%Birkal': {
-				species: 'Rotom-Fan', ability: 'Magic Guard', item: 'Choice Scarf', gender: 'M',
-				moves: ['trick', 'aeroblast', ['discharge', 'partingshot', 'recover', 'tailglow'][this.random(4)]],
-				baseSignatureMove: 'quickattack', signatureMove: "Caw",
-				evs: {hp:4, spa:252, spe:252}, nature: 'Timid'
-			},
-			'%bloobblob': {
-				species: 'Cinccino', ability: 'Skill Link', item: 'Life Orb', gender: 'M',
-				moves: ['bulletseed', 'rockblast', 'uturn', 'tailslap', 'knockoff'],
-				baseSignatureMove: 'spikecannon', signatureMove: "Lava Whip",
-				evs: {atk:252, def:4, spe:252}, nature: 'Adamant'
-			},
-			'%Bumbadadabum': {
-				species: 'Samurott', ability: 'Analytic', item: 'Safety Goggles', gender: 'M',
-				moves: ['calmmind', 'originpulse', 'icebeam'],
-				baseSignatureMove: 'hypervoice', signatureMove: "Open Source Software",
-				evs: {hp:252, spa:252, spd:4}, nature: 'Modest'
-			},
-			'%Charles Carmichael': {
-				species: 'Quagsire', ability: 'Sap Sipper', item: 'Liechi Berry', gender: 'M',
-				moves: ['waterfall', 'earthquake', ['stoneedge', 'rockslide'][this.random(2)], 'icepunch'],
-				baseSignatureMove: 'swagger', signatureMove: "Bad Pun",
-				evs: {hp:248, atk:252, spe:8}, nature: 'Naughty'
-			},
-			'%Crestfall': {
-				species: 'Darkrai', ability: 'Parental Bond', item: 'Lum Berry', gender: 'M',
-				moves: ['darkpulse', 'icebeam', 'oblivionwing'],
-				baseSignatureMove: 'protect', signatureMove: "Final Hour",
-				evs: {spa:252, def:4, spe:252}, nature: 'Modest'
-			},
-			'%DTC': {
-				species: 'Charizard', ability: 'Magic Guard', item: 'Charizardite X', gender: 'M',
-				moves: ['shiftgear', 'blazekick', 'roost'],
-				baseSignatureMove: 'dragonrush', signatureMove: "Dragon Smash",
-				evs: {hp:4, atk:252, spe:252}, nature: 'Adamant'
-			},
-			'%Feliburn': {
-				species: 'Infernape', ability: 'Adaptability', item: 'Expert Belt', gender: 'M',
-				moves: ['highjumpkick', 'sacredfire', 'taunt', 'fusionbolt', 'machpunch'],
-				baseSignatureMove: 'firepunch', signatureMove: "Falcon Punch",
-				evs: {atk:252, def:4, spe:252}, nature: 'Jolly'
-			},
-			'%galbia': {
-				species: 'Cobalion', ability: 'Serene Grace', item: 'Leftovers',
-				moves: ['ironhead', 'taunt', 'swordsdance', 'thunderwave', 'substitute'],
-				baseSignatureMove: 'highjumpkick', signatureMove: "Kibitz",
-				evs: {atk:252, def:4, spe:252}, nature: 'Jolly'
-			},
-			'%Hugendugen': {
-				species: 'Latios', ability: 'Prankster', item: 'Life Orb', gender: 'M',
-				moves: ['taunt', 'dracometeor', 'surf', 'earthpower', 'recover', 'thunderbolt', 'icebeam'],
-				baseSignatureMove: 'psychup', signatureMove: "Policy Decision",
-				evs: {hp:4, spa:252, spe:252}, nature: 'Modest'
-			},
-			'%Jellicent': {
-				species: 'Jellicent', ability: 'Poison Heal', item: 'Toxic Orb', gender: 'M',
-				moves: ['recover', 'freezedry', 'trick', 'substitute'],
-				baseSignatureMove: 'surf', signatureMove: "Shot For Shot",
-				evs: {hp:252, def:4, spd:252}, nature: 'Calm'
-			},
-			'%Kayo': {
-				species: 'Gourgeist-Super', ability: 'Magic Bounce', item: 'Leftovers', gender: 'M', shiny: true,
-				moves: ['leechseed', 'shadowforce', 'spore', 'recover'],
-				baseSignatureMove: 'vinewhip', signatureMove: "Beard of Zeus Bomb",
-				evs: {hp:252, def:252, spd:4}, nature: 'Impish'
-			},
-			'%LJDarkrai': {
-				species: 'Garchomp', ability: 'Compound Eyes', item: 'Life Orb', gender: 'M',
-				moves: ['dragondance', 'dragonrush', 'gunkshot', 'precipiceblades', 'sleeppowder', 'stoneedge'], name: '%LJDarkrai',
-				baseSignatureMove: 'blazekick', signatureMove: "Blaze Blade",
-				evs: {hp:4, atk:252, spe:252}, nature: 'Adamant'
-			},
-			'%Majorbling': {
-				species: 'Dedenne', ability: 'Levitate', item: 'Expert Belt', gender: 'M',
-				moves: ['moonblast', 'voltswitch', 'discharge', 'focusblast', 'taunt'],
-				baseSignatureMove: 'bulletpunch', signatureMove: "Focus Laser",
-				evs: {hp:4, spa:252, spe:252}, nature: 'Timid'
-			},
-			'%QuoteCS': {
-				species: 'Skarmory', ability: 'Adaptability', item: 'Life Orb', gender: 'M',
-				moves: ['meteormash', 'bravebird', 'roost'],
-				baseSignatureMove: 'spikes', signatureMove: "Diversify",
-				evs: {hp:248, atk:252, spe:8}, nature: 'Adamant'
-			},
-			'%raseri': {
-				species: 'Prinplup', ability: 'Regenerator', item: 'Eviolite', gender: 'M',
-				moves: ['defog', 'stealthrock', 'toxic', 'roar', 'bravebird'],
-				baseSignatureMove: 'scald', signatureMove: "Ban Scald",
-				evs: {hp:252, def:228, spd:28}, nature: 'Bold'
-			},
-			'%uselesstrainer': {
-				species: 'Scatterbug', ability: 'Skill Link', item: 'Mail', gender: 'M',
-				moves: ['explosion', 'stringshot', 'stickyweb', 'spiderweb', 'mist'],
-				baseSignatureMove: 'bulletpunch', signatureMove: "Ranting",
-				evs: {atk:252, def:4, spe:252}, nature: 'Jolly'
-			},
-			'%Vacate': {
-				species: 'Bibarel', ability: 'Adaptability', item: 'Leftovers', gender: 'M',
-				moves: ['earthquake', 'smellingsalts', 'stockpile', 'zenheadbutt', 'waterfall'],
-				baseSignatureMove: 'superfang', signatureMove: "Duper Fang",
-				evs: {atk:252, def:4, spd:252}, nature: 'Quiet'
-			},
-			// Voices.
-			'+Aldaron': {
-				species: 'Conkeldurr', ability: 'Speed Boost', item: 'Assault Vest', gender: 'M',
-				moves: ['drainpunch', 'machpunch', 'iciclecrash', 'closecombat', 'earthquake', 'shadowclaw'],
-				baseSignatureMove: 'superpower', signatureMove: "Admin Decision",
-				evs: {hp:252, atk:252, def:4}, nature: 'Adamant'
-			},
-			'+bmelts': {
-				species: 'Mewtwo', ability: 'Regenerator', item: 'Mewtwonite X', gender: 'M',
-				moves: ['batonpass', 'uturn', 'voltswitch'],
-				baseSignatureMove: 'partingshot', signatureMove: "Aaaannnd... he's gone",
-				evs: {hp:4, spa:252, spe:252}, nature: 'Modest'
-			},
-			'+Cathy': {
-				species: 'Aegislash', ability: 'Stance Change', item: 'Life Orb', gender: 'F',
-				moves: ['kingsshield', 'shadowsneak', ['calmmind', 'shadowball', 'shadowclaw', 'flashcannon', 'dragontail', 'hyperbeam'][this.random(5)]],
-				baseSignatureMove: 'memento', signatureMove: "HP Display Policy",
-				evs: {hp:4, atk:252, spa:252}, nature: 'Quiet'
-			},
-			'+Diatom': {
-				species: 'Spiritomb', ability: 'Parental Bond', item: 'Custap Berry', gender: 'M',
-				moves: ['psywave', ['poisonfang', 'shadowstrike'][this.random(2)], ['uturn', 'rapidspin'][this.random(2)]],
-				baseSignatureMove: 'healingwish', signatureMove: "Be Thankful I Sacrificed Myself",
-				evs: {hp:252, def:136, spd:120}, nature: 'Impish'
-			},
-			'+Limi': {
-				species: 'Primeape', ability: 'Poison Heal', item: 'Leftovers', gender: 'M',
-				moves: ['ingrain', 'doubleedge', 'leechseed'],
-				baseSignatureMove: 'growl', signatureMove: "Resilience",
-				evs: {hp:252, atk:252, def:4}, nature: 'Adamant'
-			},
-			'+MattL': {
-				species: 'Mandibuzz', ability: 'Poison Heal', item: 'Leftovers', gender: 'M',
-				moves: ['oblivionwing', 'leechseed', 'quiverdance', 'topsyturvy', 'substitute'],
-				baseSignatureMove: 'toxic', signatureMove: "Topology",
-				evs: {hp:252, def:252, spd:4}, nature: 'Bold'
-			},
-			'+mikel': {
-				species: 'Giratina', ability: 'Prankster', item: 'Lum Berry', gender: 'M',
-				moves: ['rest', 'recycle', ['toxic', 'willowisp'][this.random(2)]],
-				baseSignatureMove: 'swagger', signatureMove: "Trolling Lobby",
-				evs: {hp:252, def:128, spd:128}, ivs: {atk:0}, nature: 'Calm'
-			},
-			'+Great Sage': {
-				species: 'Shuckle', ability: 'Harvest', item: 'Leppa Berry', gender: '',
-				moves: ['substitute', 'protect', 'batonpass'],
-				baseSignatureMove: 'judgment', signatureMove: "Judgment",
-				evs: {hp:252, def:28, spd:228}, ivs: {atk:0, def:0, spe:0}, nature: 'Bold'
-			},
-			'+Redew': {
-				species: 'Minun', ability: 'Wonder Guard', item: 'Air Balloon', gender: 'M',
-				moves: ['nastyplot', 'thunderbolt', 'icebeam'],
-				baseSignatureMove: 'recover', signatureMove: "Recover",
-				evs:{hp:4, spa:252, spe:252}, nature: 'Modest'
-			},
-			'+shaymin': {
-				species: 'Shaymin-Sky', ability: 'Serene Grace', item: 'Expert Belt', gender: 'F',
-				moves: ['seedflare', 'airslash', ['secretsword', 'earthpower', 'roost'][this.random(3)]],
-				baseSignatureMove: 'detect', signatureMove: "Flower Garden",
-				evs: {hp:4, spa:252, spe:252}, nature: 'Timid'
-			},
-			'+SOMALIA': {
-				species: 'Gastrodon', ability: 'Anger Point', item: 'Leftovers', gender: 'M',
-				moves: ['recover', 'steameruption', 'earthpower', 'leafstorm', 'substitute'],
-				baseSignatureMove: 'energyball', signatureMove: "Ban Everyone",
-				evs: {hp:252, spa:252, spd:4}, nature: 'Modest'
-			},
-			'+TalkTakesTime': {
-				species: 'Registeel', ability: 'Flash Fire', item: 'Leftovers', gender: 'M',
-				moves: ['recover', 'ironhead', 'bellydrum'],
-				baseSignatureMove: 'taunt', signatureMove: "Bot Mute",
-				evs: {hp:252, atk:252, def:4}, nature: 'Adamant'
-			}
-		};
-		// Generate the team randomly.
-		var pool = Object.keys(sets).randomize();
-		var ranks = {'~':'admins', '&':'leaders', '@':'mods', '%':'drivers', '+':'voices'};
-		var levels = {'~':99, '&':97, '@':96, '%':96, '+':95};
-		for (var i = 0; i < 6; i++) {
-			var rank = pool[i].charAt(0);
-			var set = sets[pool[i]];
-			set.level = levels[rank];
-			set.name = pool[i];
-			if (!set.ivs) {
-				set.ivs = {hp:31, atk:31, def:31, spa:31, spd:31, spe:31};
-			} else {
-				for (var iv in {hp:31, atk:31, def:31, spa:31, spd:31, spe:31}) {
-					set.ivs[iv] = set.ivs[iv] ? set.ivs[iv] : 31;
-				}
-			}
-			// Assuming the hardcoded set evs are all legal.
-			if (!set.evs) set.evs = {hp:84, atk:84, def:84, spa:84, spd:84, spe:84};
-			set.moves = set.moves.sample(3).concat(set.baseSignatureMove);
-			team.push(set);
-		}
-
-		// Check for Illusion.
-		if (team[5].name === '&Slayer95') {
-			var temp = team[4];
-			team[4] = team[5];
-			team[5] = temp;
-		}
-
-		return team;
 	},
 	randomUberTeam: function (side) {
 		var pokemonLeft = 0;
@@ -5675,7 +4951,5 @@
 		}
 
 		return team;
-=======
->>>>>>> 15caa1a3
 	}
 };