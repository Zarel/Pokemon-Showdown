exports.BattleScripts = {
	gen: 5,
	runMove: function(move, pokemon, target) {
		move = this.getMove(move);
		if (!target) target = this.resolveTarget(pokemon, move);

		this.setActiveMove(move, pokemon, target);

		if (pokemon.movedThisTurn || !this.runEvent('BeforeMove', pokemon, target, move)) {
			this.debug(''+pokemon.id+' move interrupted; movedThisTurn: '+pokemon.movedThisTurn);
			this.clearActiveMove(true);
			return;
		}
		if (move.beforeMoveCallback) {
			if (move.beforeMoveCallback.call(this, pokemon, target, move)) {
				this.clearActiveMove(true);
				return;
			}
		}
		pokemon.lastDamage = 0;
		var lockedMove = this.runEvent('LockMove', pokemon);
		if (lockedMove === true) lockedMove = false;
		if (!lockedMove) {
			pokemon.deductPP(move, 1, target);
		}
		this.useMove(move, pokemon, target);
		this.runEvent('AfterMove', target, pokemon, move);
		this.runEvent('AfterMoveSelf', pokemon, target, move);
	},
	useMove: function(move, pokemon, target, sourceEffect) {
		move = this.getMove(move);
		baseMove = move;
		move = this.getMoveCopy(move);
		if (!target) target = this.resolveTarget(pokemon, move);
		if (move.target === 'self' || move.target === 'allies') {
			target = pokemon;
		}

		this.setActiveMove(move, pokemon, target);

		var canTargetFainted = {
			all: 1, foeSide: 1
		};
		this.singleEvent('ModifyMove', move, null, pokemon, target, move, move);
		if (baseMove.target !== move.target) {
			//Target changed in ModifyMove, so we must adjust it here
			target = this.resolveTarget(pokemon, move);
		}
		move = this.runEvent('ModifyMove',pokemon,target,move,move);
		if (baseMove.target !== move.target) {
			//check again
			target = this.resolveTarget(pokemon, move);
		}
		if (!move) return false;

		var attrs = '';
		var missed = false;
		if (pokemon.fainted) {
			return false;
		}

		if (move.isTwoTurnMove && !pokemon.volatiles[move.id]) {
			attrs = '|[still]'; // suppress the default move animation
		}

		var boostTable = [1, 4/3, 5/3, 2, 7/3, 8/3, 3];
		var accuracy = move.accuracy;
		if (accuracy !== true) {
			if (!move.ignoreAccuracy) {
				if (pokemon.boosts.accuracy > 0) {
					accuracy *= boostTable[pokemon.boosts.accuracy];
				} else {
					accuracy /= boostTable[-pokemon.boosts.accuracy];
				}
			}
			if (!move.ignoreEvasion) {
				if (target.boosts.evasion > 0 && !move.ignorePositiveEvasion) {
					accuracy /= boostTable[target.boosts.evasion];
				} else if (target.boosts.evasion < 0) {
					accuracy *= boostTable[-target.boosts.evasion];
				}
			}
		}
		if (move.ohko) { // bypasses accuracy modifiers
			if (!target.volatiles['bounce'] && !target.volatiles['dig'] && !target.volatiles['dive'] && !target.volatiles['fly'] && !target.volatiles['shadowforce'] && !target.volatiles['skydrop']) {
				accuracy = 30;
				if (pokemon.level > target.level) accuracy += (pokemon.level - target.level);
			}
		}
		if (move.alwaysHit) accuracy = true; // bypasses ohko accuracy modifiers
		if (target.fainted && !canTargetFainted[move.target]) {
			attrs += '|[notarget]';
		} else if (accuracy !== true && this.random(100) >= accuracy) {
			missed = true;
			attrs += '|[miss]';
		}
		var movename = move.name;
		if (move.id === 'hiddenpower') movename = 'Hidden Power';
		if (sourceEffect) attrs += '[from]'+this.getEffect(sourceEffect);
		this.add('move', pokemon, movename, target+attrs);

		if (!this.singleEvent('Try', move, null, pokemon, target, move)) {
			this.singleEvent('MoveFail', move, null, target, pokemon, move);
			return true;
		}

		if (target.fainted && !canTargetFainted[move.target]) {
			this.add('-notarget');
			this.singleEvent('MoveFail', move, null, target, pokemon, move);
			if (move.selfdestruct && move.target === 'adjacent') {
				this.faint(pokemon, pokemon, move);
			}
			return true;
		}
		if (typeof move.affectedByImmunities === 'undefined') {
			move.affectedByImmunities = (move.category !== 'Status');
		}
		if ((move.affectedByImmunities && !target.runImmunity(move.type, true)) || (move.isSoundBased && (pokemon !== target || this.gen <= 4) && !target.runImmunity('sound', true))) {
			this.singleEvent('MoveFail', move, null, target, pokemon, move);
			if (move.selfdestruct && move.target === 'adjacent') {
				this.faint(pokemon, pokemon, move);
			}
			return true;
		}
		if (missed) {
			this.add('-miss', pokemon);
			this.singleEvent('MoveFail', move, null, target, pokemon, move);
			if (move.selfdestruct && move.target === 'adjacent') {
				this.faint(pokemon, pokemon, move);
			}
			return true;
		}

		var damage = 0;
		pokemon.lastDamage = 0;
		if (!move.multihit) {
			damage = this.moveHit(target, pokemon, move);
		} else {
			var hits = move.multihit;
			if (hits.length) {
				// yes, it's hardcoded... meh
				if (hits[0] === 2 && hits[1] === 5) {
					var roll = this.random(20);
					if (roll < 7) hits = 2;
					else if (roll < 14) hits = 3;
					else if (roll < 17) hits = 4;
					else hits = 5;
				} else {
					hits = this.random(hits[0],hits[1]+1);
				}
			}
			hits = Math.floor(hits);
			for (var i=0; i<hits && target.hp && pokemon.hp; i++) {
				var moveDamage = this.moveHit(target, pokemon, move);
				if (moveDamage === false) return true;
				damage += (moveDamage || 0);
			}
			this.add('-hitcount', target, i);
		}

		target.gotAttacked(move, damage, pokemon);

		if (move.recoil && pokemon.lastDamage) {
			this.damage(pokemon.lastDamage * move.recoil[0] / move.recoil[1], pokemon, target, 'recoil');
		}
		if (move.drain && pokemon.lastDamage) {
			this.heal(Math.ceil(pokemon.lastDamage * move.drain[0] / move.drain[1]), pokemon, target, 'drain');
		}
		if (move.selfdestruct) {
			this.faint(pokemon, pokemon, move);
		}
		if (move.afterMoveCallback) {
			move.afterMoveCallback.call(this, pokemon, target);
		}
		if (!move.negateSecondary && damage !== false) {
			this.singleEvent('AfterMoveSecondary', move, null, target, pokemon, move);
			this.singleEvent('AfterMoveSecondarySelf', move, null, pokemon, target, move);
			this.runEvent('AfterMoveSecondary', target, pokemon, move);
			this.runEvent('AfterMoveSecondarySelf', pokemon, target, move);
		}
		return true;
	},
	moveHit: function(target, pokemon, move, moveData, isSecondary, isSelf) {
		move = this.getMoveCopy(move);

		if (!isSecondary && !isSelf) this.setActiveMove(move, pokemon, target);
		var hitResult = true;
		if (!moveData) moveData = move;

		if (typeof move.affectedByImmunities === 'undefined') {
			move.affectedByImmunities = (move.category !== 'Status');
		}

		// TryHit events:
		//   STEP 1: we see if the move will succeed at all:
		//   - TryHit, TryHitSide, or TryHitField are run on the move,
		//     depending on move target
		//   == primary hit line ==
		//   Everything after this only happens on the primary hit (not on
		//   secondary or self-hits)
		//   STEP 2: we see if anything blocks the move from hitting:
		//   - TryFieldHit is run on the target
		//   STEP 3: we see if anything blocks the move from hitting the target:
		//   - If the move's target is a pokemon, TryHit is run on that pokemon

		// Note:
		//   If the move target is `foeSide`:
		//     event target = pokemon 0 on the target side
		//   If the move target is `allySide` or `all`:
		//     event target = the move user
		//
		//   This is because events can't accept actual sides or fields as
		//   targets. Choosing these event targets ensures that the correct
		//   side or field is hit.
		//
		//   It is the `TryHitField` event handler's responsibility to never
		//   use `target`.
		//   It is the `TryFieldHit` event handler's responsibility to read
		//   move.target and react accordingly.
		//   An exception is `TryHitSide`, which is passed the target side.

		// Note 2:
		//   In case you didn't notice, FieldHit and HitField mean different things.
		//     TryFieldHit - something in the field was hit
		//     TryHitField - our move has a target of 'all' i.e. the field, and hit
		//   This is a VERY important distinction: Every move triggers
		//   TryFieldHit, but only  moves with a target of "all" (e.g.
		//   Haze) trigger TryHitField.

		if (target) {
			if (move.target === 'all' && !isSelf) {
				hitResult = this.singleEvent('TryHitField', moveData, {}, target, pokemon, move);
			} else if ((move.target === 'foeSide' || move.target === 'allySide') && !isSelf) {
				hitResult = this.singleEvent('TryHitSide', moveData, {}, target.side, pokemon, move);
			} else {
				hitResult = this.singleEvent('TryHit', moveData, {}, target, pokemon, move);
			}
			if (!hitResult) {
				if (hitResult === false) this.add('-fail', target);
				return false;
			}
			// only run the hit events for the hit itself, not the secondary or self hits
			if (!isSelf && !isSecondary) {
				if (move.target !== 'all' && move.target !== 'foeSide' && move.target !== 'allySide') {
					hitResult = this.runEvent('TryHit', target, pokemon, move);
					if (!hitResult) {
						if (hitResult === false) this.add('-fail', target);
						if (hitResult !== 0) { // special Substitute hit flag
							return false;
						}
					}
				}
				if (!this.runEvent('TryFieldHit', target, pokemon, move)) {
					return false;
				}
			} else if (isSecondary && !moveData.self) {
				hitResult = this.runEvent('TrySecondaryHit', target, pokemon, moveData);
			}

			if (hitResult === 0) {
				target = null;
			} else if (!hitResult) {
				if (hitResult === false) this.add('-fail', target);
				return false;
			}
		}

		if (target) {
			var didSomething = false;
			var damage = this.getDamage(pokemon, target, moveData);
			if (damage === false || damage === null) {
				this.singleEvent('MoveFail', move, null, target, pokemon, move);
				return false;
			}
			if (move.noFaint && damage >= target.hp) {
				damage = target.hp - 1;
			}
			if (damage && !target.fainted) {
				damage = this.damage(damage, target, pokemon, move);
				if (!damage) return false;
				didSomething = true;
			} else if (damage === false && typeof hitResult === 'undefined') {
				this.add('-fail', target);
			}
			if (moveData.boosts && !target.fainted) {
				this.boost(moveData.boosts, target, pokemon, move);
			}
			if (moveData.heal && !target.fainted) {
				var d = target.heal(Math.round(target.maxhp * moveData.heal[0] / moveData.heal[1]));
				if (!d) {
					this.add('-fail', target);
					return false;
				}
				this.add('-heal', target, target.hpChange(d));
				didSomething = true;
			}
			if (moveData.status) {
				if (!target.status) {
					target.setStatus(moveData.status, pokemon, move);
				} else if (!isSecondary) {
					if (target.status === moveData.status) {
						this.add('-fail', target, target.status);
					} else {
						this.add('-fail', target);
					}
				}
				didSomething = true;
			}
			if (moveData.forceStatus) {
				if (target.setStatus(moveData.forceStatus, pokemon, move)) {
					didSomething = true;
				}
			}
			if (moveData.volatileStatus) {
				if (target.addVolatile(moveData.volatileStatus, pokemon, move)) {
					didSomething = true;
				}
			}
			if (moveData.sideCondition) {
				if (target.side.addSideCondition(moveData.sideCondition, pokemon, move)) {
					didSomething = true;
				}
			}
			if (moveData.weather) {
				if (this.setWeather(moveData.weather, pokemon, move)) {
					didSomething = true;
				}
			}
			if (moveData.pseudoWeather) {
				if (this.addPseudoWeather(moveData.pseudoWeather, pokemon, move)) {
					didSomething = true;
				}
			}
			// Hit events
			//   These are like the TryHit events, except we don't need a FieldHit event.
			//   Scroll up for the TryHit event documentation, and just ignore the "Try" part. ;)
			if (move.target === 'all' && !isSelf) {
				hitResult = this.singleEvent('HitField', moveData, {}, target, pokemon, move);
			} else if ((move.target === 'foeSide' || move.target === 'allySide') && !isSelf) {
				hitResult = this.singleEvent('HitSide', moveData, {}, target.side, pokemon, move);
			} else {
				hitResult = this.singleEvent('Hit', moveData, {}, target, pokemon, move);
				if (!isSelf && !isSecondary) {
					this.runEvent('Hit', target, pokemon, move);
				}
			}
			if (!hitResult && !didSomething) {
				if (hitResult === false) this.add('-fail', target);
				return false;
			}
		}
		if (moveData.self) {
			this.moveHit(pokemon, pokemon, move, moveData.self, isSecondary, true);
		}
		if (moveData.secondaries) {
			var secondaryRoll;
			for (var i = 0; i < moveData.secondaries.length; i++) {
				secondaryRoll = this.random(100);
				if (typeof moveData.secondaries[i].chance === 'undefined' || secondaryRoll < moveData.secondaries[i].chance) {
					this.moveHit(target, pokemon, move, moveData.secondaries[i], true, isSelf);
				}
			}
		}
		if (target && target.hp > 0 && pokemon.hp > 0) {
			if (moveData.forceSwitch && this.runEvent('DragOut', target, pokemon, move)) {
				this.dragIn(target.side);
			}
		}
		if (move.selfSwitch && pokemon.hp) {
			pokemon.switchFlag = move.selfSwitch;
		}
		return damage;
	},
	getTeam: function(side, team) {
		var format = side.battle.getFormat();
		if (format.team === 'random') {
			return this.randomTeam(side);
		} else if (typeof format.team === 'string' && format.team.substr(0,6) === 'random') {
			return this[format.team+'Team'](side);
		} else if (team) {
			return team;
		} else {
			return this.randomTeam(side);
		}
	},
	randomCCTeam: function(side) {
		var teamdexno = [];
		var team = [];

		//pick six random pokmeon--no repeats, even among formes
		//also need to either normalize for formes or select formes at random
		//unreleased are okay. No CAP for now, but maybe at some later date
		for (var i=0; i<6; i++)
		{
			while (true) {
				var x=Math.floor(Math.random()*649)+1;
				if (teamdexno.indexOf(x) === -1) {
					teamdexno.push(x)
					break;
				}
			}
		}

		for (var i=0; i<6; i++) {
			//choose forme
			var formes = [];
			for (var j in this.data.Pokedex) {
				if (this.data.Pokedex[j].num === teamdexno[i] && this.getTemplate(this.data.Pokedex[j].species).learnset) {
					formes.push(this.data.Pokedex[j].species);
				}
			}
			var poke = formes.sample();
			var template = this.getTemplate(poke);

			//level balance--calculate directly from stats rather than using some silly lookup table
			var mbstmin = 1307; //sunkern has the lowest modified base stat total, and that total is 807

			var stats = template.baseStats;

			//modified base stat total assumes 31 IVs, 85 EVs in every stat
			var mbst = (stats["hp"]*2+31+21+100)+10;
			mbst += (stats["atk"]*2+31+21+100)+5;
			mbst += (stats["def"]*2+31+21+100)+5;
			mbst += (stats["spa"]*2+31+21+100)+5;
			mbst += (stats["spd"]*2+31+21+100)+5;
			mbst += (stats["spe"]*2+31+21+100)+5;

			var level = Math.floor(100*mbstmin/mbst); //initial level guess will underestimate

			while (level < 100) {
				mbst = Math.floor((stats["hp"]*2+31+21+100)*level/100+10);
				mbst += Math.floor(((stats["atk"]*2+31+21+100)*level/100+5)*level/100); //since damage is roughly proportional to lvl
				mbst += Math.floor((stats["def"]*2+31+21+100)*level/100+5);
				mbst += Math.floor(((stats["spa"]*2+31+21+100)*level/100+5)*level/100);
				mbst += Math.floor((stats["spd"]*2+31+21+100)*level/100+5);
				mbst += Math.floor((stats["spe"]*2+31+21+100)*level/100+5);

				if (mbst >= mbstmin)
					break;
				level++;
			}


			//random gender--already handled by PS?

			//random ability (unreleased DW are par for the course)
			var abilities = [template.abilities['0']];
			if (template.abilities['1']) {
				abilities.push(template.abilities['1']);
			}
			if (template.abilities['DW']) {
				abilities.push(template.abilities['DW']);
			}
			var ability = abilities.sample();

			//random nature
			var nature = ["Adamant", "Bashful", "Bold", "Brave", "Calm", "Careful", "Docile", "Gentle", "Hardy", "Hasty", "Impish", "Jolly", "Lax", "Lonely", "Mild", "Modest", "Naive", "Naughty", "Quiet", "Quirky", "Rash", "Relaxed", "Sassy", "Serious", "Timid"].sample();

			//random item--I guess if it's in items.js, it's okay
			var item = Object.keys(this.data.Items).sample();

			//since we're selecting forme at random, we gotta make sure forme/item combo is correct
			if (template.requiredItem) {
				item = template.requiredItem;
			}
			while ((poke === 'Arceus' && item.indexOf("plate") > -1) || (poke === 'Giratina' && item === 'griseousorb')) {
				item = Object.keys(this.data.Items).sample();
			}



			//random IVs
			var ivs = {
				hp: Math.floor(Math.random()*32),
				atk: Math.floor(Math.random()*32),
				def: Math.floor(Math.random()*32),
				spa: Math.floor(Math.random()*32),
				spd: Math.floor(Math.random()*32),
				spe: Math.floor(Math.random()*32)
			};

			//random EVs
			var evs = {
				hp: 0,
				atk: 0,
				def: 0,
				spa: 0,
				spd: 0,
				spe: 0
			};
			var s = ["hp","atk","def","spa","spd","spe"];
			var evpool = 510;
			do
			{
				var x = s.sample();
				var y = Math.floor(Math.random()*Math.min(256-evs[x],evpool+1));
				evs[x]+=y;
				evpool-=y;
			} while (evpool > 0);

			//random happiness--useless, since return/frustration is currently a "cheat"
			var happiness = Math.floor(Math.random()*256);

			//random shininess?
			var shiny = (Math.random()*1024<=1);

			//four random unique moves from movepool. don't worry about "attacking" or "viable"
			var moves;
			var pool = ['struggle'];
			if (poke === 'Smeargle') {
				pool = Object.keys(this.data.Movedex)
			} else {
				if (template.learnset) pool = Object.keys(template.learnset);
			}
			if (template.learnset) pool = Object.keys(template.learnset);
			if (pool.length < 5) {
				moves = pool;
			} else {
				moves=pool.sample(4);
			}

			team.push({
				name: poke,
				moves: moves,
				ability: ability,
				evs: evs,
				ivs: ivs,
				item: item,
				level: level,
				happiness: happiness,
				shiny: shiny
			});
		}

		//console.log(team);
		return team;
	},
	randomSet: function(template, i) {
		if (i === undefined) i = 1;
		template = this.getTemplate(template);

		var moveKeys = Object.keys(template.viableMoves).randomize();
		var moves = [];
		var ability = '';
		var item = '';
		var evs = {
			hp: 85,
			atk: 85,
			def: 85,
			spa: 85,
			spd: 85,
			spe: 85
		};
		var ivs = {
			hp: 31,
			atk: 31,
			def: 31,
			spa: 31,
			spd: 31,
			spe: 31
		};

		var hasType = {};
		hasType[template.types[0]] = true;
		if (template.types[1]) hasType[template.types[1]] = true;

		var hasMove = {};
		var counter = {};
		var setupType = '';

		var j=0;
		do {
			while (moves.length<4 && j<moveKeys.length) {
				var moveid = toId(moveKeys[j]);
				j++;
				if (moveid.substr(0,11) === 'hiddenpower') {
					if (!hasMove['hiddenpower']) {
						hasMove['hiddenpower'] = true;
					} else {
						continue;
					}
				}
				moves.push(moveid);
			}

			hasMove = {};
			counter = {
				Physical: 0, Special: 0, Status: 0, damage: 0,
				technician: 0, skilllink: 0, contrary: 0, sheerforce: 0,
				recoil: 0, inaccurate: 0,
				physicalsetup: 0, specialsetup: 0, mixedsetup: 0
			};
			for (var k=0; k<moves.length; k++) {
				var move = this.getMove(moves[k]);
				var moveid = move.id;
				hasMove[moveid] = true;
				if (move.damage || move.damageCallback) {
					counter['damage']++;
				} else {
					counter[move.category]++;
				}
				if (move.basePower && move.basePower <= 60) {
					counter['technician']++;
				}
				if (move.multihit && move.multihit[1] === 5) {
					counter['skilllink']++;
				}
				if (move.recoil) {
					counter['recoil']++;
				}
				if (move.secondary) {
					if (move.secondary.chance < 50) {
						counter['sheerforce'] -= 5;
					} else {
						counter['sheerforce']++;
					}
				}
				if (move.accuracy && move.accuracy !== true && move.accuracy < 90) {
					counter['inaccurate']++;
				}
				var ContraryMove = {
					leafstorm: 1, overheat: 1, closecombat: 1, superpower: 1, vcreate: 1
				};
				if (ContraryMove[moveid]) {
					counter['contrary']++;
				}
				var PhysicalSetup = {
					swordsdance:1, dragondance:1, coil:1, bulkup:1, curse:1, bellydrum:1
				};
				var SpecialSetup = {
					nastyplot:1, tailglow:1, quiverdance:1, calmmind:1
				};
				var MixedSetup = {
					growth:1, workup:1, shellsmash:1
				};
				if (PhysicalSetup[moveid]) {
					counter['physicalsetup']++;
				}
				if (SpecialSetup[moveid]) {
					counter['specialsetup']++;
				}
				if (MixedSetup[moveid]) {
					counter['mixedsetup']++;
				}
			}

			if (counter['mixedsetup']) {
				setupType = 'Mixed';
			} else if (counter['specialsetup']) {
				setupType = 'Special';
			} else if (counter['physicalsetup']) {
				setupType = 'Physical';
			}

			for (var k=0; k<moves.length; k++) {
				var moveid = moves[k];
				var move = this.getMove(moveid);
				var rejected = false;
				var isSetup = false;

				switch (moveid) {
				// not very useful without their supporting moves

				case 'sleeptalk':
					if (!hasMove['rest']) rejected = true;
					if (hasMove['trick'] || hasMove['protect'] || hasMove['substitute'] || hasMove['bellydrum']) rejected = true;
					break;
				case 'endure':
					if (!hasMove['flail'] && !hasMove['endeavor'] && !hasMove['reversal']) rejected = true;
					break;
				case 'focuspunch':
					if (!hasMove['substitute']) rejected = true;
					break;
				case 'storedpower':
					if (!hasMove['cosmicpower'] && !setupType) rejected = true;
					break;

				// we only need to set up once

				case 'swordsdance': case 'dragondance': case 'coil': case 'curse': case 'bulkup': case 'bellydrum':
					if (!counter['Physical'] && !hasMove['batonpass']) rejected = true;
					if (setupType !== 'Physical' || counter['physicalsetup'] > 1) rejected = true;
					isSetup = true;
					break;
				case 'nastyplot': case 'tailglow': case 'quiverdance': case 'calmmind':
					if (!counter['Special'] && !hasMove['batonpass']) rejected = true;
					if (setupType !== 'Special' || counter['specialsetup'] > 1) rejected = true;
					isSetup = true;
					break;
				case 'shellsmash': case 'growth': case 'workup':
					if (!counter['Special'] && !counter['Physical'] && !hasMove['batonpass']) rejected = true;
					if (setupType !== 'Mixed' || counter['mixedsetup'] > 1) rejected = true;
					isSetup = true;
					break;

				// bad after setup
				case 'seismictoss': case 'nightshade': case 'superfang':
					if (setupType) rejected = true;
					break;
				case 'knockoff': case 'protect': case 'perishsong': case 'magiccoat':
					if (setupType) rejected = true;
					break;

				// bit redundant to have both

				case 'fireblast':
					if (hasMove['eruption'] || hasMove['overheat'] || hasMove['flamethrower']) rejected = true;
					break;
				case 'flamethrower':
					if (hasMove['lavaplume'] || hasMove['fireblast'] || hasMove['overheat']) rejected = true;
					break;
				case 'icebeam':
					if (hasMove['blizzard']) rejected = true;
					break;
				case 'surf':
					if (hasMove['scald'] || hasMove['hydropump']) rejected = true;
					break;
				case 'energyball':
				case 'grassknot':
				case 'petaldance':
					if (hasMove['gigadrain']) rejected = true;
					break;
				case 'seedbomb':
					if (hasMove['needlearm']) rejected = true;
					break;
				case 'flareblitz':
					if (hasMove['firepunch']) rejected = true;
					break;
				case 'thunderbolt':
					if (hasMove['discharge'] || hasMove['voltswitch'] || hasMove['thunder']) rejected = true;
					break;
				case 'discharge':
					if (hasMove['voltswitch'] || hasMove['thunder']) rejected = true;
					break;
				case 'rockslide':
					if (hasMove['stoneedge']) rejected = true;
					break;
				case 'dragonclaw':
					if (hasMove['outrage'] || hasMove['dragontail']) rejected = true;
					break;
				case 'ancientpower':
					if (hasMove['paleowave']) rejected = true;
					break;
				case 'dragonpulse':
					if (hasMove['dracometeor']) rejected = true;
					break;
				case 'return':
					if (hasMove['bodyslam']) rejected = true;
					if (hasMove['flail']) rejected = true;
					if (hasMove['facade']) rejected = true;
					break;
				case 'flail':
					if (hasMove['facade']) rejected = true;
					break;
				case 'poisonjab':
					if (hasMove['gunkshot']) rejected = true;
					break;
				case 'psychic':
					if (hasMove['psyshock']) rejected = true;
					break;

				case 'yawn':
					if (hasMove['grasswhistle']) rejected = true;
					break;
				case 'rest':
					if (hasMove['morningsun']) rejected = true;
					break;
				case 'softboiled':
					if (hasMove['wish']) rejected = true;
					break;
				case 'perishsong':
					if (hasMove['roar'] || hasMove['whirlwind'] || hasMove['haze']) rejected = true;
					break;
				case 'roar':
					// Whirlwind outclasses Roar because Soundproof
					if (hasMove['whirlwind'] || hasMove['haze']) rejected = true;
					break;
				case 'roost':
					if (hasMove['recover']) rejected = true;
					break;
				}
				// handle HP IVs
				if (move.id === 'hiddenpower') {
					var HPivs = this.getType(move.name.substr(13)).HPivs;
					for (var iv in HPivs) {
						ivs[iv] = HPivs[iv];
					}
				}
				if (k===3) {
					if (counter['Status']>=4) {
						// taunt bait, not okay
						rejected = true;
					}
				}
				var SetupException = {
					overheat:1, dracometeor:1, leafstorm:1,
					voltswitch:1, uturn:1,
					suckerpunch:1, extremespeed:1
				};
				if (move.category === 'Special' && setupType === 'Physical' && !SetupException[move.id]) {
					rejected = true;
				}
				if (move.category === 'Physical' && setupType === 'Special' && !SetupException[move.id]) {
					rejected = true;
				}
				if (setupType === 'Physical' && move.category !== 'Physical' && counter['Physical'] < 2) {
					rejected = true;
				}
				if (setupType === 'Special' && move.category !== 'Special' && counter['Special'] < 2) {
					rejected = true;
				}

				if (rejected && j<moveKeys.length) {
					moves.splice(k,1);
					break;
				}
			}

		} while (moves.length<4 && j<moveKeys.length);

		// any moveset modification goes here
		//moves[0] = 'Safeguard';
		{
			var abilities = [template.abilities['0']];
			if (template.abilities['1']) {
				abilities.push(template.abilities['1']);
			}
			if (template.abilities['DW']) {
				abilities.push(template.abilities['DW']);
			}
			abilities.sort(function(a,b){
				return this.getAbility(b).rating - this.getAbility(a).rating;
			}.bind(this));
			var ability0 = this.getAbility(abilities[0]);
			var ability1 = this.getAbility(abilities[1]);
			var ability = ability0.name;
			if (abilities[1]) {

				if (ability0.rating <= ability1.rating) {
					if (Math.random()*2<1) {
						ability = ability1.name;
					}
				} else if (ability0.rating - 0.6 <= ability1.rating) {
					if (Math.random()*3<1) {
						ability = ability1.name;
					}
				}

				var rejectAbility = false;
				if (ability === 'Contrary' && !counter['contrary']) {
					rejectAbility = true;
				}
				if (ability === 'Technician' && !counter['technician']) {
					rejectAbility = true;
				}
				if (ability === 'Skill Link' && !counter['skilllink']) {
					rejectAbility = true;
				}
				if ((ability === 'Rock Head' || ability === 'Reckless') && !counter['recoil']) {
					rejectAbility = true;
				}
				if ((ability === 'No Guard' || ability === 'Compoundeyes') && !counter['inaccurate']) {
					rejectAbility = true;
				}
				if (ability === 'Sheer Force' && !counter['sheerforce']) {
					rejectAbility = true;
				}
				if (ability === 'Moody' && template.id !== 'bidoof') {
					rejectAbility = true;
				}
				if (ability === 'Lightningrod' && template.types.indexOf('Ground') >= 0) {
					rejectAbility = true;
				}

				if (rejectAbility) {
					if (ability === ability1.name) { // or not
						ability = ability0.name;
					} else if (ability1.rating > 0) { // only switch if the alternative doesn't suck
						ability = ability1.name;
					}
				}
				if ((abilities[0] === 'Guts' || abilities[1] === 'Guts' || abilities[2] === 'Guts') && ability !== 'Quick Feet' && hasMove['facade']) {
					ability = 'Guts';
				}
			}

			if (hasMove['gyroball']) {
				ivs.spe = 0;
				//evs.atk += evs.spe;
				evs.spe = 0;
			} else if (hasMove['trickroom']) {
				ivs.spe = 0;
				//evs.hp += evs.spe;
				evs.spe = 0;
			}

			item = 'Leftovers';
			if (template.requiredItem) {
				item = template.requiredItem;
			} else if (template.species === 'Rotom-Fan') {
				// this is just to amuse myself
				item = 'Air Balloon';
			} else if (template.species === 'Delibird') {
				// to go along with the Christmas Delibird set
				item = 'Leftovers';

			// First, the extra high-priority items

			} else if (ability === 'Imposter') {
				item = 'Choice Scarf';
			} else if (hasMove["magikarpsrevenge"]) {
				item = 'Choice Band';
			} else if (ability === 'Wonder Guard') {
				item = 'Focus Sash';
			} else if (template.species === 'Unown') {
				item = 'Choice Specs';
			} else if (hasMove['trick'] && hasMove['gyroball'] && (ability === 'Levitate' || hasType['Flying'])) {
				item = 'Macho Brace';
			} else if (hasMove['trick'] && hasMove['gyroball']) {
				item = 'Iron Ball';
			} else if (counter.Physical >= 3 && (hasMove['trick'] || hasMove['switcheroo'])) {
				item = 'Choice Band';
			} else if (counter.Special >= 3 && (hasMove['trick'] || hasMove['switcheroo'])) {
				item = 'Choice Specs';
			} else if (counter.Status <= 1 && (hasMove['trick'] || hasMove['switcheroo'])) {
				item = 'Choice Scarf';
			} else if (hasMove['rest'] && !hasMove['sleeptalk']) {
				item = 'Chesto Berry';
			} else if (hasMove['naturalgift']) {
				item = 'Liechi Berry';
			} else if (template.species === 'Cubone' || template.species === 'Marowak') {
				item = 'Thick Club';
			} else if (template.species === 'Pikachu') {
				item = 'Light Ball';
			} else if (template.species === 'Clamperl') {
				item = 'DeepSeaTooth';
			} else if (hasMove['reflect'] && hasMove['lightscreen']) {
				item = 'Light Clay';
			} else if (hasMove['acrobatics']) {
				item = 'Flying Gem';
			} else if (hasMove['shellsmash']) {
				item = 'White Herb';
			} else if (ability === 'Poison Heal' || ability === 'Toxic Boost') {
				item = 'Toxic Orb';
			} else if (hasMove['raindance']) {
				item = 'Damp Rock';
			} else if (hasMove['sunnyday']) {
				item = 'Heat Rock';
			} else if (hasMove['sandstorm']) { // lol
				item = 'Smooth Rock';
			} else if (hasMove['hail']) { // lol
				item = 'Icy Rock';
			} else if (ability === 'Magic Guard' && hasMove['psychoshift']) {
				item = 'Flame Orb';
			} else if (ability === 'Sheer Force' || ability === 'Magic Guard') {
				item = 'Life Orb';
			} else if (ability === 'Unburden' && (counter['Physical'] || counter['Special'])) {
				// Give Unburden mons a random Gem of the type of one of their damaging moves
				var shuffledMoves = moves.randomize();
				for (var m in shuffledMoves) {
					var move = this.getMove(shuffledMoves[m]);
					if (move.basePower || move.basePowerCallback) {
						item = move.type + ' Gem';
						break;
					}
				}
			} else if (hasMove['trick'] || hasMove['switcheroo']) {
				item = 'Choice Scarf';
			} else if (ability === 'Guts') {
				if (hasMove['drainpunch']) {
					item = 'Flame Orb';
				} else {
					item = 'Toxic Orb';
				}
				if ((hasMove['return'] || hasMove['hyperfang']) && !hasMove['facade']) {
					// lol no
					for (var j=0; j<moves.length; j++) {
						if (moves[j] === 'Return' || moves[j] === 'HyperFang') {
							moves[j] = 'Facade';
							break;
						}
					}
				}
			} else if (ability === 'Marvel Scale' && hasMove['psychoshift']) {
				item = 'FlameOrb';
			} else if (hasMove['reflect'] || hasMove['lightscreen']) {
				// less priority than if you'd had both
				item = 'Light Clay';
			} else if (counter.Physical >= 4 && !hasMove['fakeout'] && !hasMove['suckerpunch']) {
				if (Math.random()*3 > 1) {
					item = 'Choice Band';
				} else {
					item = 'Expert Belt';
				}
			} else if (counter.Special >= 4) {
				if (Math.random()*3 > 1) {
					item = 'Choice Specs';
				} else {
					item = 'Expert Belt';
				}
			} else if (this.getEffectiveness('Ground', template) >= 2 && ability !== 'Levitate') {
				item = 'Air Balloon';
			} else if (hasMove['eruption'] || hasMove['waterspout']) {
				item = 'Choice Scarf';
			} else if (hasMove['substitute'] || hasMove['detect'] || hasMove['protect']) {
				item = 'Leftovers';
			} else if ((hasMove['flail'] || hasMove['reversal']) && !hasMove['endure'] && ability !== 'sturdy') {
				item = 'Focus Sash';
			} else if (ability === 'Iron Barbs') {
				// only Iron Barbs for now
				item = 'Rocky Helmet';
			} else if ((template.baseStats.hp+75)*(template.baseStats.def+template.baseStats.spd+175) > 60000 || template.species === 'Skarmory' || template.species === 'Forretress') {
				// skarmory and forretress get exceptions for their typing
				item = 'Leftovers';
			} else if (counter.Physical + counter.Special >= 3 && setupType) {
				item = 'Life Orb';
			} else if (counter.Special >= 3 && setupType) {
				item = 'Life Orb';
			} else if (counter.Physical + counter.Special >= 4) {
				item = 'Expert Belt';
			} else if (i===0 && ability !== 'sturdy') {
				item = 'Focus Sash';

			// this is the "REALLY can't think of a good item" cutoff
			// why not always Leftovers? Because it's boring. :P

			} else if (hasType['Flying'] || ability === 'Levitate') {
				item = 'Leftovers';
			} else if (this.getEffectiveness('Ground', template) >= 1 && ability !== 'Levitate') {
				item = 'Air Balloon';
			} else if (hasType['Poison']) {
				item = 'Black Sludge';
			} else if (counter.Status <= 1) {
				item = 'Life Orb';
			} else {
				item = 'Leftovers';
			}

<<<<<<< HEAD
			// 95-86-82-78-74-70
			var levelScale = {
				LC: 95,
				NFE: 90,
				NU: 86,
				BL3: 84,
				RU: 82,
				BL2: 80,
				UU: 78,
				BL: 76,
				OU: 74,
				G4CAP: 74,
				G5CAP: 74,
				Limbo: 74,
				Unreleased: 74,
				Uber: 70
			};
			var customScale = {
				// Really bad Pokemon and jokemons
				Azurill: 99, Burmy: 99, Cascoon: 99, Caterpie: 99, Cleffa: 99, Combee: 99, Feebas: 99, Igglybuff: 99, Happiny: 99, Hoppip: 99,
				Kakuna: 99, Kricketot: 99, Ledyba: 99, Magikarp: 99, Metapod: 99, Pichu: 99, Ralts: 99, Sentret: 99, Shedinja: 99,
				Silcoon: 99, Slakoth: 99, Sunkern: 99, Tynamo: 99, Tyrogue: 99, Unown: 99, Weedle: 99, Wurmple: 99, Zigzagoon: 99,
				Clefairy: 95, Delibird: 95, "Farfetch'd": 95, Jigglypuff: 95, Kirlia: 95, Ledian: 95, Luvdisc: 95, Marill: 95, Skiploom: 95,
				Pachirisu: 90,

				// Eviolite
				Ferroseed: 95, Misdreavus: 95, Munchlax: 95, Murkrow: 95, Natu: 95,
				Gligar: 90, Metang: 90, Monferno: 90, Roselia: 90, Seadra: 90, Togetic: 90, Wartortle: 90, Whirlipede: 90,
				Dusclops: 84, Porygon2: 82, Chansey: 78,
=======
			if (item === 'Leftovers' && hasType['Poison']) {
				item = 'Black Sludge';
			}
		}
>>>>>>> 9b96bbee

		// 95-86-82-78-74-70
		var levelScale = {
			LC: 95,
			NFE: 90,
			'LC Uber': 86,
			NU: 86,
			BL3: 84,
			RU: 82,
			BL2: 80,
			UU: 78,
			BL: 76,
			OU: 74,
			CAP: 74,
			G4CAP: 74,
			G5CAP: 74,
			Unreleased: 74,
			Uber: 70
		};
		var customScale = {
			// Really bad Pokemon and jokemons
			Azurill: 99, Burmy: 99, Cascoon: 99, Caterpie: 99, Cleffa: 99, Combee: 99, Feebas: 99, Igglybuff: 99, Happiny: 99, Hoppip: 99,
			Kakuna: 99, Kricketot: 99, Ledyba: 99, Magikarp: 99, Metapod: 99, Pichu: 99, Ralts: 99, Sentret: 99, Shedinja: 99,
			Silcoon: 99, Slakoth: 99, Sunkern: 99, Tynamo: 99, Tyrogue: 99, Unown: 99, Weedle: 99, Wurmple: 99, Zigzagoon: 99,
			Clefairy: 95, Delibird: 95, "Farfetch'd": 95, Jigglypuff: 95, Kirlia: 95, Ledian: 95, Luvdisc: 95, Marill: 95, Skiploom: 95,
			Pachirisu: 90,
			
			// Eviolite
			Ferroseed: 95, Misdreavus: 95, Munchlax: 95, Murkrow: 95, Natu: 95, 
			Gligar: 90, Metang: 90, Monferno: 90, Roselia: 90, Seadra: 90, Togetic: 90, Wartortle: 90, Whirlipede: 90, 
			Dusclops: 84, Porygon2: 82, Chansey: 78,

			// Weather or teammate dependent
			Vulpix: 95, Excadrill: 78, Ninetales: 78, Tentacruel: 78, Toxicroak: 78, Venusaur: 78,

			// Holistic judgment
			Carvanha: 90, Blaziken: 74, Garchomp: 74, Thundurus: 74
		};
		var level = levelScale[template.tier] || 90;
		if (customScale[template.name]) level = customScale[template.name];

		if (template.name === 'Chandelure' && ability === 'Shadow Tag') level = 70;
		if (template.name === 'Serperior' && ability === 'Contrary') level = 74;
		if (template.name === 'Magikarp' && hasMove['magikarpsrevenge']) level = 85;
		if (template.name === 'Spinda' && ability !== 'Contrary') level = 95;

		return {
			name: template.name,
			moves: moves,
			ability: ability,
			evs: evs,
			ivs: ivs,
			item: item,
			level: level,
			shiny: (Math.random()*1024<=1)
		};
	},
	randomTeam: function(side) {
		var keys = [];
		var pokemonLeft = 0;
		var pokemon = [];
		for (var i in this.data.FormatsData) {
			if (this.data.FormatsData[i].viableMoves) {
				keys.push(i);
			}
		}
		keys = keys.randomize();

		var ruleset = this.getFormat().ruleset;

		for (var i=0; i<keys.length && pokemonLeft < 6; i++) {
			var template = this.getTemplate(keys[i]);

			if (!template || !template.name || !template.types) continue;
			if ((template.tier === 'G4CAP' || template.tier === 'G5CAP') && Math.random()*5>1) continue;
			if (keys[i].substr(0,6) === 'arceus' && Math.random()*17>1) continue;

			if (ruleset && ruleset[0]==='PotD') {
				var potd = this.getTemplate(config.potd);
				if (i===1) {
					template = potd;
					if (!template || !template.name || !template.types) {
						continue;
					} else if (template.species === 'Magikarp') {
						template.viableMoves = {magikarpsrevenge:1, splash:1, bounce:1};
					} else if (template.species === 'Delibird') {
						template.viableMoves = {present:1, bestow:1};
					}
				} else if (template.species === potd.species) {
					continue; // No thanks, I've already got one
				}
			}

			var set = this.randomSet(template, i);

			pokemon.push(set);
			pokemonLeft++;
		}
		return pokemon;
	},
	randomSeasonalTeam: function(side) {
		var seasonalPokemonList = ['alakazam', 'machamp', 'hypno', 'hitmonlee', 'hitmonchan', 'mrmime', 'jynx', 'hitmontop', 'hariyama', 'sableye', 'medicham', 'toxicroak', 'electivire', 'magmortar', 'conkeldurr', 'throh', 'sawk', 'gothitelle', 'beheeyem', 'bisharp', 'volbeat', 'illumise', 'spinda', 'cacturne', 'infernape', 'lopunny', 'lucario', 'mienshao', 'pidgeot', 'fearow', 'dodrio', 'aerodactyl', 'noctowl', 'crobat', 'xatu', 'skarmory', 'swellow', 'staraptor', 'honchkrow', 'chatot', 'unfezant', 'sigilyph', 'braviary', 'mandibuzz', 'farfetchd', 'pelipper', 'alteria', 'togekiss', 'swoobat', 'archeops', 'swanna', 'weavile', 'gallade', 'gardevoir', 'ludicolo', 'snorlax', 'wobbuffet', 'meloetta', 'blissey', 'landorus', 'tornadus', 'golurk', 'bellossom', 'lilligant', 'probopass', 'roserade', 'leavanny', 'zapdos', 'moltres', 'articuno', 'delibird'];

		seasonalPokemonList = seasonalPokemonList.randomize();

		var team = [];

		for (var i=0; i<6; i++) {
			var set = this.randomSet(seasonalPokemonList[i], i);

			set.level = 100;

			team.push(set);
		}

		return team;
	}
};

var BattleScripts = exports.BattleScripts;<|MERGE_RESOLUTION|>--- conflicted
+++ resolved
@@ -1036,42 +1036,10 @@
 				item = 'Leftovers';
 			}
 
-<<<<<<< HEAD
-			// 95-86-82-78-74-70
-			var levelScale = {
-				LC: 95,
-				NFE: 90,
-				NU: 86,
-				BL3: 84,
-				RU: 82,
-				BL2: 80,
-				UU: 78,
-				BL: 76,
-				OU: 74,
-				G4CAP: 74,
-				G5CAP: 74,
-				Limbo: 74,
-				Unreleased: 74,
-				Uber: 70
-			};
-			var customScale = {
-				// Really bad Pokemon and jokemons
-				Azurill: 99, Burmy: 99, Cascoon: 99, Caterpie: 99, Cleffa: 99, Combee: 99, Feebas: 99, Igglybuff: 99, Happiny: 99, Hoppip: 99,
-				Kakuna: 99, Kricketot: 99, Ledyba: 99, Magikarp: 99, Metapod: 99, Pichu: 99, Ralts: 99, Sentret: 99, Shedinja: 99,
-				Silcoon: 99, Slakoth: 99, Sunkern: 99, Tynamo: 99, Tyrogue: 99, Unown: 99, Weedle: 99, Wurmple: 99, Zigzagoon: 99,
-				Clefairy: 95, Delibird: 95, "Farfetch'd": 95, Jigglypuff: 95, Kirlia: 95, Ledian: 95, Luvdisc: 95, Marill: 95, Skiploom: 95,
-				Pachirisu: 90,
-
-				// Eviolite
-				Ferroseed: 95, Misdreavus: 95, Munchlax: 95, Murkrow: 95, Natu: 95,
-				Gligar: 90, Metang: 90, Monferno: 90, Roselia: 90, Seadra: 90, Togetic: 90, Wartortle: 90, Whirlipede: 90,
-				Dusclops: 84, Porygon2: 82, Chansey: 78,
-=======
 			if (item === 'Leftovers' && hasType['Poison']) {
 				item = 'Black Sludge';
 			}
 		}
->>>>>>> 9b96bbee
 
 		// 95-86-82-78-74-70
 		var levelScale = {
@@ -1085,9 +1053,9 @@
 			UU: 78,
 			BL: 76,
 			OU: 74,
-			CAP: 74,
 			G4CAP: 74,
 			G5CAP: 74,
+			Limbo: 74,
 			Unreleased: 74,
 			Uber: 70
 		};
@@ -1098,10 +1066,10 @@
 			Silcoon: 99, Slakoth: 99, Sunkern: 99, Tynamo: 99, Tyrogue: 99, Unown: 99, Weedle: 99, Wurmple: 99, Zigzagoon: 99,
 			Clefairy: 95, Delibird: 95, "Farfetch'd": 95, Jigglypuff: 95, Kirlia: 95, Ledian: 95, Luvdisc: 95, Marill: 95, Skiploom: 95,
 			Pachirisu: 90,
-			
+
 			// Eviolite
-			Ferroseed: 95, Misdreavus: 95, Munchlax: 95, Murkrow: 95, Natu: 95, 
-			Gligar: 90, Metang: 90, Monferno: 90, Roselia: 90, Seadra: 90, Togetic: 90, Wartortle: 90, Whirlipede: 90, 
+			Ferroseed: 95, Misdreavus: 95, Munchlax: 95, Murkrow: 95, Natu: 95,
+			Gligar: 90, Metang: 90, Monferno: 90, Roselia: 90, Seadra: 90, Togetic: 90, Wartortle: 90, Whirlipede: 90,
 			Dusclops: 84, Porygon2: 82, Chansey: 78,
 
 			// Weather or teammate dependent
