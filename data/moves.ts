--- conflicted
+++ resolved
@@ -5498,13 +5498,8 @@
 		priority: 2,
 		flags: {},
 		volatileStatus: 'followme',
-<<<<<<< HEAD
-		onTryHit(target) {
-			if (target.side.getActive().length < 2) return false;
-=======
 		onTry(source) {
-			return source.side.active.length > 1;
->>>>>>> 65bf84d8
+			return source.side.getActive().length > 1;
 		},
 		condition: {
 			duration: 1,
@@ -5954,17 +5949,12 @@
 		flags: {snatch: 1, authentic: 1},
 		onHitSide(side, source, move) {
 			const targets = [];
-<<<<<<< HEAD
 			for (const pokemon of side.getActive()) {
-				if (pokemon.hasAbility(['plus', 'minus'])) {
-=======
-			for (const pokemon of side.active) {
 				if (
 					pokemon.hasAbility(['plus', 'minus']) &&
 					(!pokemon.volatiles['maxguard'] ||
 					  this.runEvent('TryHit', pokemon, source, move))
 				  ) {
->>>>>>> 65bf84d8
 					targets.push(pokemon);
 				  }
 			}
@@ -10106,17 +10096,12 @@
 		flags: {snatch: 1, distance: 1, authentic: 1},
 		onHitSide(side, source, move) {
 			const targets = [];
-<<<<<<< HEAD
 			for (const pokemon of side.getActive()) {
-				if (pokemon.hasAbility(['plus', 'minus'])) {
-=======
-			for (const pokemon of side.active) {
 				if (
 					pokemon.hasAbility(['plus', 'minus']) &&
 					(!pokemon.volatiles['maxguard'] ||
 					  this.runEvent('TryHit', pokemon, source, move))
 				  ) {
->>>>>>> 65bf84d8
 					targets.push(pokemon);
 				  }
 			}
@@ -13638,13 +13623,8 @@
 		priority: 2,
 		flags: {powder: 1},
 		volatileStatus: 'ragepowder',
-<<<<<<< HEAD
-		onTryHit(target) {
-			if (target.side.getActive().length < 2) return false;
-=======
 		onTry(source) {
-			return source.side.active.length > 1;
->>>>>>> 65bf84d8
+			return source.side.getActive().length > 1;
 		},
 		condition: {
 			duration: 1,
