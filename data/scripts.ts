import type {Dex} from '../sim/dex';

const CHOOSABLE_TARGETS = new Set(['normal', 'any', 'adjacentAlly', 'adjacentAllyOrSelf', 'adjacentFoe']);

export const Scripts: BattleScriptsData = {
	gen: 8,
	/**
	 * runMove is the "outside" move caller. It handles deducting PP,
	 * flinching, full paralysis, etc. All the stuff up to and including
	 * the "POKEMON used MOVE" message.
	 *
	 * For details of the difference between runMove and useMove, see
	 * useMove's info.
	 *
	 * externalMove skips LockMove and PP deduction, mostly for use by
	 * Dancer.
	 */
	runMove(moveOrMoveName, pokemon, targetLoc, sourceEffect, zMove, externalMove, maxMove, originalTarget) {
		pokemon.activeMoveActions++;
		let target = this.getTarget(pokemon, maxMove || zMove || moveOrMoveName, targetLoc, originalTarget);
		let baseMove = this.dex.getActiveMove(moveOrMoveName);
		const pranksterBoosted = baseMove.pranksterBoosted;
		if (baseMove.id !== 'struggle' && !zMove && !maxMove && !externalMove) {
			const changedMove = this.runEvent('OverrideAction', pokemon, target, baseMove);
			if (changedMove && changedMove !== true) {
				baseMove = this.dex.getActiveMove(changedMove);
				if (pranksterBoosted) baseMove.pranksterBoosted = pranksterBoosted;
				target = this.getRandomTarget(pokemon, baseMove);
			}
		}
		let move = baseMove;
		if (zMove) {
			move = this.getActiveZMove(baseMove, pokemon);
		} else if (maxMove) {
			move = this.getActiveMaxMove(baseMove, pokemon);
		}

		move.isExternal = externalMove;

		this.setActiveMove(move, pokemon, target);

		/* if (pokemon.moveThisTurn) {
			// THIS IS PURELY A SANITY CHECK
			// DO NOT TAKE ADVANTAGE OF THIS TO PREVENT A POKEMON FROM MOVING;
			// USE this.queue.cancelMove INSTEAD
			this.debug('' + pokemon.id + ' INCONSISTENT STATE, ALREADY MOVED: ' + pokemon.moveThisTurn);
			this.clearActiveMove(true);
			return;
		} */
		const willTryMove = this.runEvent('BeforeMove', pokemon, target, move);
		if (!willTryMove) {
			this.runEvent('MoveAborted', pokemon, target, move);
			this.clearActiveMove(true);
			// The event 'BeforeMove' could have returned false or null
			// false indicates that this counts as a move failing for the purpose of calculating Stomping Tantrum's base power
			// null indicates the opposite, as the Pokemon didn't have an option to choose anything
			pokemon.moveThisTurnResult = willTryMove;
			return;
		}
		if (move.beforeMoveCallback) {
			if (move.beforeMoveCallback.call(this, pokemon, target, move)) {
				this.clearActiveMove(true);
				pokemon.moveThisTurnResult = false;
				return;
			}
		}
		pokemon.lastDamage = 0;
		let lockedMove;
		if (!externalMove) {
			lockedMove = this.runEvent('LockMove', pokemon);
			if (lockedMove === true) lockedMove = false;
			if (!lockedMove) {
				if (!pokemon.deductPP(baseMove, null, target) && (move.id !== 'struggle')) {
					this.add('cant', pokemon, 'nopp', move);
					const gameConsole = [
						null, 'Game Boy', 'Game Boy Color', 'Game Boy Advance', 'DS', 'DS', '3DS', '3DS',
					][this.gen] || 'Switch';
					this.hint(`This is not a bug, this is really how it works on the ${gameConsole}; try it yourself if you don't believe us.`);
					this.clearActiveMove(true);
					pokemon.moveThisTurnResult = false;
					return;
				}
			} else {
				sourceEffect = this.dex.getEffect('lockedmove');
			}
			pokemon.moveUsed(move, targetLoc);
		}

		// Dancer Petal Dance hack
		// TODO: implement properly
		const noLock = externalMove && !pokemon.volatiles['lockedmove'];

		if (zMove) {
			if (pokemon.illusion) {
				this.singleEvent('End', this.dex.getAbility('Illusion'), pokemon.abilityData, pokemon);
			}
			this.add('-zpower', pokemon);
			pokemon.side.zMoveUsed = true;
		}
		const moveDidSomething = this.useMove(baseMove, pokemon, target, sourceEffect, zMove, maxMove);
		this.lastSuccessfulMoveThisTurn = moveDidSomething ? this.activeMove && this.activeMove.id : null;
		if (this.activeMove) move = this.activeMove;
		this.singleEvent('AfterMove', move, null, pokemon, target, move);
		this.runEvent('AfterMove', pokemon, target, move);

		// Dancer's activation order is completely different from any other event, so it's handled separately
		if (move.flags['dance'] && moveDidSomething && !move.isExternal) {
			const dancers = [];
			for (const currentPoke of this.getAllActive()) {
				if (pokemon === currentPoke) continue;
				if (currentPoke.hasAbility('dancer') && !currentPoke.isSemiInvulnerable()) {
					dancers.push(currentPoke);
				}
			}
			// Dancer activates in order of lowest speed stat to highest
			// Note that the speed stat used is after any volatile replacements like Speed Swap,
			// but before any multipliers like Agility or Choice Scarf
			// Ties go to whichever Pokemon has had the ability for the least amount of time
			dancers.sort(
				(a, b) => -(b.storedStats['spe'] - a.storedStats['spe']) || b.abilityOrder - a.abilityOrder
			);
			for (const dancer of dancers) {
				if (this.faintMessages()) break;
				if (dancer.fainted) continue;
				this.add('-activate', dancer, 'ability: Dancer');
				const dancersTarget = target!.side !== dancer.side && pokemon.side === dancer.side ? target! : pokemon;
				this.runMove(move.id, dancer, this.getTargetLoc(dancersTarget, dancer), this.dex.getAbility('dancer'), undefined, true);
			}
		}
		if (noLock && pokemon.volatiles['lockedmove']) delete pokemon.volatiles['lockedmove'];
	},
	/**
	 * useMove is the "inside" move caller. It handles effects of the
	 * move itself, but not the idea of using the move.
	 *
	 * Most caller effects, like Sleep Talk, Nature Power, Magic Bounce,
	 * etc use useMove.
	 *
	 * The only ones that use runMove are Instruct, Pursuit, and
	 * Dancer.
	 */
	useMove(move, pokemon, target, sourceEffect, zMove, maxMove) {
		pokemon.moveThisTurnResult = undefined;
		const oldMoveResult: boolean | null | undefined = pokemon.moveThisTurnResult;
		const moveResult = this.useMoveInner(move, pokemon, target, sourceEffect, zMove, maxMove);
		if (oldMoveResult === pokemon.moveThisTurnResult) pokemon.moveThisTurnResult = moveResult;
		return moveResult;
	},
	useMoveInner(moveOrMoveName, pokemon, target, sourceEffect, zMove, maxMove) {
		if (!sourceEffect && this.effect.id) sourceEffect = this.effect;
		if (sourceEffect && ['instruct', 'custapberry'].includes(sourceEffect.id)) sourceEffect = null;

		let move = this.dex.getActiveMove(moveOrMoveName);
		if (move.id === 'weatherball' && zMove) {
			// Z-Weather Ball only changes types if it's used directly,
			// not if it's called by Z-Sleep Talk or something.
			this.singleEvent('ModifyType', move, null, pokemon, target, move, move);
			if (move.type !== 'Normal') sourceEffect = move;
		}
		if (zMove || (move.category !== 'Status' && sourceEffect && (sourceEffect as ActiveMove).isZ)) {
			move = this.getActiveZMove(move, pokemon);
		}
		if (maxMove && move.category !== 'Status') {
			// Max move outcome is dependent on the move type after type modifications from ability and the move itself
			this.singleEvent('ModifyType', move, null, pokemon, target, move, move);
			this.runEvent('ModifyType', pokemon, target, move, move);
		}
		if (maxMove || (move.category !== 'Status' && sourceEffect && (sourceEffect as ActiveMove).isMax)) {
			move = this.getActiveMaxMove(move, pokemon);
		}

		if (this.activeMove) {
			move.priority = this.activeMove.priority;
			if (!move.hasBounced) move.pranksterBoosted = this.activeMove.pranksterBoosted;
		}
		const baseTarget = move.target;
		if (target === undefined) target = this.getRandomTarget(pokemon, move);
		if (move.target === 'self' || move.target === 'allies') {
			target = pokemon;
		}
		if (sourceEffect) {
			move.sourceEffect = sourceEffect.id;
			move.ignoreAbility = false;
		}
		let moveResult = false;

		this.setActiveMove(move, pokemon, target);

		this.singleEvent('ModifyType', move, null, pokemon, target, move, move);
		this.singleEvent('ModifyMove', move, null, pokemon, target, move, move);
		if (baseTarget !== move.target) {
			// Target changed in ModifyMove, so we must adjust it here
			// Adjust before the next event so the correct target is passed to the
			// event
			target = this.getRandomTarget(pokemon, move);
		}
		move = this.runEvent('ModifyType', pokemon, target, move, move);
		move = this.runEvent('ModifyMove', pokemon, target, move, move);
		if (baseTarget !== move.target) {
			// Adjust again
			target = this.getRandomTarget(pokemon, move);
		}
		if (!move || pokemon.fainted) {
			return false;
		}

		let attrs = '';

		let movename = move.name;
		if (move.id === 'hiddenpower') movename = 'Hidden Power';
		if (sourceEffect) attrs += `|[from]${sourceEffect.fullname}`;
		if (zMove && move.isZ === true) {
			attrs = '|[anim]' + movename + attrs;
			movename = 'Z-' + movename;
		}
		this.addMove('move', pokemon, movename, target + attrs);

		if (zMove) this.runZPower(move, pokemon);

		if (!target) {
			this.attrLastMove('[notarget]');
			this.add(this.gen >= 5 ? '-fail' : '-notarget', pokemon);
			return false;
		}

		const {targets, pressureTargets} = pokemon.getMoveTargets(move, target);
		if (targets.length) {
			target = targets[targets.length - 1]; // in case of redirection
		}

		if (!sourceEffect || sourceEffect.id === 'pursuit') {
			let extraPP = 0;
			for (const source of pressureTargets) {
				const ppDrop = this.runEvent('DeductPP', source, pokemon, move);
				if (ppDrop !== true) {
					extraPP += ppDrop || 0;
				}
			}
			if (extraPP > 0) {
				pokemon.deductPP(move, extraPP);
			}
		}

		if (!this.singleEvent('TryMove', move, null, pokemon, target, move) ||
			!this.runEvent('TryMove', pokemon, target, move)) {
			move.mindBlownRecoil = false;
			return false;
		}

		this.singleEvent('UseMoveMessage', move, null, pokemon, target, move);

		if (move.ignoreImmunity === undefined) {
			move.ignoreImmunity = (move.category === 'Status');
		}

		if (this.gen !== 4 && move.selfdestruct === 'always') {
			this.faint(pokemon, pokemon, move);
		}

		let damage: number | false | undefined | '' = false;
		if (move.target === 'all' || move.target === 'foeSide' || move.target === 'allySide' || move.target === 'allyTeam') {
			damage = this.tryMoveHit(target, pokemon, move);
			if (damage === this.NOT_FAIL) pokemon.moveThisTurnResult = null;
			if (damage || damage === 0 || damage === undefined) moveResult = true;
		} else {
			if (!targets.length) {
				this.attrLastMove('[notarget]');
				this.add(this.gen >= 5 ? '-fail' : '-notarget', pokemon);
				return false;
			}
			if (this.gen === 4 && move.selfdestruct === 'always') {
				this.faint(pokemon, pokemon, move);
			}
			moveResult = this.trySpreadMoveHit(targets, pokemon, move);
		}
		if (move.selfBoost && moveResult) this.moveHit(pokemon, pokemon, move, move.selfBoost, false, true);
		if (!pokemon.hp) {
			this.faint(pokemon, pokemon, move);
		}

		if (!moveResult) {
			this.singleEvent('MoveFail', move, null, target, pokemon, move);
			return false;
		}

		if (!move.negateSecondary && !(move.hasSheerForce && pokemon.hasAbility('sheerforce'))) {
			const originalHp = pokemon.hp;
			this.singleEvent('AfterMoveSecondarySelf', move, null, pokemon, target, move);
			this.runEvent('AfterMoveSecondarySelf', pokemon, target, move);
			if (pokemon && pokemon !== target && move.category !== 'Status') {
				if (pokemon.hp <= pokemon.maxhp / 2 && originalHp > pokemon.maxhp / 2) {
					this.runEvent('EmergencyExit', pokemon, pokemon);
				}
			}
		}

		return true;
	},
	/** NOTE: includes single-target moves */
	trySpreadMoveHit(targets, pokemon, move) {
		if (targets.length > 1 && !move.smartTarget) move.spreadHit = true;

		const moveSteps: ((targets: Pokemon[], pokemon: Pokemon, move: ActiveMove) =>
		(number | boolean | "" | undefined)[] | undefined)[] = [
			// 0. check for semi invulnerability
			this.hitStepInvulnerabilityEvent,

			// 1. run the 'TryHit' event (Protect, Magic Bounce, Volt Absorb, etc.) (this is step 2 in gens 5 & 6, and step 4 in gen 4)
			this.hitStepTryHitEvent,

			// 2. check for type immunity (this is step 1 in gens 4-6)
			this.hitStepTypeImmunity,

			// 3. check for various move-specific immunities
			this.hitStepTryImmunity,

			// 4. check accuracy
			this.hitStepAccuracy,

			// 5. break protection effects
			this.hitStepBreakProtect,

			// 6. steal positive boosts (Spectral Thief)
			this.hitStepStealBoosts,

			// 7. loop that processes each hit of the move (has its own steps per iteration)
			this.hitStepMoveHitLoop,
		];
		if (this.gen <= 6) {
			// Swap step 1 with step 2
			[moveSteps[1], moveSteps[2]] = [moveSteps[2], moveSteps[1]];
		}
		if (this.gen === 4) {
			// Swap step 4 with new step 2 (old step 1)
			[moveSteps[2], moveSteps[4]] = [moveSteps[4], moveSteps[2]];
		}

		this.setActiveMove(move, pokemon, targets[0]);

		const hitResult = this.singleEvent('Try', move, null, pokemon, targets[0], move) &&
			this.singleEvent('PrepareHit', move, {}, targets[0], pokemon, move) &&
			this.runEvent('PrepareHit', pokemon, targets[0], move);
		if (!hitResult) {
			if (hitResult === false) {
				this.add('-fail', pokemon);
				this.attrLastMove('[still]');
			}
			return false;
		}

		let atLeastOneFailure!: boolean;
		for (const step of moveSteps) {
			const hitResults: (number | boolean | "" | undefined)[] | undefined = step.call(this, targets, pokemon, move);
			if (!hitResults) continue;
			targets = targets.filter((val, i) => hitResults[i] || hitResults[i] === 0);
			atLeastOneFailure = atLeastOneFailure || hitResults.some(val => val === false);
			if (!targets.length) {
				// console.log(step.name);
				break;
			}
		}

		const moveResult = !!targets.length;
		if (!moveResult && !atLeastOneFailure) pokemon.moveThisTurnResult = null;
		const hitSlot = targets.map(p => p.getSlot());
		if (move.spreadHit) this.attrLastMove('[spread] ' + hitSlot.join(','));
		return moveResult;
	},
	hitStepInvulnerabilityEvent(targets, pokemon, move) {
		if (move.id === 'helpinghand' || (this.gen >= 6 && move.id === 'toxic' && pokemon.hasType('Poison'))) {
			return new Array(targets.length).fill(true);
		}
		const hitResults = this.runEvent('Invulnerability', targets, pokemon, move);
		for (const [i, target] of targets.entries()) {
			if (hitResults[i] === false) {
				if (move.smartTarget) {
					move.smartTarget = false;
				} else {
					if (!move.spreadHit) this.attrLastMove('[miss]');
					this.add('-miss', pokemon, target);
				}
			}
		}
		return hitResults;
	},
	hitStepTryHitEvent(targets, pokemon, move) {
		const hitResults = this.runEvent('TryHit', targets, pokemon, move);
		if (!hitResults.includes(true) && hitResults.includes(false)) {
			this.add('-fail', pokemon);
			this.attrLastMove('[still]');
		}
		for (const i of targets.keys()) {
			if (hitResults[i] !== this.NOT_FAIL) hitResults[i] = hitResults[i] || false;
		}
		return hitResults;
	},
	hitStepTypeImmunity(targets, pokemon, move) {
		if (move.ignoreImmunity === undefined) {
			move.ignoreImmunity = (move.category === 'Status');
		}

		const hitResults = [];
		for (const i of targets.keys()) {
			hitResults[i] = (move.ignoreImmunity && (move.ignoreImmunity === true || move.ignoreImmunity[move.type])) ||
				targets[i].runImmunity(move.type, !move.smartTarget);
			if (move.smartTarget && !hitResults[i]) move.smartTarget = false;
		}

		return hitResults;
	},
	hitStepTryImmunity(targets, pokemon, move) {
		const hitResults = [];
		for (const [i, target] of targets.entries()) {
			if (this.gen >= 6 && move.flags['powder'] && target !== pokemon && !this.dex.getImmunity('powder', target)) {
				this.debug('natural powder immunity');
				this.add('-immune', target);
				hitResults[i] = false;
			} else if (!this.singleEvent('TryImmunity', move, {}, target, pokemon, move)) {
				this.add('-immune', target);
				hitResults[i] = false;
			} else if (this.gen >= 7 && move.pranksterBoosted && pokemon.hasAbility('prankster') &&
				targets[i].side !== pokemon.side && !this.dex.getImmunity('prankster', target)) {
				this.debug('natural prankster immunity');
				if (!target.illusion) this.hint("Since gen 7, Dark is immune to Prankster moves.");
				this.add('-immune', target);
				hitResults[i] = false;
			} else {
				hitResults[i] = true;
			}
		}
		return hitResults;
	},
	hitStepAccuracy(targets, pokemon, move) {
		const hitResults = [];
		for (const [i, target] of targets.entries()) {
			this.activeTarget = target;
			// calculate true accuracy
			let accuracy = move.accuracy;
			if (move.ohko) { // bypasses accuracy modifiers
				if (!target.isSemiInvulnerable()) {
					accuracy = 30;
					if (move.ohko === 'Ice' && this.gen >= 7 && !pokemon.hasType('Ice')) {
						accuracy = 20;
					}
					if (!target.volatiles['dynamax'] && pokemon.level >= target.level &&
						(move.ohko === true || !target.hasType(move.ohko))) {
						accuracy += (pokemon.level - target.level);
					} else {
						this.add('-immune', target, '[ohko]');
						hitResults[i] = false;
						continue;
					}
				}
			} else {
				const boostTable = [1, 4 / 3, 5 / 3, 2, 7 / 3, 8 / 3, 3];

				let boosts;
				let boost!: number;
				if (accuracy !== true) {
					if (!move.ignoreAccuracy) {
						boosts = this.runEvent('ModifyBoost', pokemon, null, null, {...pokemon.boosts});
						boost = this.clampIntRange(boosts['accuracy'], -6, 6);
						if (boost > 0) {
							accuracy *= boostTable[boost];
						} else {
							accuracy /= boostTable[-boost];
						}
					}
					if (!move.ignoreEvasion) {
						boosts = this.runEvent('ModifyBoost', target, null, null, {...target.boosts});
						boost = this.clampIntRange(boosts['evasion'], -6, 6);
						if (boost > 0) {
							accuracy /= boostTable[boost];
						} else if (boost < 0) {
							accuracy *= boostTable[-boost];
						}
					}
				}
				accuracy = this.runEvent('ModifyAccuracy', target, pokemon, move, accuracy);
			}
			if (move.alwaysHit || (move.id === 'toxic' && this.gen >= 6 && pokemon.hasType('Poison'))) {
				accuracy = true; // bypasses ohko accuracy modifiers
			} else {
				accuracy = this.runEvent('Accuracy', target, pokemon, move, accuracy);
			}
			if (accuracy !== true && !this.randomChance(accuracy, 100)) {
				if (move.smartTarget) {
					move.smartTarget = false;
				} else {
					if (!move.spreadHit) this.attrLastMove('[miss]');
					this.add('-miss', pokemon, target);
				}
				if (!move.ohko && pokemon.hasItem('blunderpolicy') && pokemon.useItem()) {
					this.boost({spe: 2}, pokemon);
				}
				hitResults[i] = false;
				continue;
			}
			hitResults[i] = true;
		}
		return hitResults;
	},
	hitStepBreakProtect(targets, pokemon, move) {
		if (move.breaksProtect) {
			for (const target of targets) {
				let broke = false;
				for (const effectid of ['banefulbunker', 'kingsshield', 'obstruct', 'protect', 'spikyshield']) {
					if (target.removeVolatile(effectid)) broke = true;
				}
				if (this.gen >= 6 || target.side !== pokemon.side) {
					for (const effectid of ['craftyshield', 'matblock', 'quickguard', 'wideguard']) {
						if (target.side.removeSideCondition(effectid)) broke = true;
					}
				}
				if (broke) {
					if (['feint', 'gmaxoneblow', 'gmaxrapidflow'].includes(move.id)) {
						this.add('-activate', target, 'move: ' + move.name);
					} else {
						this.add('-activate', target, 'move: ' + move.name, '[broken]');
					}
					if (this.gen >= 6) delete target.volatiles['stall'];
				}
			}
		}
		return undefined;
	},
	hitStepStealBoosts(targets, pokemon, move) {
		const target = targets[0]; // hardcoded
		if (move.stealsBoosts) {
			const boosts: SparseBoostsTable = {};
			let stolen = false;
			let statName: BoostName;
			for (statName in target.boosts) {
				const stage = target.boosts[statName];
				if (stage > 0) {
					boosts[statName] = stage;
					stolen = true;
				}
			}
			if (stolen) {
				this.attrLastMove('[still]');
				this.add('-clearpositiveboost', target, pokemon, 'move: ' + move.name);
				this.boost(boosts, pokemon, pokemon);

				let statName2: BoostName;
				for (statName2 in boosts) {
					boosts[statName2] = 0;
				}
				target.setBoost(boosts);
				this.addMove('-anim', pokemon, "Spectral Thief", target);
			}
		}
		return undefined;
	},
	afterMoveSecondaryEvent(targets, pokemon, move) {
		// console.log(`${targets}, ${pokemon}, ${move}`)
		if (!move.negateSecondary && !(move.hasSheerForce && pokemon.hasAbility('sheerforce'))) {
			this.singleEvent('AfterMoveSecondary', move, null, targets[0], pokemon, move);
			this.runEvent('AfterMoveSecondary', targets, pokemon, move);
		}
		return undefined;
	},
	/** NOTE: used only for moves that target sides/fields rather than pokemon */
	tryMoveHit(target, pokemon, move) {
		this.setActiveMove(move, pokemon, target);

<<<<<<< HEAD
		let hitResult = this.singleEvent('Try', move, null, pokemon, target, move);
		if (!hitResult) {
			if (hitResult === false) {
				this.add('-fail', pokemon);
				this.attrLastMove('[still]');
			}
			return false;
		}

		hitResult = this.singleEvent('PrepareHit', move, {}, target, pokemon, move);
=======
		let hitResult = this.singleEvent('Try', move, null, pokemon, target, move) &&
			this.singleEvent('PrepareHit', move, {}, target, pokemon, move) &&
			this.runEvent('PrepareHit', pokemon, target, move);
>>>>>>> 71c2d99e
		if (!hitResult) {
			if (hitResult === false) {
				this.add('-fail', pokemon);
				this.attrLastMove('[still]');
			}
			return false;
		}

		if (move.target === 'all') {
			hitResult = this.runEvent('TryHitField', target, pokemon, move);
		} else {
			hitResult = this.runEvent('TryHitSide', target, pokemon, move);
		}
		if (!hitResult) {
			if (hitResult === false) {
				this.add('-fail', pokemon);
				this.attrLastMove('[still]');
			}
			return false;
		}
		return this.moveHit(target, pokemon, move);
	},
	hitStepMoveHitLoop(targets, pokemon, move) { // Temporary name
		const damage: (number | boolean | undefined)[] = [];
		for (const i of targets.keys()) {
			damage[i] = 0;
		}
		move.totalDamage = 0;
		pokemon.lastDamage = 0;
		let targetHits = move.multihit || 1;
		if (Array.isArray(targetHits)) {
			// yes, it's hardcoded... meh
			if (targetHits[0] === 2 && targetHits[1] === 5) {
				if (this.gen >= 5) {
					// 35-35-15-15 out of 100 for 2-3-4-5 hits
					targetHits = this.sample([2, 2, 2, 2, 2, 2, 2, 3, 3, 3, 3, 3, 3, 3, 4, 4, 4, 5, 5, 5]);
				} else {
					targetHits = this.sample([2, 2, 2, 3, 3, 3, 4, 5]);
				}
			} else {
				targetHits = this.random(targetHits[0], targetHits[1] + 1);
			}
		}
		targetHits = Math.floor(targetHits);
		let nullDamage = true;
		let moveDamage: (number | boolean | undefined)[];
		// There is no need to recursively check the ´sleepUsable´ flag as Sleep Talk can only be used while asleep.
		const isSleepUsable = move.sleepUsable || this.dex.getMove(move.sourceEffect).sleepUsable;

		let targetsCopy: (Pokemon | false | null)[] = targets.slice(0);
		let hit: number;
		for (hit = 1; hit <= targetHits; hit++) {
			if (damage.includes(false)) break;
			if (hit > 1 && pokemon.status === 'slp' && !isSleepUsable) break;
			if (targets.every(target => !target || !target.hp)) break;
			move.hit = hit;
			if (move.smartTarget && targets.length > 1) {
				targetsCopy = [targets[hit - 1]];
			} else {
				targetsCopy = targets.slice(0);
			}
			const target = targetsCopy[0]; // some relevant-to-single-target-moves-only things are hardcoded
			if (target && typeof move.smartTarget === 'boolean') {
				if (hit > 1) {
					this.addMove('-anim', pokemon, move.name, target);
				} else {
					this.retargetLastMove(target);
				}
			}

			// like this (Triple Kick)
			if (target && move.multiaccuracy && hit > 1) {
				let accuracy = move.accuracy;
				const boostTable = [1, 4 / 3, 5 / 3, 2, 7 / 3, 8 / 3, 3];
				if (accuracy !== true) {
					if (!move.ignoreAccuracy) {
						const boosts = this.runEvent('ModifyBoost', pokemon, null, null, {...pokemon.boosts});
						const boost = this.clampIntRange(boosts['accuracy'], -6, 6);
						if (boost > 0) {
							accuracy *= boostTable[boost];
						} else {
							accuracy /= boostTable[-boost];
						}
					}
					if (!move.ignoreEvasion) {
						const boosts = this.runEvent('ModifyBoost', target, null, null, {...target.boosts});
						const boost = this.clampIntRange(boosts['evasion'], -6, 6);
						if (boost > 0) {
							accuracy /= boostTable[boost];
						} else if (boost < 0) {
							accuracy *= boostTable[-boost];
						}
					}
				}
				accuracy = this.runEvent('ModifyAccuracy', target, pokemon, move, accuracy);
				if (!move.alwaysHit) {
					accuracy = this.runEvent('Accuracy', target, pokemon, move, accuracy);
					if (accuracy !== true && !this.randomChance(accuracy, 100)) break;
				}
			}

			const moveData = move;
			if (!moveData.flags) moveData.flags = {};

			// Modifies targetsCopy (which is why it's a copy)
			[moveDamage, targetsCopy] = this.spreadMoveHit(targetsCopy, pokemon, move, moveData);

			if (!moveDamage.some(val => val !== false)) break;
			nullDamage = false;

			for (const [i, md] of moveDamage.entries()) {
				// Damage from each hit is individually counted for the
				// purposes of Counter, Metal Burst, and Mirror Coat.
				damage[i] = md === true || !md ? 0 : md;
				// Total damage dealt is accumulated for the purposes of recoil (Parental Bond).
				move.totalDamage += damage[i] as number;
			}
			if (move.mindBlownRecoil) {
				this.damage(Math.round(pokemon.maxhp / 2), pokemon, pokemon, this.dex.getEffect('Mind Blown'), true);
				move.mindBlownRecoil = false;
			}
			this.eachEvent('Update');
			if (!pokemon.hp && targets.length === 1) {
				hit++; // report the correct number of hits for multihit moves
				break;
			}
		}
		// hit is 1 higher than the actual hit count
		if (hit === 1) return damage.fill(false);
		if (nullDamage) damage.fill(false);
		if (move.multihit && typeof move.smartTarget !== 'boolean') {
			this.add('-hitcount', targets[0], hit - 1);
		}

		if (move.recoil && move.totalDamage) {
			this.damage(this.calcRecoilDamage(move.totalDamage, move), pokemon, pokemon, 'recoil');
		}

		if (move.struggleRecoil) {
			let recoilDamage;
			if (this.dex.gen >= 5) {
				recoilDamage = this.clampIntRange(Math.round(pokemon.baseMaxhp / 4), 1);
			} else {
				recoilDamage = this.trunc(pokemon.maxhp / 4);
			}
			this.directDamage(recoilDamage, pokemon, pokemon, {id: 'strugglerecoil'} as Condition);
		}

		// smartTarget messes up targetsCopy, but smartTarget should in theory ensure that targets will never fail, anyway
		if (move.smartTarget) targetsCopy = targets.slice(0);

		for (const [i, target] of targetsCopy.entries()) {
			if (target && pokemon !== target) {
				target.gotAttacked(move, damage[i] as number | false | undefined, pokemon);
			}
		}

		if (move.ohko && !targets[0].hp) this.add('-ohko');

		if (!damage.some(val => !!val || val === 0)) return damage;

		this.eachEvent('Update');

		this.afterMoveSecondaryEvent(targetsCopy.filter(val => !!val) as Pokemon[], pokemon, move);

		if (!move.negateSecondary && !(move.hasSheerForce && pokemon.hasAbility('sheerforce'))) {
			for (const [i, d] of damage.entries()) {
				// There are no multihit spread moves, so it's safe to use move.totalDamage for multihit moves
				// The previous check was for `move.multihit`, but that fails for Dragon Darts
				const curDamage = targets.length === 1 ? move.totalDamage : d;
				if (typeof curDamage === 'number' && targets[i].hp) {
					const targetHPBeforeDamage = (targets[i].hurtThisTurn || 0) + curDamage;
					if (targets[i].hp <= targets[i].maxhp / 2 && targetHPBeforeDamage > targets[i].maxhp / 2) {
						this.runEvent('EmergencyExit', targets[i], pokemon);
					}
				}
			}
		}

		return damage;
	},
	spreadMoveHit(targets, pokemon, moveOrMoveName, moveData, isSecondary, isSelf) {
		// Hardcoded for single-target purposes
		// (no spread moves have any kind of onTryHit handler)
		const target = targets[0];
		let damage: (number | boolean | undefined)[] = [];
		for (const i of targets.keys()) {
			damage[i] = true;
		}
		const move = this.dex.getActiveMove(moveOrMoveName);
		let hitResult: boolean | number | null = true;
		if (!moveData) moveData = move;
		if (!moveData.flags) moveData.flags = {};
		if (move.target === 'all' && !isSelf) {
			hitResult = this.singleEvent('TryHitField', moveData, {}, target || null, pokemon, move);
		} else if ((move.target === 'foeSide' || move.target === 'allySide') && !isSelf) {
			hitResult = this.singleEvent('TryHitSide', moveData, {}, (target ? target.side : null), pokemon, move);
		} else if (target) {
			hitResult = this.singleEvent('TryHit', moveData, {}, target, pokemon, move);
		}
		if (!hitResult) {
			if (hitResult === false) {
				this.add('-fail', pokemon);
				this.attrLastMove('[still]');
			}
			return [[false], targets]; // single-target only
		}

		// 0. check for substitute
		if (!isSecondary && !isSelf) {
			if (move.target !== 'all' && move.target !== 'allySide' && move.target !== 'foeSide') {
				damage = this.tryPrimaryHitEvent(damage, targets, pokemon, move, moveData, isSecondary);
			}
		}

		for (const i of targets.keys()) {
			if (damage[i] === this.HIT_SUBSTITUTE) {
				damage[i] = true;
				targets[i] = null;
			}
			if (targets[i] && isSecondary && !moveData.self) {
				damage[i] = true;
			}
			if (!damage[i]) targets[i] = false;
		}
		// 1. call to this.getDamage
		damage = this.getSpreadDamage(damage, targets, pokemon, move, moveData, isSecondary, isSelf);

		for (const i of targets.keys()) {
			if (damage[i] === false) targets[i] = false;
		}

		// 2. call to this.spreadDamage
		damage = this.spreadDamage(damage, targets, pokemon, move);

		for (const i of targets.keys()) {
			if (damage[i] === false) targets[i] = false;
		}

		// 3. onHit event happens here
		damage = this.runMoveEffects(damage, targets, pokemon, move, moveData, isSecondary, isSelf);

		for (const i of targets.keys()) {
			if (!damage[i] && damage[i] !== 0) targets[i] = false;
		}

		// 4. self drops (start checking for targets[i] === false here)
		if (moveData.self && !move.selfDropped) this.selfDrops(targets, pokemon, move, moveData, isSecondary);

		// 5. secondary effects
		if (moveData.secondaries) this.secondaries(targets, pokemon, move, moveData, isSelf);

		// 6. force switch
		if (moveData.forceSwitch) damage = this.forceSwitch(damage, targets, pokemon, move, moveData, isSecondary, isSelf);

		for (const i of targets.keys()) {
			if (!damage[i] && damage[i] !== 0) targets[i] = false;
		}

		const damagedTargets: Pokemon[] = [];
		const damagedDamage = [];
		for (const [i, t] of targets.entries()) {
			if (typeof damage[i] === 'number' && t) {
				damagedTargets.push(t);
				damagedDamage.push(damage[i]);
			}
		}
		const pokemonOriginalHP = pokemon.hp;
		if (damagedDamage.length && !isSecondary && !isSelf) {
			this.runEvent('DamagingHit', damagedTargets, pokemon, move, damagedDamage);
			if (moveData.onAfterHit) {
				for (const t of damagedTargets) {
					this.singleEvent('AfterHit', moveData, {}, t, pokemon, move);
				}
			}
			if (pokemon.hp && pokemon.hp <= pokemon.maxhp / 2 && pokemonOriginalHP > pokemon.maxhp / 2) {
				this.runEvent('EmergencyExit', pokemon);
			}
		}

		return [damage, targets];
	},
	tryPrimaryHitEvent(damage, targets, pokemon, move, moveData, isSecondary) {
		for (const [i, target] of targets.entries()) {
			if (!target) continue;
			damage[i] = this.runEvent('TryPrimaryHit', target, pokemon, moveData);
		}
		return damage;
	},
	getSpreadDamage(damage, targets, pokemon, move, moveData, isSecondary, isSelf) {
		for (const [i, target] of targets.entries()) {
			if (!target) continue;
			this.activeTarget = target;
			damage[i] = undefined;
			const curDamage = this.getDamage(pokemon, target, moveData);
			// getDamage has several possible return values:
			//
			//   a number:
			//     means that much damage is dealt (0 damage still counts as dealing
			//     damage for the purposes of things like Static)
			//   false:
			//     gives error message: "But it failed!" and move ends
			//   null:
			//     the move ends, with no message (usually, a custom fail message
			//     was already output by an event handler)
			//   undefined:
			//     means no damage is dealt and the move continues
			//
			// basically, these values have the same meanings as they do for event
			// handlers.

			if (curDamage === false || curDamage === null) {
				if (damage[i] === false && !isSecondary && !isSelf) {
					this.add('-fail', pokemon);
					this.attrLastMove('[still]');
				}
				this.debug('damage calculation interrupted');
				damage[i] = false;
				continue;
			}
			damage[i] = curDamage;
			if (move.selfdestruct === 'ifHit') {
				this.faint(pokemon, pokemon, move);
			}
			if ((damage[i] || damage[i] === 0) && !target.fainted) {
				if (move.noFaint && damage[i]! >= target.hp) {
					damage[i] = target.hp - 1;
				}
			}
		}
		return damage;
	},
	runMoveEffects(damage, targets, pokemon, move, moveData, isSecondary, isSelf) {
		let didAnything: number | boolean | null | undefined = damage.reduce(this.combineResults);
		for (const [i, target] of targets.entries()) {
			if (target === false) continue;
			let hitResult;
			let didSomething: number | boolean | null | undefined = undefined;

			if (target) {
				if (moveData.boosts && !target.fainted) {
					hitResult = this.boost(moveData.boosts, target, pokemon, move, isSecondary, isSelf);
					didSomething = this.combineResults(didSomething, hitResult);
				}
				if (moveData.heal && !target.fainted) {
					if (target.hp >= target.maxhp) {
						this.add('-fail', target, 'heal');
						this.attrLastMove('[still]');
						damage[i] = this.combineResults(damage[i], false);
						didAnything = this.combineResults(didAnything, null);
						continue;
					}
					const amount = target.baseMaxhp * moveData.heal[0] / moveData.heal[1];
					const d = target.heal((this.gen < 5 ? Math.floor : Math.round)(amount));
					if (!d && d !== 0) {
						this.add('-fail', pokemon);
						this.attrLastMove('[still]');
						this.debug('heal interrupted');
						damage[i] = this.combineResults(damage[i], false);
						didAnything = this.combineResults(didAnything, null);
						continue;
					}
					this.add('-heal', target, target.getHealth);
					didSomething = true;
				}
				if (moveData.status) {
					hitResult = target.trySetStatus(moveData.status, pokemon, moveData.ability ? moveData.ability : move);
					if (!hitResult && move.status) {
						damage[i] = this.combineResults(damage[i], false);
						didAnything = this.combineResults(didAnything, null);
						continue;
					}
					didSomething = this.combineResults(didSomething, hitResult);
				}
				if (moveData.forceStatus) {
					hitResult = target.setStatus(moveData.forceStatus, pokemon, move);
					didSomething = this.combineResults(didSomething, hitResult);
				}
				if (moveData.volatileStatus) {
					hitResult = target.addVolatile(moveData.volatileStatus, pokemon, move);
					didSomething = this.combineResults(didSomething, hitResult);
				}
				if (moveData.sideCondition) {
					hitResult = target.side.addSideCondition(moveData.sideCondition, pokemon, move);
					didSomething = this.combineResults(didSomething, hitResult);
				}
				if (moveData.slotCondition) {
					hitResult = target.side.addSlotCondition(target, moveData.slotCondition, pokemon, move);
					didSomething = this.combineResults(didSomething, hitResult);
				}
				if (moveData.weather) {
					hitResult = this.field.setWeather(moveData.weather, pokemon, move);
					didSomething = this.combineResults(didSomething, hitResult);
				}
				if (moveData.terrain) {
					hitResult = this.field.setTerrain(moveData.terrain, pokemon, move);
					didSomething = this.combineResults(didSomething, hitResult);
				}
				if (moveData.pseudoWeather) {
					hitResult = this.field.addPseudoWeather(moveData.pseudoWeather, pokemon, move);
					didSomething = this.combineResults(didSomething, hitResult);
				}
				if (moveData.forceSwitch) {
					hitResult = !!this.canSwitch(target.side);
					didSomething = this.combineResults(didSomething, hitResult);
				}
				// Hit events
				//   These are like the TryHit events, except we don't need a FieldHit event.
				//   Scroll up for the TryHit event documentation, and just ignore the "Try" part. ;)
				if (move.target === 'all' && !isSelf) {
					if (moveData.onHitField) {
						hitResult = this.singleEvent('HitField', moveData, {}, target, pokemon, move);
						didSomething = this.combineResults(didSomething, hitResult);
					}
				} else if ((move.target === 'foeSide' || move.target === 'allySide') && !isSelf) {
					if (moveData.onHitSide) {
						hitResult = this.singleEvent('HitSide', moveData, {}, target.side, pokemon, move);
						didSomething = this.combineResults(didSomething, hitResult);
					}
				} else {
					if (moveData.onHit) {
						hitResult = this.singleEvent('Hit', moveData, {}, target, pokemon, move);
						didSomething = this.combineResults(didSomething, hitResult);
					}
					if (!isSelf && !isSecondary) {
						this.runEvent('Hit', target, pokemon, move);
					}
				}
			}
			if (moveData.selfSwitch) {
				if (this.canSwitch(pokemon.side)) {
					didSomething = true;
				} else {
					didSomething = this.combineResults(didSomething, false);
				}
			}
			// Move didn't fail because it didn't try to do anything
			if (didSomething === undefined) didSomething = true;
			damage[i] = this.combineResults(damage[i], didSomething === null ? false : didSomething);
			didAnything = this.combineResults(didAnything, didSomething);
		}


		if (!didAnything && didAnything !== 0 && !moveData.self && !moveData.selfdestruct) {
			if (!isSelf && !isSecondary) {
				if (didAnything === false) {
					this.add('-fail', pokemon);
					this.attrLastMove('[still]');
				}
			}
			this.debug('move failed because it did nothing');
		} else if (move.selfSwitch && pokemon.hp) {
			pokemon.switchFlag = move.id;
		}

		return damage;
	},
	selfDrops(targets, pokemon, move, moveData, isSecondary) {
		for (const target of targets) {
			if (target === false) continue;
			if (moveData.self && !move.selfDropped) {
				if (!isSecondary && moveData.self.boosts) {
					const secondaryRoll = this.random(100);
					if (typeof moveData.self.chance === 'undefined' || secondaryRoll < moveData.self.chance) {
						this.moveHit(pokemon, pokemon, move, moveData.self, isSecondary, true);
					}
					if (!move.multihit) move.selfDropped = true;
				} else {
					this.moveHit(pokemon, pokemon, move, moveData.self, isSecondary, true);
				}
			}
		}
	},
	secondaries(targets, pokemon, move, moveData, isSelf) {
		if (!moveData.secondaries) return;
		for (const target of targets) {
			if (target === false) continue;
			const secondaries: Dex.SecondaryEffect[] =
				this.runEvent('ModifySecondaries', target, pokemon, moveData, moveData.secondaries.slice());
			for (const secondary of secondaries) {
				const secondaryRoll = this.random(100);
				if (typeof secondary.chance === 'undefined' || secondaryRoll < secondary.chance) {
					this.moveHit(target, pokemon, move, secondary, true, isSelf);
				}
			}
		}
	},
	forceSwitch(damage, targets, pokemon, move) {
		for (const [i, target] of targets.entries()) {
			if (target && target.hp > 0 && pokemon.hp > 0 && this.canSwitch(target.side)) {
				const hitResult = this.runEvent('DragOut', target, pokemon, move);
				if (hitResult) {
					target.forceSwitchFlag = true;
				} else if (hitResult === false && move.category === 'Status') {
					this.add('-fail', pokemon);
					this.attrLastMove('[still]');
					damage[i] = false;
				}
			}
		}
		return damage;
	},
	moveHit(target, pokemon, moveOrMoveName, moveData, isSecondary, isSelf) {
		const retVal = this.spreadMoveHit([target], pokemon, moveOrMoveName, moveData, isSecondary, isSelf)[0][0];
		return retVal === true ? undefined : retVal;
	},

	calcRecoilDamage(damageDealt, move) {
		return this.clampIntRange(Math.round(damageDealt * move.recoil![0] / move.recoil![1]), 1);
	},

	zMoveTable: {
		Poison: "Acid Downpour",
		Fighting: "All-Out Pummeling",
		Dark: "Black Hole Eclipse",
		Grass: "Bloom Doom",
		Normal: "Breakneck Blitz",
		Rock: "Continental Crush",
		Steel: "Corkscrew Crash",
		Dragon: "Devastating Drake",
		Electric: "Gigavolt Havoc",
		Water: "Hydro Vortex",
		Fire: "Inferno Overdrive",
		Ghost: "Never-Ending Nightmare",
		Bug: "Savage Spin-Out",
		Psychic: "Shattered Psyche",
		Ice: "Subzero Slammer",
		Flying: "Supersonic Skystrike",
		Ground: "Tectonic Rage",
		Fairy: "Twinkle Tackle",
	},

	getZMove(move, pokemon, skipChecks) {
		const item = pokemon.getItem();
		if (!skipChecks) {
			if (pokemon.side.zMoveUsed) return;
			if (!item.zMove) return;
			if (item.itemUser && !item.itemUser.includes(pokemon.species.name)) return;
			const moveData = pokemon.getMoveData(move);
			// Draining the PP of the base move prevents the corresponding Z-move from being used.
			if (!moveData || !moveData.pp) return;
		}

		if (item.zMoveFrom) {
			if (move.name === item.zMoveFrom) return item.zMove as string;
		} else if (item.zMove === true) {
			if (move.type === item.zMoveType) {
				if (move.category === "Status") {
					return move.name;
				} else if (move.zMove?.basePower) {
					return this.zMoveTable[move.type];
				}
			}
		}
	},

	getActiveZMove(move, pokemon) {
		if (pokemon) {
			const item = pokemon.getItem();
			if (move.name === item.zMoveFrom) {
				const zMove = this.dex.getActiveMove(item.zMove as string);
				zMove.isZOrMaxPowered = true;
				return zMove;
			}
		}

		if (move.category === 'Status') {
			const zMove = this.dex.getActiveMove(move);
			zMove.isZ = true;
			zMove.isZOrMaxPowered = true;
			return zMove;
		}
		const zMove = this.dex.getActiveMove(this.zMoveTable[move.type]);
		zMove.basePower = move.zMove!.basePower!;
		zMove.category = move.category;
		// copy the priority for Quick Guard
		zMove.priority = move.priority;
		zMove.isZOrMaxPowered = true;
		return zMove;
	},

	canZMove(pokemon) {
		if (pokemon.side.zMoveUsed ||
			(pokemon.transformed &&
				(pokemon.species.isMega || pokemon.species.isPrimal || pokemon.species.forme === "Ultra"))
		) return;
		const item = pokemon.getItem();
		if (!item.zMove) return;
		if (item.itemUser && !item.itemUser.includes(pokemon.species.name)) return;
		let atLeastOne = false;
		let mustStruggle = true;
		const zMoves: ZMoveOptions = [];
		for (const moveSlot of pokemon.moveSlots) {
			if (moveSlot.pp <= 0) {
				zMoves.push(null);
				continue;
			}
			if (!moveSlot.disabled) {
				mustStruggle = false;
			}
			const move = this.dex.getMove(moveSlot.move);
			let zMoveName = this.getZMove(move, pokemon, true) || '';
			if (zMoveName) {
				const zMove = this.dex.getMove(zMoveName);
				if (!zMove.isZ && zMove.category === 'Status') zMoveName = "Z-" + zMoveName;
				zMoves.push({move: zMoveName, target: zMove.target});
			} else {
				zMoves.push(null);
			}
			if (zMoveName) atLeastOne = true;
		}
		if (atLeastOne && !mustStruggle) return zMoves;
	},

	canMegaEvo(pokemon) {
		const species = pokemon.baseSpecies;
		const altForme = species.otherFormes && this.dex.getSpecies(species.otherFormes[0]);
		const item = pokemon.getItem();
		// Mega Rayquaza
		if ((this.gen <= 7 || this.ruleTable.has('standardnatdex')) &&
			altForme?.isMega && altForme?.requiredMove &&
			pokemon.baseMoves.includes(this.toID(altForme.requiredMove)) && !item.zMove) {
			return altForme.name;
		}
		// a hacked-in Megazard X can mega evolve into Megazard Y, but not into Megazard X
		if (item.megaEvolves === species.baseSpecies && item.megaStone !== species.name) {
			return item.megaStone;
		}
		return null;
	},

	canUltraBurst(pokemon) {
		if (['Necrozma-Dawn-Wings', 'Necrozma-Dusk-Mane'].includes(pokemon.baseSpecies.name) &&
			pokemon.getItem().id === 'ultranecroziumz') {
			return "Necrozma-Ultra";
		}
		return null;
	},

	maxMoveTable: {
		Flying: 'Max Airstream',
		Dark: 'Max Darkness',
		Fire: 'Max Flare',
		Bug: 'Max Flutterby',
		Water: 'Max Geyser',
		Status: 'Max Guard',
		Ice: 'Max Hailstorm',
		Fighting: 'Max Knuckle',
		Electric: 'Max Lightning',
		Psychic: 'Max Mindstorm',
		Poison: 'Max Ooze',
		Grass: 'Max Overgrowth',
		Ghost: 'Max Phantasm',
		Ground: 'Max Quake',
		Rock: 'Max Rockfall',
		Fairy: 'Max Starfall',
		Steel: 'Max Steelspike',
		Normal: 'Max Strike',
		Dragon: 'Max Wyrmwind',
	},

	getMaxMove(move, pokemon) {
		if (typeof move === 'string') move = this.dex.getMove(move);
		if (move.name === 'Struggle') return move;
		if (pokemon.gigantamax && pokemon.canGigantamax && move.category !== 'Status') {
			const gMaxMove = this.dex.getMove(pokemon.canGigantamax);
			if (gMaxMove.exists && gMaxMove.type === move.type) return gMaxMove;
		}
		const maxMove = this.dex.getMove(this.maxMoveTable[move.category === 'Status' ? move.category : move.type]);
		if (maxMove.exists) return maxMove;
	},

	getActiveMaxMove(move, pokemon) {
		if (typeof move === 'string') move = this.dex.getActiveMove(move);
		if (move.name === 'Struggle') return this.dex.getActiveMove(move);
		let maxMove = this.dex.getActiveMove(this.maxMoveTable[move.category === 'Status' ? move.category : move.type]);
		if (move.category !== 'Status') {
			if (pokemon.gigantamax && pokemon.canGigantamax) {
				const gMaxMove = this.dex.getActiveMove(pokemon.canGigantamax);
				if (gMaxMove.exists && gMaxMove.type === move.type) maxMove = gMaxMove;
			}
			if (!move.maxMove?.basePower) throw new Error(`${move.name} doesn't have a maxMove basePower`);
			if (!['gmaxdrumsolo', 'gmaxfireball', 'gmaxhydrosnipe'].includes(maxMove.id)) {
				maxMove.basePower = move.maxMove.basePower;
			}
			maxMove.category = move.category;
		}
		maxMove.baseMove = move.id;
		// copy the priority for Psychic Terrain, Quick Guard
		maxMove.priority = move.priority;
		maxMove.isZOrMaxPowered = true;
		return maxMove;
	},

	runMegaEvo(pokemon) {
		const speciesid = pokemon.canMegaEvo || pokemon.canUltraBurst;
		if (!speciesid) return false;
		const side = pokemon.side;

		// Pokémon affected by Sky Drop cannot mega evolve. Enforce it here for now.
		for (const foeActive of side.foe.active) {
			if (foeActive.volatiles['skydrop'] && foeActive.volatiles['skydrop'].source === pokemon) {
				return false;
			}
		}

		pokemon.formeChange(speciesid, pokemon.getItem(), true);

		// Limit one mega evolution
		const wasMega = pokemon.canMegaEvo;
		for (const ally of side.pokemon) {
			if (wasMega) {
				ally.canMegaEvo = null;
			} else {
				ally.canUltraBurst = null;
			}
		}

		this.runEvent('AfterMega', pokemon);
		return true;
	},

	runZPower(move, pokemon) {
		const zPower = this.dex.getEffect('zpower');
		if (move.category !== 'Status') {
			this.attrLastMove('[zeffect]');
		} else if (move.zMove?.boost) {
			this.boost(move.zMove.boost, pokemon, pokemon, zPower);
		} else if (move.zMove?.effect) {
			switch (move.zMove.effect) {
			case 'heal':
				this.heal(pokemon.maxhp, pokemon, pokemon, zPower);
				break;
			case 'healreplacement':
				move.self = {slotCondition: 'healreplacement'};
				break;
			case 'clearnegativeboost':
				const boosts: SparseBoostsTable = {};
				let i: BoostName;
				for (i in pokemon.boosts) {
					if (pokemon.boosts[i] < 0) {
						boosts[i] = 0;
					}
				}
				pokemon.setBoost(boosts);
				this.add('-clearnegativeboost', pokemon, '[zeffect]');
				break;
			case 'redirect':
				pokemon.addVolatile('followme', pokemon, zPower);
				break;
			case 'crit2':
				pokemon.addVolatile('focusenergy', pokemon, zPower);
				break;
			case 'curse':
				if (pokemon.hasType('Ghost')) {
					this.heal(pokemon.maxhp, pokemon, pokemon, zPower);
				} else {
					this.boost({atk: 1}, pokemon, pokemon, zPower);
				}
			}
		}
	},

	isAdjacent(pokemon1, pokemon2) {
		if (pokemon1.fainted || pokemon2.fainted) return false;
		if (pokemon1.side === pokemon2.side) return Math.abs(pokemon1.position - pokemon2.position) === 1;
		return Math.abs(pokemon1.position + pokemon2.position + 1 - pokemon1.side.active.length) <= 1;
	},

	targetTypeChoices(targetType) {
		return CHOOSABLE_TARGETS.has(targetType);
	},
};<|MERGE_RESOLUTION|>--- conflicted
+++ resolved
@@ -564,22 +564,9 @@
 	tryMoveHit(target, pokemon, move) {
 		this.setActiveMove(move, pokemon, target);
 
-<<<<<<< HEAD
-		let hitResult = this.singleEvent('Try', move, null, pokemon, target, move);
-		if (!hitResult) {
-			if (hitResult === false) {
-				this.add('-fail', pokemon);
-				this.attrLastMove('[still]');
-			}
-			return false;
-		}
-
-		hitResult = this.singleEvent('PrepareHit', move, {}, target, pokemon, move);
-=======
 		let hitResult = this.singleEvent('Try', move, null, pokemon, target, move) &&
 			this.singleEvent('PrepareHit', move, {}, target, pokemon, move) &&
 			this.runEvent('PrepareHit', pokemon, target, move);
->>>>>>> 71c2d99e
 		if (!hitResult) {
 			if (hitResult === false) {
 				this.add('-fail', pokemon);
