--- conflicted
+++ resolved
@@ -628,15 +628,6 @@
 		searchShow: false,
 		ruleset: ['Pokemon', 'Same Type Clause', 'Sleep Clause Mod', 'HP Percentage Mod', 'Cancel Mod']
 	},
-<<<<<<< HEAD
-	{
-		name: "Hackmons Challenge Cup",
-		section: "Other Metagames",
-
-		team: 'randomHackmonsCC',
-		searchShow: false,
-		ruleset: ['HP Percentage Mod', 'Cancel Mod']
-	},
 	{
 		name: "Stat Reversal",
 		section: "Other Metagames",
@@ -644,8 +635,6 @@
 		mod: 'statreversal',
 		ruleset: ['OU']
 	},
-=======
->>>>>>> b3ca5e5d
 
 	// BW2 Singles
 	///////////////////////////////////////////////////////////////////
