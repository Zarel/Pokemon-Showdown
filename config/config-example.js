--- conflicted
+++ resolved
@@ -170,7 +170,6 @@
 exports.replSocketPrefix = './logs/repl/';
 exports.replSocketMode = 0600;
 
-<<<<<<< HEAD
 // Symbols, Groups and Permissions
 //   mutedSymbol - The symbol representing a muted user.
 //   lockedSymbol - The symbol representing a locked user.
@@ -183,22 +182,15 @@
 //           chatRoom - The default chat room group.
 //           battleRoom - The default battle room group.
 //       }
-//       byRank - All the possible groups arranged in ascending order of rank.
-//       bySymbol - The main defining area for the groups and permissions, which will be outlined below.
+//       list - All the possible groups arranged in descending order of rank.
 //   }
-//   Each entry in `groups.bySymbol` is a separate group. Some of the members are "special"
+//   Each entry in `groups.list` is a separate group. Some of the members are "special"
 //     while the rest are just normal permissions.
-=======
-// permissions and groups:
-//   Each entry in `grouplist' is a seperate group. Some of the members are "special"
-//     while the rest is just a normal permission.
-//   The order of the groups determines their ranking.
->>>>>>> 1de3ab6e
 //   The special members are as follows:
-//     - symbol: Specifies the symbol of the group (as shown in front of the username)
-//     - id: Specifies an id for the group.
+//     - symbol: Specifies the symbol for the group
+//     - id: Specifies the id for the group.
 //     - name: Specifies the human-readable name for the group.
-//     - description: Specifies a description for the group.
+//     - description: Specifies the description for the group.
 //     - root: If this is true, the group can do anything.
 //     - inherit: The group uses the group specified's permissions if it cannot
 //                  find the permission in the current group. Never make the graph
@@ -209,31 +201,10 @@
 //                       's' is a special group where it means the user itself only
 //                       and 'u' is another special group where it means all groups
 //                       lower in rank than the current group.
-//     - roomonly: forces the group to be a per-room moderation rank only.
-//     - globalonly: forces the group to be a global rank only.
 //   All the possible permissions are as follows:
-<<<<<<< HEAD
 //     - alts: Ability to check alts.
 //     - announce: /announce command.
 //     - ban: Banning and unbanning.
-=======
-//     - console: Developer console (>>).
-//     - lockdown: /lockdown and /endlockdown commands.
-//     - hotpatch: /hotpatch, /crashfixed and /savelearnsets commands.
-//     - ignorelimits: Ignore limits such as chat message length.
-//     - promote: Promoting and demoting. Will only work if the target user's current
-//                  group and target group are both in jurisdiction.
-//     - room<rank>: /roompromote to <rank> (eg. roomvoice)
-//     - ban: Banning and unbanning.
-//     - mute: Muting and unmuting.
-//     - lock: locking (ipmute) and unlocking.
-//     - receivemutedpms: Receive PMs from muted users.
-//     - forcerename: /fr command.
-//     - redirect: /redir command.
-//     - ip: IP checking.
-//     - alts: Alt checking.
-//     - modlog: view the moderator logs.
->>>>>>> 1de3ab6e
 //     - broadcast: Broadcast informational commands.
 //     - bypassall: Bypass all limitations. Also used to identify an admin.
 //     - bypassblocks: Bypass blocks such as your challenge being blocked.
@@ -243,7 +214,6 @@
 //     - forcepromote: Ability to promote a user even if they're offline and unauthed.
 //     - forcerename: /forcerename command.
 //     - forcewin: /forcewin command.
-<<<<<<< HEAD
 //     - gdeclare: /gdeclare and /cdeclare commands.
 //     - hotpatch: /hotpatch, /updateserver and /crashfixed commands.
 //     - ignorelimits: Ignore limits such as chat message length.
@@ -281,15 +251,15 @@
 		battleRoom: ' '
 	},
 
-	byRank: [' ', '+', '%', '@', '\u2605', '#', '&', '~'],
-	bySymbol: {
-		'~': {
+	list: [
+		{
+			symbol: '~',
 			id: 'admin',
 			name: "Administrator",
 			description: "They can do anything, like change what this message says",
 			root: true
-		},
-		'&': {
+		}, {
+			symbol: '&',
 			id: 'leader',
 			name: "Leader",
 			description: "They can promote to moderator and force ties",
@@ -304,8 +274,8 @@
 			promote: 'u',
 			rangeban: true,
 			tournamentsmanagement: true
-		},
-		'#': {
+		}, {
+			symbol: '#',
 			id: 'owner',
 			name: "Room Owner",
 			description: "They are administrators of the room and can almost totally control it",
@@ -317,8 +287,8 @@
 			roomdesc: true,
 			roompromote: 'u',
 			tournamentsmanagement: true
-		},
-		'\u2605': {
+		}, {
+			symbol: '\u2605',
 			id: 'player',
 			name: "Player",
 			description: "Only in battles, they are the players that are battling",
@@ -327,8 +297,8 @@
 			modchat: true,
 			privateroom: true,
 			roompromote: '\u2605u'
-		},
-		'@': {
+		}, {
+			symbol: '@',
 			id: 'mod',
 			name: "Moderator",
 			description: "They can ban users and set modchat",
@@ -342,8 +312,8 @@
 			roompromote: '+ ',
 			scavengers: true,
 			tournaments: true
-		},
-		'%': {
+		}, {
+			symbol: '%',
 			id: 'driver',
 			name: "Driver",
 			description: "They can mute. Global % can also lock and check users for alts",
@@ -363,21 +333,27 @@
 			timer: true,
 			tournamentsmoderation: true,
 			warn: true
-		},
-		'+': {
+		}, {
+			symbol: '+',
 			id: 'voice',
 			name: "Voice",
 			description: "They can use ! commands like !groups, and talk during moderated chat",
 			inherit: ' ',
 			broadcast: true
-		},
-		' ': {
+		}, {
+			symbol: ' ',
 			alts: 's',
 			ip: 's'
 		}
-	}
+	]
 };
 
+exports.groups.byRank = [];
+exports.groups.bySymbol = {};
+exports.groups.list.forEach(function (group) {
+	exports.groups.byRank.unshift(group.symbol);
+	exports.groups.bySymbol[group.symbol] = group;
+});
 exports.groups.globalByRank = exports.groups.byRank.filter(function (a) { return exports.groups.global[a]; });
 exports.groups.chatRoomByRank = exports.groups.byRank.filter(function (a) { return exports.groups.chatRoom[a]; });
 exports.groups.battleRoomByRank = exports.groups.byRank.filter(function (a) { return exports.groups.battleRoom[a]; });
@@ -389,107 +365,4 @@
 });
 exports.groups.globalByRank.forEach(function (group, rank) { exports.groups.bySymbol[group].globalRank = rank; });
 exports.groups.chatRoomByRank.forEach(function (group, rank) { exports.groups.bySymbol[group].chatRoomRank = rank; });
-exports.groups.battleRoomByRank.forEach(function (group, rank) { exports.groups.bySymbol[group].battleRoomRank = rank; });
-=======
-//     - battlemessage: /a command.
-//     - tournaments: creating tournaments (/tour new, settype etc.)
-//     - tournamentsmoderation: /tour dq, autodq, end etc.
-//     - tournamentsmanagement: enable/disable tournaments.
-exports.grouplist = [
-	{
-		symbol: '~',
-		id: "admin",
-		name: "Administrator",
-		root: true,
-		globalonly: true
-	},
-	{
-		symbol: '&',
-		id: "leader",
-		name: "Leader",
-		inherit: '@',
-		jurisdiction: '@u',
-		promote: 'u',
-		forcewin: true,
-		declare: true,
-		modchatall: true,
-		rangeban: true,
-		potd: true,
-		disableladder: true,
-		globalonly: true,
-		tournamentsmanagement: true
-	},
-	{
-		symbol: '#',
-		id: "owner",
-		name: "Room Owner",
-		inherit: '@',
-		jurisdiction: 'u',
-		roommod: true,
-		roomdriver: true,
-		declare: true,
-		modchatall: true,
-		roomonly: true,
-		tournamentsmanagement: true
-	},
-	{
-		symbol: '\u2605',
-		id: "player",
-		name: "Player",
-		inherit: '+',
-		roomvoice: true,
-		roomplayer: true,
-		modchat: true,
-		roomonly: true,
-		privateroom: true,
-		joinbattle: true
-	},
-	{
-		symbol: '@',
-		id: "mod",
-		name: "Moderator",
-		inherit: '%',
-		jurisdiction: 'u',
-		ban: true,
-		modchat: true,
-		roomvoice: true,
-		forcerename: true,
-		ip: true,
-		alts: '@u',
-		tournaments: true
-	},
-	{
-		symbol: '%',
-		id: "driver",
-		name: "Driver",
-		inherit: '+',
-		jurisdiction: 'u',
-		announce: true,
-		warn: true,
-		kick: true,
-		mute: true,
-		lock: true,
-		forcerename: true,
-		timer: true,
-		modlog: true,
-		alts: '%u',
-		bypassblocks: 'u%@&~',
-		receiveauthmessages: true,
-		tournamentsmoderation: true,
-		jeopardy: true,
-		joinbattle: true
-	},
-	{
-		symbol: '+',
-		id: "voice",
-		name: "Voice",
-		inherit: ' ',
-		broadcast: true
-	},
-	{
-		symbol: ' ',
-		ip: 's',
-		alts: 's'
-	}
-];
->>>>>>> 1de3ab6e
+exports.groups.battleRoomByRank.forEach(function (group, rank) { exports.groups.bySymbol[group].battleRoomRank = rank; });