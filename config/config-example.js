// The server port - the port to run Pokemon Showdown under
exports.port = 8000;

// The server id - the id specified in the server registration.
//   This should be set properly especially when there are more than one
//   pokemon showdown server running from the same IP
exports.serverId = 'example';

// proxyIps - proxy IPs with trusted X-Forwarded-For headers
//   This can be either false (meaning not to trust any proxies) or an array
//   of strings. Each string should be either an IP address or a subnet given
//   in CIDR notation. You should usually leave this as `false` unless you
//   know what you are doing.
exports.proxyIps = false;

// Pokemon of the Day - put a pokemon's name here to make it Pokemon of the Day
//   The PotD will always be in the #2 slot (not #1 so it won't be a lead)
//   in every Random Battle team.
exports.potd = '';

// login server data - don't change these unless you know what you're doing
exports.loginServer = {
	uri: 'http://play.pokemonshowdown.com/',
	keyAlgorithm: 'RSA-SHA1',
	publicKeyId: 2,
	publicKey: '-----BEGIN RSA PUBLIC KEY-----\n' +
		'MIICCgKCAgEAtFldA2rTCsPgqsp1odoH9vwhf5+QGIlOJO7STyY73W2+io33cV7t\n' +
		'ReNuzs75YBkZ3pWoDn2be0eb2UqO8dM3xN419FdHNORQ897K9ogoeSbLNQwyA7XB\n' +
		'N/wpAg9NpNu00wce2zi3/+4M/2H+9vlv2/POOj1epi6cD5hjVnAuKsuoGaDcByg2\n' +
		'EOullPh/00TkEkcyYtaBknZpED0lt/4ekw16mjHKcbo9uFiw+tu5vv7DXOkfciW+\n' +
		'9ApyYbNksC/TbDIvJ2RjzR9G33CPE+8J+XbS7U1jPvdFragCenz+B3AiGcPZwT66\n' +
		'dvHAOYRus/w5ELswOVX/HvHUb/GRrh4blXWUDn4KpjqtlwqY4H2oa+h9tEENCk8T\n' +
		'BWmv3gzGBM5QcehNsyEi9+1RUAmknqJW0QOC+kifbjbo/qtlzzlSvtbr4MwghCFe\n' +
		'1EfezeNAtqwvICznq8ebsGETyPSqI7fSbpmVULkKbebSDw6kqDnQso3iLjSX9K9C\n' +
		'0rwxwalCs/YzgX9Eq4jdx6yAHd7FNGEx4iu8qM78c7GKCisygZxF8kd0B7V7a5UO\n' +
		'wdlWIlTxJ2dfCnnJBFEt/wDsL54q8KmGbzOTvRq5uz/tMvs6ycgLVgA9r1xmVU+1\n' +
		'6lMr2wdSzyG7l3X3q1XyQ/CT5IP4unFs5HKpG31skxlfXv5a7KW5AfsCAwEAAQ==\n' +
		'-----END RSA PUBLIC KEY-----\n'
};

// crashGuardEmail - if the server has been running for more than an hour
// and crashes, send an email using these settings, rather than locking down
// the server. Uncomment this definition if you want to use this feature;
// otherwise, all crashes will lock down the server.
/**exports.crashGuardEmail = {
	transport: 'SMTP',
	options: {
		host: 'mail.example.com',
		port: 465,
		secureConnection: true,
		maxConnections: 1,
		auth: {
			user: 'example@domain.com',
			pass: 'password'
		}
	},
	from: 'crashlogger@example.com',
	to: 'admin@example.com',
	subject: "Pokemon Showdown has crashed!"
};**/

// report joins and leaves - shows messages like "<USERNAME> joined"
//   Join and leave messages are small and consolidated, so there will never
//   be more than one line of messages.
//   If this setting is set to `true`, it will override the client-side
//   /hidejoins configuration for users.
//   This feature can lag larger servers - turn this off if your server is
//   getting more than 80 or so users.
exports.reportJoins = true;

// report joins and leaves periodically - sends silent join and leave messages in batches
//   This setting will only be effective if `reportjoins` is set to false, and users will
//   only be able to see the messages if they have the /showjoins client-side setting enabled.
//   Set this to a positive amount of milliseconds if you want to enable this feature.
exports.reportjoinsperiod = 0;

// report battles - shows messages like "OU battle started" in the lobby
//   This feature can lag larger servers - turn this off if your server is
//   getting more than 160 or so users.
exports.reportBattles = true;

// report joins and leaves in battle - shows messages like "<USERNAME> joined" in battle
<<<<<<< HEAD
// Turn this off on large tournament servers where battles get a lot of joins and leaves.
exports.reportBattleJoins = true;
=======
//   Set this to false on large tournament servers where battles get a lot of joins and leaves.
//   Note that the feature of turning this off is deprecated.
exports.reportbattlejoins = true;
>>>>>>> 49936405

// moderated chat - prevent unvoiced users from speaking
//   This should only be enabled in special situations, such as temporarily
//   when you're dealing with huge influxes of spammy users.
exports.modchat = {
	chat: false,
	battle: false,
	pm: false
};

// forced timer - force the timer on for all battles
//   Players will be unable to turn it off.
//   This setting can also be turned on with the command /forcetimer.
exports.forcetimer = false;

// backdoor - allows Pokemon Showdown system operators to provide technical
//            support for your server
//   This backdoor gives system operators (such as Zarel) console admin
//   access to your server, which allow them to provide tech support. This
//   can be useful in a variety of situations: if an attacker attacks your
//   server and you are not online, if you need help setting up your server,
//   etc. If you do not trust Pokemon Showdown with admin access, you should
//   disable this feature.
exports.backdoor = true;

// List of IPs and user IDs with dev console (>> and >>>) access.
// The console is incredibly powerful because it allows the execution of
// arbitrary commands on the local computer (as the user running the
// server). If an account with the console permission were compromised,
// it could possibly be used to take over the server computer. As such,
// you should only specify a small range of trusted IPs and users here,
// or none at all. By default, only localhost can use the dev console.
// In addition to connecting from a valid IP, a user must *also* have
// the `console` permission in order to use the dev console.
// Setting this to an empty array ([]) will disable the dev console.
exports.consoleIps = ['127.0.0.1'];

// Whether to watch the config file for changes. If this is enabled,
// then the config.js file will be reloaded when it is changed.
// This can be used to change some settings using a text editor on
// the server.
exports.watchConfig = true;

// logChat - whether to log chat rooms.
exports.logChat = false;

// logChallenges - whether to log challenge battles. Useful for tournament servers.
exports.logChallenges = false;

// logUserStats - how often (in milliseconds) to write user stats to the
// lobby log. This has no effect if `logchat` is disabled.
exports.logUserStats = 1000 * 60 * 10; // 10 minutes

// validatorProcesses - the number of processes to use for validating teams
// simulatorProcesses - the number of processes to use for handling battles
// You should leave both of these at 1 unless your server has a very large
// amount of traffic (i.e. hundreds of concurrent battles).
exports.validatorProcesses = 1;
exports.simulatorProcesses = 1;

// inactiveUserThreshold - how long a user must be inactive before being pruned
// from the `users` array. The default is 1 hour.
exports.inactiveUserThreshold = 1000 * 60 * 60;

// Set this to true if you are using Pokemon Showdown on Heroku.
exports.herokuHack = false;

// Custom avatars.
// This allows you to specify custom avatar images for users on your server.
// Place custom avatar files under the /config/avatars/ directory.
// Users must be specified as userids -- that is, you must make the name all
// lowercase and remove non-alphanumeric characters.
//
// Your server *must* be registered in order for your custom avatars to be
// displayed in the client.
exports.customAvatars = {
	//'userid': 'customavatar.png'
};

// appealUri - specify a URI containing information on how users can appeal
// disciplinary actions on your section. You can also leave this blank, in
// which case users won't be given any information on how to appeal.
exports.appealUri = '';

// replSocketPrefix - the prefix for the repl sockets to be listening on
// replSocketMode - the file mode bits to use for the repl sockets
exports.replSocketPrefix = './logs/repl/';
exports.replSocketMode = 0600;

// Symbols, Groups and Permissions
//   mutedSymbol - The symbol representing a muted user.
//   lockedSymbol - The symbol representing a locked user.
//   groups - {
//       global - All the possible global groups.
//       chatRoom - All the possible chat room groups.
//       battleRoom - All the possible battle room groups.
//       default - {
//           global - The default global group.
//           chatRoom - The default chat room group.
//           battleRoom - The default battle room group.
//       }
//       byRank - All the possible groups arranged in ascending order of rank.
//       bySymbol - The main defining area for the groups and permissions, which will be outlined below.
//   }
//   Each entry in `groups.bySymbol` is a separate group. Some of the members are "special"
//     while the rest are just normal permissions.
//   The special members are as follows:
//     - id: Specifies an id for the group.
//     - name: Specifies the human-readable name for the group.
//     - description: Specifies a description for the group.
//     - root: If this is true, the group can do anything.
//     - inherit: The group uses the group specified's permissions if it cannot
//                  find the permission in the current group. Never make the graph
//                  produced using this member have any cycles, or the server won't run.
//     - jurisdiction: The default jurisdiction for targeted permissions where one isn't
//                       explictly specified. "Targeted permissions" are permissions
//                       that might affect another user, such as `ban' or `promote'.
//                       's' is a special group where it means the user itself only
//                       and 'u' is another special group where it means all groups
//                       lower in rank than the current group.
//   All the possible permissions are as follows:
//     - alts: Ability to check alts.
//     - announce: /announce command.
//     - ban: Banning and unbanning.
//     - broadcast: Broadcast informational commands.
//     - bypassall: Bypass all limitations. Also used to identify an admin.
//     - bypassblocks: Bypass blocks such as your challenge being blocked.
//     - console: Developer console (also requires IP or userid in the `consoleIps` array).
//     - declare: /declare command.
//     - disableladder: /disableladder and /enable ladder commands.
//     - forcepromote: Ability to promote a user even if they're offline and unauthed.
//     - forcerename: /forcerename command.
//     - forcewin: /forcewin command.
//     - gdeclare: /gdeclare and /cdeclare commands.
//     - hotpatch: /hotpatch, /updateserver and /crashfixed commands.
//     - ignorelimits: Ignore limits such as chat message length.
//     - ip: Ability to check IPs.
//     - joinbattle: Ability to join an existing battle as a player.
//     - kick: /kickbattle command.
//     - lock: Locking and unlocking.
//     - lockdown: /lockdown, /endlockdown and /kill commands.
//     - makeroom: Permission required to create, delete and administer chat rooms.
//     - modchat: Set modchat to the second lowest ranked group.
//     - modchatall: Set modchat to all available groups.
//     - mute: Muting and unmuting.
//     - potd: Set the Pokemon of the Day.
//     - privateroom: /privateroom and /modjoin commands.
//     - promote: Global promoting and demoting. Will only work if both to and from groups are in jurisdiction.
//     - rangeban: /ipban command.
//     - rawpacket: Ability to add a raw packet into the room's packet log.
//     - redirect: /redir command.
//     - refreshpage: /refreshpage command.
//     - roomdesc: Ability to change the room description.
//     - roompromote: Room counterpart to the global `promote` permission.
//     - staff: Indicates a staff member.
//     - timer: Ability to forcibly start and stop the inactive timer in battle rooms with the /timer command.
//     - warn: /warn command.
exports.mutedSymbol = '!';
exports.lockedSymbol = '\u203d';
exports.groups = {
	global: {' ': 1, '+': 1, '%': 1, '@': 1, '&': 1, '~': 1},
	chatRoom: {' ': 1, '+': 1, '%': 1, '@': 1, '#': 1},
	battleRoom: {' ': 1, '+': 1, '\u2605': 1},

	default: {
		global: ' ',
		chatRoom: ' ',
		battleRoom: ' '
	},

	byRank: [' ', '+', '%', '@', '\u2605', '#', '&', '~'],
	bySymbol: {
		'~': {
			id: 'admin',
			name: "Administrator",
			description: "They can do anything, like change what this message says",
			root: true
		},
		'&': {
			id: 'leader',
			name: "Leader",
			description: "They can promote to moderator and force ties",
			inherit: '@',
			jurisdiction: '@u',
			banword: true,
			declare: true,
			disableladder: true,
			forcewin: true,
			modchatall: true,
			potd: true,
			promote: 'u',
			rangeban: true,
			tournamentsmanagement: true
		},
		'#': {
			id: 'owner',
			name: "Room Owner",
			description: "They are administrators of the room and can almost totally control it",
			inherit: '@',
			jurisdiction: 'u',
			declare: true,
			modchatall: true,
			privateroom: true,
			roomdesc: true,
			roompromote: 'u',
			tournamentsmanagement: true
		},
		'\u2605': {
			id: 'player',
			name: "Player",
			description: "Only in battles, they are the players that are battling",
			inherit: '+',
			modchat: true,
			privateroom: true,
			roompromote: 'u'
		},
		'@': {
			id: 'mod',
			name: "Moderator",
			description: "They can ban users and set modchat",
			inherit: '%',
			jurisdiction: 'u',
			alts: '@u',
			ban: true,
			forcerename: true,
			ip: true,
			modchat: true,
			roompromote: '+ ',
			scavengers: true,
			tournaments: true
		},
		'%': {
			id: 'driver',
			name: "Driver",
			description: "They can mute. Global % can also lock and check users for alts",
			inherit: '+',
			jurisdiction: 'u',
			alts: '%u',
			announce: true,
			bypassblocks: 'u%@&~',
			forcerename: true,
			jeopardy: true,
			kick: true,
			lock: true,
			mute: true,
			redirect: true,
			staff: true,
			timer: true,
			tournamentsmoderation: true,
			warn: true
		},
		'+': {
			id: 'voice',
			name: "Voice",
			description: "They can use ! commands like !groups, and talk during moderated chat",
			inherit: ' ',
			broadcast: true,
			joinbattle: true
		},
		' ': {
			alts: 's',
			ip: 's'
		}
	}
};

exports.groups.globalByRank = exports.groups.byRank.filter(function (a) { return exports.groups.global[a]; });
exports.groups.chatRoomByRank = exports.groups.byRank.filter(function (a) { return exports.groups.chatRoom[a]; });
exports.groups.battleRoomByRank = exports.groups.byRank.filter(function (a) { return exports.groups.battleRoom[a]; });
exports.groups.byId = {};
exports.groups.byRank.forEach(function (group, rank) {
	var groupData = exports.groups.bySymbol[group];
	if (groupData.id) exports.groups.byId[groupData.id] = group;
	groupData.rank = rank;
});
exports.groups.globalByRank.forEach(function (group, rank) { exports.groups.bySymbol[group].globalRank = rank; });
exports.groups.chatRoomByRank.forEach(function (group, rank) { exports.groups.bySymbol[group].chatRoomRank = rank; });
exports.groups.battleRoomByRank.forEach(function (group, rank) { exports.groups.bySymbol[group].battleRoomRank = rank; });<|MERGE_RESOLUTION|>--- conflicted
+++ resolved
@@ -72,7 +72,7 @@
 //   This setting will only be effective if `reportjoins` is set to false, and users will
 //   only be able to see the messages if they have the /showjoins client-side setting enabled.
 //   Set this to a positive amount of milliseconds if you want to enable this feature.
-exports.reportjoinsperiod = 0;
+exports.reportJoinsPeriod = 0;
 
 // report battles - shows messages like "OU battle started" in the lobby
 //   This feature can lag larger servers - turn this off if your server is
@@ -80,14 +80,9 @@
 exports.reportBattles = true;
 
 // report joins and leaves in battle - shows messages like "<USERNAME> joined" in battle
-<<<<<<< HEAD
-// Turn this off on large tournament servers where battles get a lot of joins and leaves.
-exports.reportBattleJoins = true;
-=======
 //   Set this to false on large tournament servers where battles get a lot of joins and leaves.
 //   Note that the feature of turning this off is deprecated.
-exports.reportbattlejoins = true;
->>>>>>> 49936405
+exports.reportBattleJoins = true;
 
 // moderated chat - prevent unvoiced users from speaking
 //   This should only be enabled in special situations, such as temporarily
@@ -101,7 +96,7 @@
 // forced timer - force the timer on for all battles
 //   Players will be unable to turn it off.
 //   This setting can also be turned on with the command /forcetimer.
-exports.forcetimer = false;
+exports.forceTimer = false;
 
 // backdoor - allows Pokemon Showdown system operators to provide technical
 //            support for your server
