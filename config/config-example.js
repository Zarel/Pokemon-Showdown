// The server port - the port to run Pokemon Showdown under
exports.port = 8000;

// The server id - the id specified in the server registration.
//   This should be set properly especially when there are more than one
//   pokemon showdown server running from the same IP
exports.serverId = 'example';

// proxyIps - proxy IPs with trusted X-Forwarded-For headers
//   This can be either false (meaning not to trust any proxies) or an array
//   of strings. Each string should be either an IP address or a subnet given
//   in CIDR notation. You should usually leave this as `false` unless you
//   know what you are doing.
exports.proxyIps = false;

// Pokemon of the Day - put a pokemon's name here to make it Pokemon of the Day
//   The PotD will always be in the #2 slot (not #1 so it won't be a lead)
//   in every Random Battle team.
exports.potd = '';

// login server data - don't change these unless you know what you're doing
exports.loginServer = {
	uri: 'http://play.pokemonshowdown.com/',
	keyAlgorithm: 'RSA-SHA1',
	publicKeyId: 2,
	publicKey: '-----BEGIN RSA PUBLIC KEY-----\n' +
		'MIICCgKCAgEAtFldA2rTCsPgqsp1odoH9vwhf5+QGIlOJO7STyY73W2+io33cV7t\n' +
		'ReNuzs75YBkZ3pWoDn2be0eb2UqO8dM3xN419FdHNORQ897K9ogoeSbLNQwyA7XB\n' +
		'N/wpAg9NpNu00wce2zi3/+4M/2H+9vlv2/POOj1epi6cD5hjVnAuKsuoGaDcByg2\n' +
		'EOullPh/00TkEkcyYtaBknZpED0lt/4ekw16mjHKcbo9uFiw+tu5vv7DXOkfciW+\n' +
		'9ApyYbNksC/TbDIvJ2RjzR9G33CPE+8J+XbS7U1jPvdFragCenz+B3AiGcPZwT66\n' +
		'dvHAOYRus/w5ELswOVX/HvHUb/GRrh4blXWUDn4KpjqtlwqY4H2oa+h9tEENCk8T\n' +
		'BWmv3gzGBM5QcehNsyEi9+1RUAmknqJW0QOC+kifbjbo/qtlzzlSvtbr4MwghCFe\n' +
		'1EfezeNAtqwvICznq8ebsGETyPSqI7fSbpmVULkKbebSDw6kqDnQso3iLjSX9K9C\n' +
		'0rwxwalCs/YzgX9Eq4jdx6yAHd7FNGEx4iu8qM78c7GKCisygZxF8kd0B7V7a5UO\n' +
		'wdlWIlTxJ2dfCnnJBFEt/wDsL54q8KmGbzOTvRq5uz/tMvs6ycgLVgA9r1xmVU+1\n' +
		'6lMr2wdSzyG7l3X3q1XyQ/CT5IP4unFs5HKpG31skxlfXv5a7KW5AfsCAwEAAQ==\n' +
		'-----END RSA PUBLIC KEY-----\n'
};

// crashGuardEmail - if the server has been running for more than an hour
//   and crashes, send an email using these settings, rather than locking down
//   the server. Uncomment this definition if you want to use this feature;
//   otherwise, all crashes will lock down the server.
/**exports.crashGuardEmail = {
	options: {
		host: 'mail.example.com',
		port: 465,
		secure: true,
		auth: {
			user: 'example@domain.com',
			pass: 'password'
		}
	},
	from: 'crashlogger@example.com',
	to: 'admin@example.com',
	subject: "Pokemon Showdown has crashed!"
};**/

// report joins and leaves - shows messages like "<USERNAME> joined"
//   Join and leave messages are small and consolidated, so there will never
//   be more than one line of messages.
//   If this setting is set to `true`, it will override the client-side
//   /hidejoins configuration for users.
//   This feature can lag larger servers - turn this off if your server is
//   getting more than 80 or so users.
exports.reportJoins = true;

// report joins and leaves periodically - sends silent join and leave messages in batches
//   This setting will only be effective if `reportjoins` is set to false, and users will
//   only be able to see the messages if they have the /showjoins client-side setting enabled.
//   Set this to a positive amount of milliseconds if you want to enable this feature.
exports.reportJoinsPeriod = 0;

// report battles - shows messages like "OU battle started" in the lobby
//   This feature can lag larger servers - turn this off if your server is
//   getting more than 160 or so users.
exports.reportBattles = true;

// report joins and leaves in battle - shows messages like "<USERNAME> joined" in battle
//   Set this to false on large tournament servers where battles get a lot of joins and leaves.
//   Note that the feature of turning this off is deprecated.
exports.reportBattleJoins = true;

// whitelist - prevent users below a certain group from doing things
//   For the modchat settings, false will allow any user to participate, while a string
//   with a group symbol will restrict it to that group and above. The string
//   'autoconfirmed' is also supported for chatmodchat and battlemodchat, to restrict
//   chat to autoconfirmed users.
//   This is usually intended to be used as a whitelist feature - set these to '+' and
//   voice every user you want whitelisted on the server.
exports.modchat = {
	// chat modchat - default minimum group for speaking in chatrooms; changeable with /modchat
	chat: false,
	// battle modchat - default minimum group for speaking in battles; changeable with /modchat
	battle: false,
	// pm modchat - minimum group for PMing other users, challenging other users, and laddering
	pm: false
};

// forced timer - force the timer on for all battles
//   Players will be unable to turn it off.
//   This setting can also be turned on with the command /forcetimer.
exports.forceTimer = false;

// backdoor - allows Pokemon Showdown system operators to provide technical
//            support for your server
//   This backdoor gives system operators (such as Zarel) console admin
//   access to your server, which allow them to provide tech support. This
//   can be useful in a variety of situations: if an attacker attacks your
//   server and you are not online, if you need help setting up your server,
//   etc. If you do not trust Pokemon Showdown with admin access, you should
//   disable this feature.
exports.backdoor = true;

// List of IPs and user IDs with dev console (>> and >>>) access.
// The console is incredibly powerful because it allows the execution of
// arbitrary commands on the local computer (as the user running the
// server). If an account with the console permission were compromised,
// it could possibly be used to take over the server computer. As such,
// you should only specify a small range of trusted IPs and users here,
// or none at all. By default, only localhost can use the dev console.
// In addition to connecting from a valid IP, a user must *also* have
// the `console` permission in order to use the dev console.
// Setting this to an empty array ([]) will disable the dev console.
exports.consoleIps = ['127.0.0.1'];

// Whether to watch the config file for changes. If this is enabled,
// then the config.js file will be reloaded when it is changed.
// This can be used to change some settings using a text editor on
// the server.
exports.watchConfig = true;

// logChat - whether to log chat rooms.
exports.logChat = false;

// logChallenges - whether to log challenge battles. Useful for tournament servers.
exports.logChallenges = false;

// logUserStats - how often (in milliseconds) to write user stats to the
// lobby log. This has no effect if `logchat` is disabled.
exports.logUserStats = 1000 * 60 * 10; // 10 minutes

// validatorProcesses - the number of processes to use for validating teams
// simulatorProcesses - the number of processes to use for handling battles
// You should leave both of these at 1 unless your server has a very large
// amount of traffic (i.e. hundreds of concurrent battles).
exports.validatorProcesses = 1;
exports.simulatorProcesses = 1;

// inactiveUserThreshold - how long a user must be inactive before being pruned
// from the `users` array. The default is 1 hour.
exports.inactiveUserThreshold = 1000 * 60 * 60;

// Custom avatars.
// This allows you to specify custom avatar images for users on your server.
// Place custom avatar files under the /config/avatars/ directory.
// Users must be specified as userids -- that is, you must make the name all
// lowercase and remove non-alphanumeric characters.
//
// Your server *must* be registered in order for your custom avatars to be
// displayed in the client.
exports.customAvatars = {
	//'userid': 'customavatar.png'
};

// Tournament announcements
// When tournaments are created in rooms listed below, they will be announced in
// the server's main tournament room (either the specified tourroom or by default
// the room 'tournaments')
exports.tourRoom = '';
exports.tourAnnouncements = [/* roomids */];

// appealUri - specify a URI containing information on how users can appeal
// disciplinary actions on your section. You can also leave this blank, in
// which case users won't be given any information on how to appeal.
exports.appealUri = '';

// replSocketPrefix - the prefix for the repl sockets to be listening on
// replSocketMode - the file mode bits to use for the repl sockets
exports.replSocketPrefix = './logs/repl/';
exports.replSocketMode = 0600;

// Symbols, Groups and Permissions
//   mutedSymbol - The symbol representing a muted user.
//   lockedSymbol - The symbol representing a locked user.
//   groups - {
//       global - All the possible global groups.
//       chatRoom - All the possible chat room groups.
//       battleRoom - All the possible battle room groups.
//       default - {
//           global - The default global group.
//           chatRoom - The default chat room group.
//           battleRoom - The default battle room group.
//       }
//       list - All the possible groups arranged in descending order of rank.
//   }
//   Each entry in `groups.list` is a separate group. Some of the members are "special"
//     while the rest are just normal permissions.
//   The special members are as follows:
//     - symbol: Specifies the symbol for the group
//     - id: Specifies the id for the group.
//     - name: Specifies the human-readable name for the group.
//     - description: Specifies the description for the group.
//     - root: If this is true, the group can do anything.
//     - inherit: The group uses the group specified's permissions if it cannot
//                  find the permission in the current group. Never make the graph
//                  produced using this member have any cycles, or the server won't run.
//     - jurisdiction: The default jurisdiction for targeted permissions where one isn't
//                       explictly specified. "Targeted permissions" are permissions
//                       that might affect another user, such as `ban' or `promote'.
//                       's' is a special group where it means the user itself only
//                       and 'u' is another special group where it means all groups
//                       lower in rank than the current group.
//   All the possible permissions are as follows:
//     - alts: Ability to check alts.
//     - announce: /announce command.
//     - ban: Banning and unbanning.
//     - broadcast: Broadcast informational commands.
//     - bypassall: Bypass all limitations. Also used to identify an admin.
//     - bypassblocks: Bypass blocks such as your challenge being blocked.
//     - console: Developer console (also requires IP or userid in the `consoleIps` array).
//     - declare: /declare command.
//     - disableladder: /disableladder and /enable ladder commands.
<<<<<<< HEAD
=======
//     - editroom: Set modjoin/privacy only for battles/groupchats
>>>>>>> 9325f05a
//     - forcepromote: Ability to promote a user even if they're offline and unauthed.
//     - forcerename: /forcerename command.
//     - forcewin: /forcewin command.
//     - gdeclare: /gdeclare and /cdeclare commands.
//     - hotpatch: /hotpatch, /updateserver and /crashfixed commands.
//     - ignorelimits: Ignore limits such as chat message length.
//     - ip: Ability to check IPs.
//     - joinbattle: Ability to join an existing battle as a player.
//     - kick: /kickbattle command.
//     - lock: Locking and unlocking.
//     - lockdown: /lockdown, /endlockdown and /kill commands.
//     - makeroom: Permission required to create, delete and administer chat rooms.
//     - modchat: Set modchat to the second lowest ranked group.
//     - modchatall: Set modchat to all available groups.
//     - mute: Muting and unmuting.
//     - potd: Set the Pokemon of the Day.
//     - privateroom: /privateroom and /modjoin commands.
//     - promote: Global promoting and demoting. Will only work if both to and from groups are in jurisdiction.
//     - rangeban: /ipban command.
//     - rawpacket: Ability to add a raw packet into the room's packet log.
//     - redirect: /redir command.
//     - refreshpage: /refreshpage command.
//     - roomdesc: Ability to change the room description.
//     - roompromote: Room counterpart to the global `promote` permission.
//     - staff: Indicates a staff member.
//     - timer: Ability to forcibly start and stop the inactive timer in battle rooms with the /timer command.
//     - warn: /warn command.
exports.mutedSymbol = '!';
exports.lockedSymbol = '\u203d';
exports.groups = {
	global: {' ': 1, '+': 1, '%': 1, '@': 1, '&': 1, '~': 1},
	chatRoom: {' ': 1, '+': 1, '%': 1, '@': 1, '#': 1},
	battleRoom: {' ': 1, '+': 1, '\u2605': 1},

	default: {
		global: ' ',
		chatRoom: ' ',
		battleRoom: ' '
	},

	list: [
		{
			symbol: '~',
			id: 'admin',
			name: "Administrator",
			description: "They can do anything, like change what this message says",
			root: true
		}, {
			symbol: '&',
			id: 'leader',
			name: "Leader",
			description: "They can promote to moderator and force ties",
			inherit: '@',
			jurisdiction: '@u',
			banword: true,
			declare: true,
			disableladder: true,
<<<<<<< HEAD
			forcewin: true,
=======
			editroom: true,
			forcewin: true,
			makeroom: true,
>>>>>>> 9325f05a
			modchatall: true,
			potd: true,
			promote: 'u',
			rangeban: true,
			tournamentsmanagement: true
		}, {
			symbol: '#',
			id: 'owner',
			name: "Room Owner",
			description: "They are administrators of the room and can almost totally control it",
			inherit: '@',
			jurisdiction: 'u',
			declare: true,
<<<<<<< HEAD
=======
			editroom: true,
>>>>>>> 9325f05a
			modchatall: true,
			privateroom: true,
			roomdesc: true,
			roomintro: true,
			roompromote: 'u',
			tournamentsmanagement: true
		}, {
			symbol: '\u2605',
			id: 'player',
			name: "Player",
			description: "Only in battles, they are the players that are battling",
			inherit: '+',
			joinbattle: true,
			modchat: true,
			privateroom: true,
			roompromote: '\u2605u'
		}, {
			symbol: '@',
			id: 'mod',
			name: "Moderator",
			description: "They can ban users and set modchat",
			inherit: '%',
			jurisdiction: 'u',
			alts: '@u',
			ban: true,
			forcerename: true,
			ip: true,
			modchat: true,
			roompromote: '+ ',
			scavengers: true,
			tournaments: true
		}, {
			symbol: '%',
			id: 'driver',
			name: "Driver",
			description: "They can mute. Global % can also lock and check users for alts",
			inherit: '+',
			jurisdiction: 'u',
			alts: '%u',
			announce: true,
			bypassblocks: 'u%@&~',
			forcerename: true,
			jeopardy: true,
			joinbattle: true,
			kick: true,
			lock: true,
			mute: true,
			redirect: true,
			staff: true,
			timer: true,
			tournamentsmoderation: true,
			warn: true
		}, {
			symbol: '+',
			id: 'voice',
			name: "Voice",
			description: "They can use ! commands like !groups, and talk during moderated chat",
			inherit: ' ',
			broadcast: true
		}, {
			symbol: ' ',
			alts: 's',
			ip: 's'
		}
	]
};

exports.groups.byRank = [];
exports.groups.bySymbol = {};
exports.groups.list.forEach(function (group) {
	exports.groups.byRank.unshift(group.symbol);
	exports.groups.bySymbol[group.symbol] = group;
});
exports.groups.globalByRank = exports.groups.byRank.filter(function (a) { return exports.groups.global[a]; });
exports.groups.chatRoomByRank = exports.groups.byRank.filter(function (a) { return exports.groups.chatRoom[a]; });
exports.groups.battleRoomByRank = exports.groups.byRank.filter(function (a) { return exports.groups.battleRoom[a]; });
exports.groups.byId = {};
exports.groups.byRank.forEach(function (group, rank) {
	var groupData = exports.groups.bySymbol[group];
	if (groupData.id) exports.groups.byId[groupData.id] = group;
	groupData.rank = rank;
});
exports.groups.globalByRank.forEach(function (group, rank) { exports.groups.bySymbol[group].globalRank = rank; });
exports.groups.chatRoomByRank.forEach(function (group, rank) { exports.groups.bySymbol[group].chatRoomRank = rank; });
exports.groups.battleRoomByRank.forEach(function (group, rank) { exports.groups.bySymbol[group].battleRoomRank = rank; });<|MERGE_RESOLUTION|>--- conflicted
+++ resolved
@@ -222,10 +222,7 @@
 //     - console: Developer console (also requires IP or userid in the `consoleIps` array).
 //     - declare: /declare command.
 //     - disableladder: /disableladder and /enable ladder commands.
-<<<<<<< HEAD
-=======
 //     - editroom: Set modjoin/privacy only for battles/groupchats
->>>>>>> 9325f05a
 //     - forcepromote: Ability to promote a user even if they're offline and unauthed.
 //     - forcerename: /forcerename command.
 //     - forcewin: /forcewin command.
@@ -283,13 +280,9 @@
 			banword: true,
 			declare: true,
 			disableladder: true,
-<<<<<<< HEAD
-			forcewin: true,
-=======
 			editroom: true,
 			forcewin: true,
 			makeroom: true,
->>>>>>> 9325f05a
 			modchatall: true,
 			potd: true,
 			promote: 'u',
@@ -303,10 +296,7 @@
 			inherit: '@',
 			jurisdiction: 'u',
 			declare: true,
-<<<<<<< HEAD
-=======
 			editroom: true,
->>>>>>> 9325f05a
 			modchatall: true,
 			privateroom: true,
 			roomdesc: true,
