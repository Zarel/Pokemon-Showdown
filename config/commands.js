/**
 * Commands
 * Pokemon Showdown - http://pokemonshowdown.com/
 *
 * These are commands. For instance, you can define the command 'whois'
 * here, then use it by typing /whois into Pokemon Showdown.
 *
 * A command can be in the form:
 *   ip: 'whois',
 * This is called an alias: it makes it so /ip does the same thing as
 * /whois.
 *
 * But to actually define a command, it's a function:
 *
 *   allowchallenges: function (target, room, user) {
 *     user.blockChallenges = false;
 *     this.sendReply("You are available for challenges from now on.");
 *   }
 *
 * Commands are actually passed five parameters:
 *   function (target, room, user, connection, cmd, message)
 * Most of the time, you only need the first three, though.
 *
 * target = the part of the message after the command
 * room = the room object the message was sent to
 *   The room name is room.id
 * user = the user object that sent the message
 *   The user's name is user.name
 * connection = the connection that the message was sent from
 * cmd = the name of the command
 * message = the entire message sent by the user
 *
 * If a user types in "/msg zarel, hello"
 *   target = "zarel, hello"
 *   cmd = "msg"
 *   message = "/msg zarel, hello"
 *
 * Commands return the message the user should say. If they don't
 * return anything or return something falsy, the user won't say
 * anything.
 *
 * Commands have access to the following functions:
 *
 * this.sendReply(message)
 *   Sends a message back to the room the user typed the command into.
 *
 * this.sendReplyBox(html)
 *   Same as sendReply, but shows it in a box, and you can put HTML in
 *   it.
 *
 * this.popupReply(message)
 *   Shows a popup in the window the user typed the command into.
 *
 * this.add(message)
 *   Adds a message to the room so that everyone can see it.
 *   This is like this.sendReply, except everyone in the room gets it,
 *   instead of just the user that typed the command.
 *
 * this.send(message)
 *   Sends a message to the room so that everyone can see it.
 *   This is like this.add, except it's not logged, and users who join
 *   the room later won't see it in the log, and if it's a battle, it
 *   won't show up in saved replays.
 *   You USUALLY want to use this.add instead.
 *
 * this.logEntry(message)
 *   Log a message to the room's log without sending it to anyone. This
 *   is like this.add, except no one will see it.
 *
 * this.addModCommand(message)
 *   Like this.add, but also logs the message to the moderator log
 *   which can be seen with /modlog.
 *
 * this.logModCommand(message)
 *   Like this.addModCommand, except users in the room won't see it.
 *
 * this.can(permission)
 * this.can(permission, targetUser)
 *   Checks if the user has the permission to do something, or if a
 *   targetUser is passed, check if the user has permission to do
 *   it to that user. Will automatically give the user an "Access
 *   denied" message if the user doesn't have permission: use
 *   user.can() if you don't want that message.
 *
 *   Should usually be near the top of the command, like:
 *     if (!this.can('potd')) return false;
 *
 * this.canBroadcast()
 *   Signifies that a message can be broadcast, as long as the user
 *   has permission to. This will check to see if the user used
 *   "!command" instead of "/command". If so, it will check to see
 *   if the user has permission to broadcast (by default, voice+ can),
 *   and return false if not. Otherwise, it will add the message to
 *   the room, and turn on the flag this.broadcasting, so that
 *   this.sendReply and this.sendReplyBox will broadcast to the room
 *   instead of just the user that used the command.
 *
 *   Should usually be near the top of the command, like:
 *     if (!this.canBroadcast()) return false;
 *
 * this.canBroadcast(suppressMessage)
 *   Functionally the same as this.canBroadcast(). However, it
 *   will look as if the user had written the text suppressMessage.
 *
 * this.canTalk()
 *   Checks to see if the user can speak in the room. Returns false
 *   if the user can't speak (is muted, the room has modchat on, etc),
 *   or true otherwise.
 *
 *   Should usually be near the top of the command, like:
 *     if (!this.canTalk()) return false;
 *
 * this.canTalk(message, room)
 *   Checks to see if the user can say the message in the room.
 *   If a room is not specified, it will default to the current one.
 *   If it has a falsy value, the check won't be attached to any room.
 *   In addition to running the checks from this.canTalk(), it also
 *   checks to see if the message has any banned words, is too long,
 *   or was just sent by the user. Returns the filtered message, or a
 *   falsy value if the user can't speak.
 *
 *   Should usually be near the top of the command, like:
 *     target = this.canTalk(target);
 *     if (!target) return false;
 *
 * this.parse(message)
 *   Runs the message as if the user had typed it in.
 *
 *   Mostly useful for giving help messages, like for commands that
 *   require a target:
 *     if (!target) return this.parse('/help msg');
 *
 *   After 10 levels of recursion (calling this.parse from a command
 *   called by this.parse from a command called by this.parse etc)
 *   we will assume it's a bug in your command and error out.
 *
 * this.targetUserOrSelf(target, exactName)
 *   If target is blank, returns the user that sent the message.
 *   Otherwise, returns the user with the username in target, or
 *   a falsy value if no user with that username exists.
 *   By default, this will track users across name changes. However,
 *   if exactName is true, it will enforce exact matches.
 *
 * this.getLastIdOf(user)
 *   Returns the last userid of an specified user.
 *
 * this.splitTarget(target, exactName)
 *   Splits a target in the form "user, message" into its
 *   constituent parts. Returns message, and sets this.targetUser to
 *   the user, and this.targetUsername to the username.
 *   By default, this will track users across name changes. However,
 *   if exactName is true, it will enforce exact matches.
 *
 *   Remember to check if this.targetUser exists before going further.
 *
 * Unless otherwise specified, these functions will return undefined,
 * so you can return this.sendReply or something to send a reply and
 * stop the command there.
 *
 * @license MIT license
 */

var commands = exports.commands = {

	ip: 'whois',
	rooms: 'whois',
	alt: 'whois',
	alts: 'whois',
	whois: function (target, room, user) {
		var targetUser = this.targetUserOrSelf(target, user.group === ' ');
		if (!targetUser) {
			return this.sendReply("User " + this.targetUsername + " not found.");
		}

		this.sendReply("User: " + targetUser.name);
		if (user.can('alts', targetUser)) {
			var alts = targetUser.getAlts();
			var output = Object.keys(targetUser.prevNames).join(", ");
			if (output) this.sendReply("Previous names: " + output);

			for (var j = 0; j < alts.length; ++j) {
				var targetAlt = Users.get(alts[j]);
				if (!targetAlt.named && !targetAlt.connected) continue;
				if (Config.groups.bySymbol[targetAlt.group] && Config.groups.bySymbol[user.group] &&
					Config.groups.bySymbol[targetAlt.group].rank > Config.groups.bySymbol[user.group].rank) continue;

				this.sendReply("Alt: " + targetAlt.name);
				output = Object.keys(targetAlt.prevNames).join(", ");
				if (output) this.sendReply("Previous names: " + output);
			}
		}
		if (Config.groups.bySymbol[targetUser.group] && Config.groups.bySymbol[targetUser.group].name) {
			this.sendReply("Group: " + Config.groups.bySymbol[targetUser.group].name + " (" + targetUser.group + ")");
		}
		if (targetUser.isSysop) {
			this.sendReply("(Pok\xE9mon Showdown System Operator)");
		}
		if (!targetUser.authenticated) {
			this.sendReply("(Unregistered)");
		}
		if (!this.broadcasting && (user.can('ip', targetUser) || user === targetUser)) {
			var ips = Object.keys(targetUser.ips);
			this.sendReply("IP" + ((ips.length > 1) ? "s" : "") + ": " + ips.join(", "));
		}
		var output = "In rooms: ";
		var first = true;
		for (var i in targetUser.roomCount) {
			if (i === 'global' || Rooms.get(i).isPrivate) continue;
			if (!first) output += " | ";
			first = false;

			output += '<a href="/' + i + '" room="' + i + '">' + i + '</a>';
		}
		this.sendReply('|raw|' + output);
	},

	ipsearch: function (target, room, user) {
		if (!this.can('rangeban')) return;
		var atLeastOne = false;
		this.sendReply("Users with IP " + target + ":");
		for (var userid in Users.users) {
			var user = Users.users[userid];
			if (user.latestIp === target) {
				this.sendReply((user.connected ? " + " : "-") + " " + user.name);
				atLeastOne = true;
			}
		}
		if (!atLeastOne) this.sendReply("No results found.");
	},

	/*********************************************************
	 * Shortcuts
	 *********************************************************/

	invite: function (target, room, user) {
		target = this.splitTarget(target);
		if (!this.targetUser) {
			return this.sendReply("User " + this.targetUsername + " not found.");
		}
		var roomid = (target || room.id);
		if (!Rooms.get(roomid)) {
			return this.sendReply("Room " + roomid + " not found.");
		}
		return this.parse('/msg ' + this.targetUsername + ', /invite ' + roomid);
	},

	/*********************************************************
	 * Informational commands
	 *********************************************************/

	stats: 'data',
	dex: 'data',
	pokedex: 'data',
	details: 'data',
	dt: 'data',
	data: function (target, room, user, connection, cmd) {
		if (!this.canBroadcast()) return;

		var buffer = '';
		var targetId = toId(target);
		var newTargets = Tools.dataSearch(target);
		var showDetails = (cmd === 'dt' || cmd === 'details');
		if (newTargets && newTargets.length) {
			for (var i = 0; i < newTargets.length; ++i) {
				if (newTargets[i].id !== targetId && !Tools.data.Aliases[targetId] && !i) {
					buffer = "No Pokemon, item, move, ability or nature named '" + target + "' was found. Showing the data of '" + newTargets[0].name + "' instead.\n";
				}
				if (newTargets[i].searchType === 'nature') {
					buffer += "" + newTargets[i].name + " nature: ";
					if (newTargets[i].plus) {
						var statNames = {'atk': "Attack", 'def': "Defense", 'spa': "Special Attack", 'spd': "Special Defense", 'spe': "Speed"};
						buffer += "+10% " + statNames[newTargets[i].plus] + ", -10% " + statNames[newTargets[i].minus] + ".";
					} else {
						buffer += "No effect.";
					}
					return this.sendReply(buffer);
				} else {
					buffer += '|c|~|/data-' + newTargets[i].searchType + ' ' + newTargets[i].name + '\n';
				}
			}
		} else {
			return this.sendReply("No Pokemon, item, move, ability or nature named '" + target + "' was found. (Check your spelling?)");
		}

		if (showDetails) {
			if (newTargets[0].searchType === 'pokemon') {
				var pokemon = Tools.getTemplate(newTargets[0].name);
				if (pokemon.weightkg >= 200) {
					var weighthit = 120;
				} else if (pokemon.weightkg >= 100) {
					var weighthit = 100;
				} else if (pokemon.weightkg >= 50) {
					var weighthit = 80;
				} else if (pokemon.weightkg >= 25) {
					var weighthit = 60;
				} else if (pokemon.weightkg >= 10) {
					var weighthit = 40;
				} else {
					var weighthit = 20;
				}
				var details = {
					"Dex#": pokemon.num,
					"Height": pokemon.heightm + " m",
					"Weight": pokemon.weightkg + " kg <em>(" + weighthit + " BP)</em>",
					"Dex Colour": pokemon.color,
					"Egg Group(s)": pokemon.eggGroups.join(", ")
				};
				if (!pokemon.evos.length) {
					details["<font color=#585858>Does Not Evolve</font>"] = "";
				} else {
					details["Evolution"] = pokemon.evos.map(function (evo) {
						var evo = Tools.getTemplate(evo);
						return evo.name + " (" + evo.evoLevel + ")";
					}).join(", ");
				}

		 	} else if (newTargets[0].searchType === 'move') {
				var move = Tools.getMove(newTargets[0].name);
				var details = {
					"Priority": move.priority,
				};
				
				if (move.secondary || move.secondaries) details["<font color=black>&#10003; Secondary Effect</font>"] = "";	
				if (move.isContact) details["<font color=black>&#10003; Contact</font>"] = "";
				if (move.isBullet) details["<font color=black>&#10003; Bullet</font>"] = "";
				if (move.isPulseMove) details["<font color=black>&#10003; Pulse</font>"] = "";

				details["Target"] = {
					'normal': "Adjacent Pokemon",
					'self': "Self",
					'adjacentAlly': "Single Ally",
					'allAdjacentFoes': "Adjacent Foes",
					'foeSide': "All Foes",
					'allySide': "All Allies",
					'allAdjacent': "All Adjacent Pokemon",
					'any': "Any Pokemon",
					'all': "All Pokemon"
				}[move.target] || "Unknown";

			} else if (newTargets[0].searchType === 'item') {
				var item = Tools.getItem(newTargets[0].name);
				var details = {};
				if (item.fling) {
					details["Fling Base Power"] = item.fling.basePower;
					if (item.fling.status) details["Fling Effect"] = item.fling.status;
					if (item.fling.volatileStatus) details["Fling Effect"] = item.fling.volatileStatus;
					if (item.isBerry) details["Fling Effect"] = "Activates effect of berry on target.";
					if (item.id === 'whiteherb') details["Fling Effect"] = "Removes all negative stat levels on the target.";
					if (item.id === 'mentalherb') details["Fling Effect"] = "Removes the effects of infatuation, Taunt, Encore, Torment, Disable, and Cursed Body on the target.";
				}
				if (!item.fling) details["Fling"] = "This item cannot be used with Fling";
				if (item.naturalGift) {
					details["Natural Gift Type"] = item.naturalGift.type;
					details["Natural Gift BP"] = item.naturalGift.basePower;
				}

			} else {
				var details = {};
			}

			buffer += '|raw|<font size="1">' + Object.keys(details).map(function (detail) {
				return '<font color=#585858>' + detail + (details[detail] !== '' ? ':</font> ' + details[detail] : '</font>');
			}).join("&nbsp;|&ThickSpace;") + '</font>';
		}
		this.sendReply(buffer);
	},

	ds: 'dexsearch',
	dsearch: 'dexsearch',
	dexsearch: function (target, room, user) {
		if (!this.canBroadcast()) return;

		if (!target) return this.parse('/help dexsearch');
		var targets = target.split(',');
		var searches = {};
		var allTiers = {'uber':1, 'ou':1, 'uu':1, 'lc':1, 'cap':1, 'bl':1, 'bl2':1, 'ru':1, 'bl3':1, 'nu':1};
		var allColours = {'green':1, 'red':1, 'blue':1, 'white':1, 'brown':1, 'yellow':1, 'purple':1, 'pink':1, 'gray':1, 'black':1};
		var showAll = false;
		var megaSearch = null;
		var feSearch = null; // search for fully evolved pokemon only
		var output = 10;

		for (var i in targets) {
			var isNotSearch = false;
			target = targets[i].trim().toLowerCase();
			if (target.slice(0, 1) === '!') {
				isNotSearch = true;
				target = target.slice(1);
			}

			var targetAbility = Tools.getAbility(targets[i]);
			if (targetAbility.exists) {
				if (!searches['ability']) searches['ability'] = {};
				if (Object.count(searches['ability'], true) === 1 && !isNotSearch) return this.sendReplyBox("Specify only one ability.");
				if ((searches['ability'][targetAbility.name] && isNotSearch) || (searches['ability'][targetAbility.name] === false && !isNotSearch)) return this.sendReplyBox("A search cannot both exclude and include an ability.");
				searches['ability'][targetAbility.name] = !isNotSearch;
				continue;
			}

			if (target in allTiers) {
				if (!searches['tier']) searches['tier'] = {};
				if ((searches['tier'][target] && isNotSearch) || (searches['tier'][target] === false && !isNotSearch)) return this.sendReplyBox('A search cannot both exclude and include a tier.');
				searches['tier'][target] = !isNotSearch;
				continue;
			}

			if (target in allColours) {
				if (!searches['color']) searches['color'] = {};
				if ((searches['color'][target] && isNotSearch) || (searches['color'][target] === false && !isNotSearch)) return this.sendReplyBox('A search cannot both exclude and include a color.');
				searches['color'][target] = !isNotSearch;
				continue;
			}

			var targetInt = parseInt(target);
			if (0 < targetInt && targetInt < 7) {
				if (!searches['gen']) searches['gen'] = {};
				if ((searches['gen'][target] && isNotSearch) || (searches['gen'][target] === false && !isNotSearch)) return this.sendReplyBox('A search cannot both exclude and include a generation.');
				searches['gen'][target] = !isNotSearch;
				continue;
			}

			if (target === 'all') {
				if (this.broadcasting) {
					return this.sendReplyBox("A search with the parameter 'all' cannot be broadcast.");
				}
				showAll = true;
				continue;
			}

			if (target === 'megas' || target === 'mega') {
				if ((megaSearch && isNotSearch) || (megaSearch === false && !isNotSearch)) return this.sendReplyBox('A search cannot both exclude and include Mega Evolutions.');
				megaSearch = !isNotSearch;
				continue;
			}

			if (target === 'fe' || target === 'fullyevolved' || target === 'nfe' || target === 'notfullyevolved') {
				if (target === 'nfe' || target === 'notfullyevolved') isNotSearch = !isNotSearch;
				if ((feSearch && isNotSearch) || (feSearch === false && !isNotSearch)) return this.sendReplyBox('A search cannot both exclude and include fully evolved Pokémon.');
				feSearch = !isNotSearch;
				continue;
			}

			var targetMove = Tools.getMove(target);
			if (targetMove.exists) {
				if (!searches['moves']) searches['moves'] = {};
				if (Object.count(searches['moves'], true) === 4 && !isNotSearch) return this.sendReplyBox("Specify a maximum of 4 moves.");
				if ((searches['moves'][targetMove.name] && isNotSearch) || (searches['moves'][targetMove.name] === false && !isNotSearch)) return this.sendReplyBox("A search cannot both exclude and include a move.");
				searches['moves'][targetMove.name] = !isNotSearch;
				continue;
			}

			if (target.indexOf(' type') > -1) {
				target = target.charAt(0).toUpperCase() + target.slice(1, target.indexOf(' type'));
				if (target in Tools.data.TypeChart) {
					if (!searches['types']) searches['types'] = {};
					if (Object.count(searches['types'], true) === 2 && !isNotSearch) return this.sendReplyBox("Specify a maximum of two types.");
					if ((searches['types'][target] && isNotSearch) || (searches['types'][target] === false && !isNotSearch)) return this.sendReplyBox("A search cannot both exclude and include a type.");
					searches['types'][target] = !isNotSearch;
					continue;
				}
			}
			return this.sendReplyBox("'" + Tools.escapeHTML(target) + "' could not be found in any of the search categories.");
		}

		if (showAll && Object.size(searches) === 0 && megaSearch === null && feSearch === null) return this.sendReplyBox("No search parameters other than 'all' were found. Try '/help dexsearch' for more information on this command.");

		var dex = {};
		for (var pokemon in Tools.data.Pokedex) {
			var template = Tools.getTemplate(pokemon);
			var megaSearchResult = (megaSearch === null || (megaSearch === true && template.isMega) || (megaSearch === false && !template.isMega));
			var feSearchResult = (feSearch === null || (feSearch === true && !template.evos.length) || (feSearch === false && template.evos.length))
			if (template.tier !== 'Unreleased' && template.tier !== 'Illegal' && (template.tier !== 'CAP' || (searches['tier'] && searches['tier']['cap'])) &&
				megaSearchResult && feSearchResult) {
				dex[pokemon] = template;
			}
		}

		for (var search in {'moves':1, 'types':1, 'ability':1, 'tier':1, 'gen':1, 'color':1}) {
			if (!searches[search]) continue;
			switch (search) {
				case 'types':
					for (var mon in dex) {
						if (Object.count(searches[search], true) === 2) {
							if (!(searches[search][dex[mon].types[0]]) || !(searches[search][dex[mon].types[1]])) delete dex[mon];
						} else {
							if (searches[search][dex[mon].types[0]] === false || searches[search][dex[mon].types[1]] === false || (Object.count(searches[search], true) > 0 &&
								(!(searches[search][dex[mon].types[0]]) && !(searches[search][dex[mon].types[1]])))) delete dex[mon];
						}
					}
					break;

				case 'tier':
					for (var mon in dex) {
						if ('lc' in searches[search]) {
							// some LC legal Pokemon are stored in other tiers (Ferroseed/Murkrow etc)
							// this checks for LC legality using the going criteria, instead of dex[mon].tier
							var isLC = (dex[mon].evos && dex[mon].evos.length > 0) && !dex[mon].prevo && Tools.data.Formats['lc'].banlist.indexOf(dex[mon].species) === -1;
							if ((searches[search]['lc'] && !isLC) || (!searches[search]['lc'] && isLC)) {
								delete dex[mon];
								continue;
							}
						}
						if (searches[search][String(dex[mon][search]).toLowerCase()] === false) {
							delete dex[mon];
						} else if (Object.count(searches[search], true) > 0 && !searches[search][String(dex[mon][search]).toLowerCase()]) delete dex[mon];
					}
					break;

				case 'gen':
				case 'color':
					for (var mon in dex) {
						if (searches[search][String(dex[mon][search]).toLowerCase()] === false) {
							delete dex[mon];
						} else if (Object.count(searches[search], true) > 0 && !searches[search][String(dex[mon][search]).toLowerCase()]) delete dex[mon];					}
					break;

				case 'ability':
					for (var mon in dex) {
						for (var ability in searches[search]) {
							var needsAbility = searches[search][ability];
							var hasAbility = Object.count(dex[mon].abilities, ability) > 0;
							if (hasAbility !== needsAbility) {
								delete dex[mon];
								break;
							}
						}
					}
					break;

				case 'moves':
					for (var mon in dex) {
						var template = Tools.getTemplate(dex[mon].id);
						if (!template.learnset) template = Tools.getTemplate(template.baseSpecies);
						if (!template.learnset) continue;
						for (var i in searches[search]) {
							var move = Tools.getMove(i);
							if (!move.exists) return this.sendReplyBox("'" + move + "' is not a known move.");
							var prevoTemp = Tools.getTemplate(template.id);
							while (prevoTemp.prevo && prevoTemp.learnset && !(prevoTemp.learnset[move.id])) {
								prevoTemp = Tools.getTemplate(prevoTemp.prevo);
							}
							var canLearn = (prevoTemp.learnset.sketch && !(move.id in {'chatter':1, 'struggle':1, 'magikarpsrevenge':1})) || prevoTemp.learnset[move.id];
							if ((!canLearn && searches[search][i]) || (searches[search][i] === false && canLearn)) delete dex[mon];
						}
					}
					break;

				default:
					return this.sendReplyBox("Something broke! PM TalkTakesTime here or on the Smogon forums with the command you tried.");
			}
		}

		var results = Object.keys(dex).map(function (speciesid) {return dex[speciesid].species;});
		results = results.filter(function (species) {
			var template = Tools.getTemplate(species);
			return !(species !== template.baseSpecies && results.indexOf(template.baseSpecies) > -1);
		});
		var resultsStr = "";
		if (results.length > 0) {
			if (showAll || results.length <= output) {
				results.sort();
				resultsStr = results.join(", ");
			} else {
				results.randomize()
				resultsStr = results.slice(0, 10).join(", ") + ", and " + string(results.length - output) + " more. Redo the search with 'all' as a search parameter to show all results.";
			}
		} else {
			resultsStr = "No Pokémon found.";
		}
		return this.sendReplyBox(resultsStr);
	},

	learnset: 'learn',
	learnall: 'learn',
	learn5: 'learn',
	g6learn: 'learn',
	learn: function (target, room, user, connection, cmd) {
		if (!target) return this.parse('/help learn');

		if (!this.canBroadcast()) return;

		var lsetData = {set:{}};
		var targets = target.split(',');
		var template = Tools.getTemplate(targets[0]);
		var move = {};
		var problem;
		var all = (cmd === 'learnall');
		if (cmd === 'learn5') lsetData.set.level = 5;
		if (cmd === 'g6learn') lsetData.format = {noPokebank: true};

		if (!template.exists) {
			return this.sendReply("Pokemon '" + template.id + "' not found.");
		}

		if (targets.length < 2) {
			return this.sendReply("You must specify at least one move.");
		}

		for (var i = 1, len = targets.length; i < len; ++i) {
			move = Tools.getMove(targets[i]);
			if (!move.exists) {
				return this.sendReply("Move '" + move.id + "' not found.");
			}
			problem = TeamValidator.checkLearnsetSync(null, move, template, lsetData);
			if (problem) break;
		}
		var buffer = template.name + (problem ? " <span class=\"message-learn-cannotlearn\">can't</span> learn " : " <span class=\"message-learn-canlearn\">can</span> learn ") + (targets.length > 2 ? "these moves" : move.name);
		if (!problem) {
			var sourceNames = {E:"egg", S:"event", D:"dream world"};
			if (lsetData.sources || lsetData.sourcesBefore) buffer += " only when obtained from:<ul class=\"message-learn-list\">";
			if (lsetData.sources) {
				var sources = lsetData.sources.sort();
				var prevSource;
				var prevSourceType;
				for (var i = 0, len = sources.length; i < len; ++i) {
					var source = sources[i];
					if (source.substr(0, 2) === prevSourceType) {
						if (prevSourceCount < 0) buffer += ": " + source.substr(2);
						else if (all || prevSourceCount < 3) buffer += ", " + source.substr(2);
						else if (prevSourceCount === 3) buffer += ", ...";
						++prevSourceCount;
						continue;
					}
					prevSourceType = source.substr(0, 2);
					prevSourceCount = source.substr(2) ? 0 : -1;
					buffer += "<li>gen " + source.substr(0, 1) + " " + sourceNames[source.substr(1, 1)];
					if (prevSourceType === '5E' && template.maleOnlyHidden) buffer += " (cannot have hidden ability)";
					if (source.substr(2)) buffer += ": " + source.substr(2);
				}
			}
			if (lsetData.sourcesBefore) buffer += "<li>any generation before " + (lsetData.sourcesBefore + 1);
			buffer += "</ul>";
		}
		this.sendReplyBox(buffer);
	},

	weak: 'weakness',
	weakness: function (target, room, user){
		if (!this.canBroadcast()) return;
		var targets = target.split(/[ ,\/]/);

		var pokemon = Tools.getTemplate(target);
		var type1 = Tools.getType(targets[0]);
		var type2 = Tools.getType(targets[1]);

		if (pokemon.exists) {
			target = pokemon.species;
		} else if (type1.exists && type2.exists) {
			pokemon = {types: [type1.id, type2.id]};
			target = type1.id + "/" + type2.id;
		} else if (type1.exists) {
			pokemon = {types: [type1.id]};
			target = type1.id;
		} else {
			return this.sendReplyBox("" + Tools.escapeHTML(target) + " isn't a recognized type or pokemon.");
		}

		var weaknesses = [];
		Object.keys(Tools.data.TypeChart).forEach(function (type) {
			var notImmune = Tools.getImmunity(type, pokemon);
			if (notImmune) {
				var typeMod = Tools.getEffectiveness(type, pokemon);
				if (typeMod === 1) weaknesses.push(type);
				if (typeMod === 2) weaknesses.push("<b>" + type + "</b>");
			}
		});

		if (!weaknesses.length) {
			this.sendReplyBox("" + target + " has no weaknesses.");
		} else {
			this.sendReplyBox("" + target + " is weak to: " + weaknesses.join(", ") + " (not counting abilities).");
		}
	},

	eff: 'effectiveness',
	type: 'effectiveness',
	matchup: 'effectiveness',
	effectiveness: function (target, room, user) {
		var targets = target.split(/[,/]/).slice(0, 2);
		if (targets.length !== 2) return this.sendReply("Attacker and defender must be separated with a comma.");

		var searchMethods = {'getType':1, 'getMove':1, 'getTemplate':1};
		var sourceMethods = {'getType':1, 'getMove':1};
		var targetMethods = {'getType':1, 'getTemplate':1};
		var source;
		var defender;
		var foundData;
		var atkName;
		var defName;
		for (var i = 0; i < 2; ++i) {
			for (var method in searchMethods) {
				foundData = Tools[method](targets[i]);
				if (foundData.exists) break;
			}
			if (!foundData.exists) return this.parse('/help effectiveness');
			if (!source && method in sourceMethods) {
				if (foundData.type) {
					source = foundData;
					atkName = foundData.name;
				} else {
					source = foundData.id;
					atkName = foundData.id;
				}
				searchMethods = targetMethods;
			} else if (!defender && method in targetMethods) {
				if (foundData.types) {
					defender = foundData;
					defName = foundData.species + " (not counting abilities)";
				} else {
					defender = {types: [foundData.id]};
					defName = foundData.id;
				}
				searchMethods = sourceMethods;
			}
		}

		if (!this.canBroadcast()) return;

		var factor = 0;
		if (Tools.getImmunity(source.type || source, defender)) {
			if (source.effectType !== 'Move' || source.basePower || source.basePowerCallback) {
				factor = Math.pow(2, Tools.getEffectiveness(source, defender));
			} else {
				factor = 1;
			}
		}

		this.sendReplyBox("" + atkName + " is " + factor + "x effective against " + defName + ".");
	},

	uptime: function (target, room, user) {
		if (!this.canBroadcast()) return;
		var uptime = process.uptime();
		var uptimeText;
		if (uptime > 24 * 60 * 60) {
			var uptimeDays = Math.floor(uptime / (24 * 60 * 60));
			uptimeText = uptimeDays + " " + (uptimeDays === 1 ? "day" : "days");
			var uptimeHours = Math.floor(uptime / (60 * 60)) - uptimeDays * 24;
			if (uptimeHours) uptimeText += ", " + uptimeHours + " " + (uptimeHours === 1 ? "hour" : "hours");
		} else {
			uptimeText = uptime.seconds().duration();
		}
		this.sendReplyBox("Uptime: <b>" + uptimeText + "</b>");
	},

	groups: function (target, room, user) {
		if (!this.canBroadcast()) return;
		this.sendReplyBox(Config.groups.byRank.reduce(function (info, group) {
			if (!Config.groups.bySymbol[group].name || !Config.groups.bySymbol[group].description)
				return info;
			return info + (info ? "<br />" : "") + Tools.escapeHTML(group) + " <strong>" + Tools.escapeHTML(Config.groups.bySymbol[group].name) + "</strong> - " + Tools.escapeHTML(Config.groups.bySymbol[group].description);
		}, ""));
	},

	git: 'opensource',
	opensource: function (target, room, user) {
		if (!this.canBroadcast()) return;
		this.sendReplyBox(
			"Pokemon Showdown is open source:<br />" +
			"- Language: JavaScript (Node.js)<br />" +
			"- <a href=\"https://github.com/Zarel/Pokemon-Showdown/commits/master\">What's new?</a><br />" +
			"- <a href=\"https://github.com/Zarel/Pokemon-Showdown\">Server source code</a><br />" +
			"- <a href=\"https://github.com/Zarel/Pokemon-Showdown-Client\">Client source code</a>"
		);
	},

	staff: function (target, room, user) {
	    if (!this.canBroadcast()) return;
	    this.sendReplyBox("<a href=\"http://www.smogon.com/sim/staff_list\">Pokemon Showdown Staff List</a>");
	},

	avatars: function (target, room, user) {
		if (!this.canBroadcast()) return;
		this.sendReplyBox('You can <button name="avatars">change your avatar</button> by clicking on it in the <button name="openOptions"><i class="icon-cog"></i> Options</button> menu in the upper right. Custom avatars are only obtainable by staff.');
	},

	showtan: function (target, room, user) {
		if (room.id !== 'showderp') return this.sendReply("The command '/showtan' was unrecognized. To send a message starting with '/showtan', type '//showtan'.");
		if (!this.can('modchat', null, room)) return;
		target = this.splitTarget(target);
		if (!this.targetUser) return this.sendReply('user not found');
		if (!room.users[this.targetUser.userid]) return this.sendReply('not a showderper');
		this.targetUser.avatar = '#showtan';
		room.add(user.name+' applied showtan to affected area of '+this.targetUser.name);
	},

	introduction: 'intro',
	intro: function (target, room, user) {
		if (!this.canBroadcast()) return;
		this.sendReplyBox(
			"New to competitive pokemon?<br />" +
			"- <a href=\"http://www.smogon.com/sim/ps_guide\">Beginner's Guide to Pokémon Showdown</a><br />" +
			"- <a href=\"http://www.smogon.com/dp/articles/intro_comp_pokemon\">An introduction to competitive Pokémon</a><br />" +
			"- <a href=\"http://www.smogon.com/bw/articles/bw_tiers\">What do 'OU', 'UU', etc mean?</a><br />" +
			"- <a href=\"http://www.smogon.com/xyhub/tiers\">What are the rules for each format? What is 'Sleep Clause'?</a>"
		);
	},

	mentoring: 'smogintro',
	smogonintro: 'smogintro',
	smogintro: function (target, room, user) {
		if (!this.canBroadcast()) return;
		this.sendReplyBox(
			"Welcome to Smogon's official simulator! Here are some useful links to <a href=\"http://www.smogon.com/mentorship/\">Smogon\'s Mentorship Program</a> to help you get integrated into the community:<br />" +
			"- <a href=\"http://www.smogon.com/mentorship/primer\">Smogon Primer: A brief introduction to Smogon's subcommunities</a><br />" +
			"- <a href=\"http://www.smogon.com/mentorship/introductions\">Introduce yourself to Smogon!</a><br />" +
			"- <a href=\"http://www.smogon.com/mentorship/profiles\">Profiles of current Smogon Mentors</a><br />" +
			"- <a href=\"http://mibbit.com/#mentor@irc.synirc.net\">#mentor: the Smogon Mentorship IRC channel</a>"
		);
	},

	calculator: 'calc',
	calc: function (target, room, user) {
		if (!this.canBroadcast()) return;
		this.sendReplyBox(
			"Pokemon Showdown! damage calculator. (Courtesy of Honko)<br />" +
			"- <a href=\"http://pokemonshowdown.com/damagecalc/\">Damage Calculator</a>"
		);
	},

	cap: function (target, room, user) {
		if (!this.canBroadcast()) return;
		this.sendReplyBox(
			"An introduction to the Create-A-Pokemon project:<br />" +
			"- <a href=\"http://www.smogon.com/cap/\">CAP project website and description</a><br />" +
			"- <a href=\"http://www.smogon.com/forums/showthread.php?t=48782\">What Pokemon have been made?</a><br />" +
			"- <a href=\"http://www.smogon.com/forums/showthread.php?t=3464513\">Talk about the metagame here</a><br />" +
			"- <a href=\"http://www.smogon.com/forums/showthread.php?t=3466826\">Practice BW CAP teams</a>"
		);
	},

	gennext: function (target, room, user) {
		if (!this.canBroadcast()) return;
		this.sendReplyBox(
			"NEXT (also called Gen-NEXT) is a mod that makes changes to the game:<br />" +
			"- <a href=\"https://github.com/Zarel/Pokemon-Showdown/blob/master/mods/gennext/README.md\">README: overview of NEXT</a><br />" +
			"Example replays:<br />" +
			"- <a href=\"http://replay.pokemonshowdown.com/gennextou-120689854\">Zergo vs Mr Weegle Snarf</a><br />" +
			"- <a href=\"http://replay.pokemonshowdown.com/gennextou-130756055\">NickMP vs Khalogie</a>"
		);
	},

	om: 'othermetas',
	othermetas: function (target, room, user) {
		if (!this.canBroadcast()) return;
		target = toId(target);
		var buffer = "";
		var matched = false;
		if (!target || target === 'all') {
			matched = true;
			buffer += "- <a href=\"http://www.smogon.com/forums/forums/206/\">Other Metagames Forum</a><br />";
			if (target !== 'all') {
				buffer += "- <a href=\"http://www.smogon.com/forums/threads/3505031/\">Other Metagames Index</a><br />";
				buffer += "- <a href=\"http://www.smogon.com/forums/threads/3507466/\">Sample teams for entering Other Metagames</a><br />";
			}
		}
		if (target === 'all' || target === 'omofthemonth' || target === 'omotm' || target === 'month') {
			matched = true;
			buffer += "- <a href=\"http://www.smogon.com/forums/threads/3481155/\">OM of the Month</a><br />";
		}
		if (target === 'all' || target === 'pokemonthrowback' || target === 'throwback') {
			matched = true;
			buffer += "- <a href=\"http://www.smogon.com/forums/threads/3510401/\">Pokémon Throwback</a><br />";
		}
		if (target === 'all' || target === 'balancedhackmons' || target === 'bh') {
			matched = true;
			buffer += "- <a href=\"http://www.smogon.com/forums/threads/3489849/\">Balanced Hackmons</a><br />";
			if (target !== 'all') {
				buffer += "- <a href=\"http://www.smogon.com/forums/threads/3510149/\">Balanced Hackmons Threatlist</a><br />";
				buffer += "- <a href=\"http://www.smogon.com/forums/threads/3499973/\">Balanced Hackmons Mentoring Program</a><br />";
			}
		}
		if (target === 'all' || target === '1v1') {
			matched = true;
			buffer += "- <a href=\"http://www.smogon.com/forums/threads/3496773/\">1v1</a><br />";
		}
		if (target === 'all' || target === 'oumonotype' || target === 'monotype') {
			matched = true;
			buffer += "- <a href=\"http://www.smogon.com/forums/threads/3493087/\">OU Monotype</a><br />";
			if (target !== 'all') {
				buffer += "- <a href=\"http://www.smogon.com/forums/threads/3507565/\">OU Monotype Viability Rankings</a><br />";
			}
		}
		if (target === 'all' || target === 'tiershift' || target === 'ts') {
			matched = true;
			buffer += "- <a href=\"http://www.smogon.com/forums/threads/3508369/\">Tier Shift</a><br />";
		}
		if (target === 'all' || target === 'almostanyability' || target === 'aaa') {
			matched = true;
			buffer += "- <a href=\"http://www.smogon.com/forums/threads/3495737/\">Almost Any Ability</a><br />";
		}
		if (target === 'all' || target === 'stabmons') {
			matched = true;
			buffer += "- <a href=\"http://www.smogon.com/forums/threads/3493081/\">STABmons</a><br />";
			if (target !== 'all') {
				buffer += "- <a href=\"http://www.smogon.com/forums/threads/3510465/\">STABmons Threatlist</a><br />";
			}
		}
		if (target === 'all' || target === 'skybattles' || target === 'skybattle') {
			matched = true;
			buffer += "- <a href=\"http://www.smogon.com/forums/threads/3493601/\">Sky Battles</a><br />";
		}
		if (target === 'all' || target === 'inversebattle' || target === 'inverse') {
			matched = true;
			buffer += "- <a href=\"http://www.smogon.com/forums/threads/3492433/\">Inverse Battle</a><br />";
		}
		if (target === 'all' || target === 'hackmons' || target === 'ph') {
			matched = true;
			buffer += "- <a href=\"http://www.smogon.com/forums/threads/3500418/\">Hackmons</a><br />";
		}
		if (target === 'middlecup' || target === 'mc') {
			matched = true;
			buffer += "- <a href=\"http://www.smogon.com/forums/threads/3494887/\">Middle Cup</a><br />";
		}
		if (target === 'glitchmons') {
			matched = true;
			buffer += "- <a href=\"http://www.smogon.com/forums/threads/3467120/\">Glitchmons</a><br />";
		}
		if (!matched) {
			return this.sendReply("The Other Metas entry '" + target + "' was not found. Try /othermetas or /om for general help.");
		}
		this.sendReplyBox(buffer);
	},

	roomhelp: function (target, room, user) {
		if (room.id === 'lobby' || room.battle) return this.sendReply("This command is too spammy for lobby/battles.");
		if (!this.canBroadcast()) return;
		this.sendReplyBox(
			"Room drivers (%) can use:<br />" +
			"- /warn OR /k <em>username</em>: warn a user and show the Pokemon Showdown rules<br />" +
			"- /mute OR /m <em>username</em>: 7 minute mute<br />" +
			"- /hourmute OR /hm <em>username</em>: 60 minute mute<br />" +
			"- /unmute <em>username</em>: unmute<br />" +
			"- /announce OR /wall <em>message</em>: make an announcement<br />" +
			"- /modlog <em>username</em>: search the moderator log of the room<br />" +
			"<br />" +
			"Room moderators (@) can also use:<br />" +
			"- /roomban OR /rb <em>username</em>: bans user from the room<br />" +
			"- /roomunban <em>username</em>: unbans user from the room<br />" +
			"- /roomvoice <em>username</em>: appoint a room voice<br />" +
			"- /roomdevoice <em>username</em>: remove a room voice<br />" +
			"- /modchat <em>[off/autoconfirmed/+]</em>: set modchat level<br />" +
			"<br />" +
			"Room owners (#) can also use:<br />" +
			"- /roomintro <em>intro</em>: sets the room introduction that will be displayed for all users joining the room<br />" +
			"- /rules <em>rules link</em>: set the room rules link seen when using /rules<br />" +
			"- /roommod, /roomdriver <em>username</em>: appoint a room moderator/driver<br />" +
			"- /roomdemod, /roomdedriver <em>username</em>: remove a room moderator/driver<br />" +
			"- /modchat <em>[%/@/#]</em>: set modchat level<br />" +
			"- /declare <em>message</em>: make a large blue declaration to the room<br />" +
			"</div>"
		);
	},

	restarthelp: function (target, room, user) {
		if (room.id === 'lobby' && !this.can('lockdown')) return false;
		if (!this.canBroadcast()) return;
		this.sendReplyBox(
			"The server is restarting. Things to know:<br />" +
			"- We wait a few minutes before restarting so people can finish up their battles<br />" +
			"- The restart itself will take around 0.6 seconds<br />" +
			"- Your ladder ranking and teams will not change<br />" +
			"- We are restarting to update Pokémon Showdown to a newer version"
		);
	},

	rule: 'rules',
	rules: function (target, room, user) {
		if (!target) {
			if (!this.canBroadcast()) return;
			this.sendReplyBox("Please follow the rules:<br />" +
				(room.rulesLink ? "- <a href=\"" + Tools.escapeHTML(room.rulesLink) + "\">" + Tools.escapeHTML(room.title) + " room rules</a><br />" : "") +
				"- <a href=\"http://pokemonshowdown.com/rules\">" + (room.rulesLink ? "Global rules" : "Rules") + "</a>");
			return;
		}
		if (!this.can('declare', room)) return;
		if (target.length > 80) {
			return this.sendReply("Error: Room rules link is too long (must be under 80 characters). You can use a URL shortener to shorten the link.");
		}

		room.rulesLink = target.trim();
		this.sendReply("(The room rules link is now: " + target + ")");

		if (room.chatRoomData) {
			room.chatRoomData.rulesLink = room.rulesLink;
			Rooms.global.writeChatRoomData();
		}
	},

	faq: function (target, room, user) {
		if (!this.canBroadcast()) return;
		target = target.toLowerCase();
		var buffer = "";
		var matched = false;
		if (!target || target === 'all') {
			matched = true;
			buffer += "<a href=\"http://www.smogon.com/sim/faq\">Frequently Asked Questions</a><br />";
		}
		if (target === 'all' || target === 'deviation') {
			matched = true;
			buffer += "<a href=\"http://www.smogon.com/sim/faq#deviation\">Why did this user gain or lose so many points?</a><br />";
		}
		if (target === 'all' || target === 'doubles' || target === 'triples' || target === 'rotation') {
			matched = true;
			buffer += "<a href=\"http://www.smogon.com/sim/faq#doubles\">Can I play doubles/triples/rotation battles here?</a><br />";
		}
		if (target === 'all' || target === 'randomcap') {
			matched = true;
			buffer += "<a href=\"http://www.smogon.com/sim/faq#randomcap\">What is this fakemon and what is it doing in my random battle?</a><br />";
		}
		if (target === 'all' || target === 'restarts') {
			matched = true;
			buffer += "<a href=\"http://www.smogon.com/sim/faq#restarts\">Why is the server restarting?</a><br />";
		}
		if (target === 'all' || target === 'staff') {
			matched = true;
			buffer += "<a href=\"http://www.smogon.com/sim/staff_faq\">Staff FAQ</a><br />";
		}
		if (target === 'all' || target === 'autoconfirmed' || target === 'ac') {
			matched = true;
			buffer += "A user is autoconfirmed when they have won at least one rated battle and have been registered for a week or longer.<br />";
		}
		if (!matched) {
			return this.sendReply("The FAQ entry '" + target + "' was not found. Try /faq for general help.");
		}
		this.sendReplyBox(buffer);
	},

	banlists: 'tiers',
	tier: 'tiers',
	tiers: function (target, room, user) {
		if (!this.canBroadcast()) return;
		target = toId(target);
		var buffer = "";
		var matched = false;
		if (!target || target === 'all') {
			matched = true;
			buffer += "- <a href=\"http://www.smogon.com/tiers/\">Smogon Tiers</a><br />";
			buffer += "- <a href=\"http://www.smogon.com/forums/threads/tiering-faq.3498332/\">Tiering FAQ</a><br />";
			buffer += "- <a href=\"http://www.smogon.com/xyhub/tiers\">The banlists for each tier</a><br />";
		}
		if (target === 'all' || target === 'ubers' || target === 'uber') {
			matched = true;
			buffer += "- <a href=\"http://www.smogon.com/forums/threads/3496305/\">Ubers Viability Ranking Thread</a><br />";
		}
		if (target === 'all' || target === 'overused' || target === 'ou') {
			matched = true;
			buffer += "- <a href=\"http://www.smogon.com/forums/threads/3509824/\">np: OU Stage 4</a><br />";
			buffer += "- <a href=\"http://www.smogon.com/forums/threads/3502428/\">OU Viability Ranking Thread</a><br />";
			buffer += "- <a href=\"http://www.smogon.com/forums/threads/3491371/\">Official OU Banlist</a><br />";
		}
		if (target === 'all' || target === 'underused' || target === 'uu') {
			matched = true;
			buffer += "- <a href=\"http://www.smogon.com/forums/threads/3508311/\">np: UU Stage 2</a><br />";
			buffer += "- <a href=\"http://www.smogon.com/forums/threads/3500340/\">UU Viability Ranking Thread</a><br />";
			buffer += "- <a href=\"http://www.smogon.com/forums/threads/3502698/#post-5323505\">Official UU Banlist</a><br />";
		}
		if (target === 'all' || target === 'rarelyused' || target === 'ru') {
			matched = true;
			buffer += "- <a href=\"http://www.smogon.com/forums/threads/3510066/\">np: RU Stage 2</a><br />";
			buffer += "- <a href=\"http://www.smogon.com/forums/threads/3506500/\">RU Viability Ranking Thread</a><br />";
		}
		if (target === 'all' || target === 'neverused' || target === 'nu') {
			matched = true;
			buffer += "- <a href=\"http://www.smogon.com/forums/threads/3506287/\">np: NU (beta)</a><br />";
			buffer += "- <a href=\"http://www.smogon.com/forums/threads/3509494/\">NU Viability Ranking Thread</a><br />";
		}
		if (target === 'all' || target === 'littlecup' || target === 'lc') {
			matched = true;
			buffer += "- <a href=\"http://www.smogon.com/forums/threads/3496013/\">LC Viability Ranking Thread</a><br />";
			buffer += "- <a href=\"http://www.smogon.com/forums/threads/3490462/\">Official LC Banlist</a><br />";
		}
		if (target === 'all' || target === 'doubles') {
			matched = true;
			buffer += "- <a href=\"http://www.smogon.com/forums/threads/3509279/\">np: Doubles Stage 3.5</a><br />";
			buffer += "- <a href=\"http://www.smogon.com/forums/threads/3496306/\">Doubles Viability Ranking Thread</a><br />";
			buffer += "- <a href=\"http://www.smogon.com/forums/threads/3498688/\">Official Doubles Banlist</a><br />";
		}
		if (!matched) {
			return this.sendReply("The Tiers entry '" + target + "' was not found. Try /tiers for general help.");
		}
		this.sendReplyBox(buffer);
	},

	analysis: 'smogdex',
	strategy: 'smogdex',
	smogdex: function (target, room, user) {
		if (!this.canBroadcast()) return;

		var targets = target.split(',');
		if (toId(targets[0]) === 'previews') return this.sendReplyBox("<a href=\"http://www.smogon.com/forums/threads/sixth-generation-pokemon-analyses-index.3494918/\">Generation 6 Analyses Index</a>, brought to you by <a href=\"http://www.smogon.com\">Smogon University</a>");
		var pokemon = Tools.getTemplate(targets[0]);
		var item = Tools.getItem(targets[0]);
		var move = Tools.getMove(targets[0]);
		var ability = Tools.getAbility(targets[0]);
		var atLeastOne = false;
		var generation = (targets[1] || 'xy').trim().toLowerCase();
		var genNumber = 6;
		// var doublesFormats = {'vgc2012':1, 'vgc2013':1, 'vgc2014':1, 'doubles':1};
		var doublesFormats = {};
		var doublesFormat = (!targets[2] && generation in doublesFormats)? generation : (targets[2] || '').trim().toLowerCase();
		var doublesText = '';
		if (generation === 'xy' || generation === 'xy' || generation === '6' || generation === 'six') {
			generation = 'xy';
		} else if (generation === 'bw' || generation === 'bw2' || generation === '5' || generation === 'five') {
			generation = 'bw';
			genNumber = 5;
		} else if (generation === 'dp' || generation === 'dpp' || generation === '4' || generation === 'four') {
			generation = 'dp';
			genNumber = 4;
		} else if (generation === 'adv' || generation === 'rse' || generation === 'rs' || generation === '3' || generation === 'three') {
			generation = 'rs';
			genNumber = 3;
		} else if (generation === 'gsc' || generation === 'gs' || generation === '2' || generation === 'two') {
			generation = 'gs';
			genNumber = 2;
		} else if(generation === 'rby' || generation === 'rb' || generation === '1' || generation === 'one') {
			generation = 'rb';
			genNumber = 1;
		} else {
			generation = 'xy';
		}
		if (doublesFormat !== '') {
			// Smogon only has doubles formats analysis from gen 5 onwards.
			if (!(generation in {'bw':1, 'xy':1}) || !(doublesFormat in doublesFormats)) {
				doublesFormat = '';
			} else {
				doublesText = {'vgc2012':"VGC 2012", 'vgc2013':"VGC 2013", 'vgc2014':"VGC 2014", 'doubles':"Doubles"}[doublesFormat];
				doublesFormat = '/' + doublesFormat;
			}
		}

		// Pokemon
		if (pokemon.exists) {
			atLeastOne = true;
			if (genNumber < pokemon.gen) {
				return this.sendReplyBox("" + pokemon.name + " did not exist in " + generation.toUpperCase() + "!");
			}
			// if (pokemon.tier === 'CAP') generation = 'cap';
			if (pokemon.tier === 'CAP') return this.sendReply("CAP is not currently supported by Smogon Strategic Pokedex.");

			var illegalStartNums = {'351':1, '421':1, '487':1, '493':1, '555':1, '647':1, '648':1, '649':1, '681':1};
			if (pokemon.isMega || pokemon.num in illegalStartNums) pokemon = Tools.getTemplate(pokemon.baseSpecies);
			var poke = pokemon.name.toLowerCase().replace(/\ /g, '_').replace(/[^a-z0-9\-\_]+/g, '');

			this.sendReplyBox("<a href=\"http://www.smogon.com/dex/" + generation + "/pokemon/" + poke + doublesFormat + "\">" + generation.toUpperCase() + " " + doublesText + " " + pokemon.name + " analysis</a>, brought to you by <a href=\"http://www.smogon.com\">Smogon University</a>");
		}

		// Item
		if (item.exists && genNumber > 1 && item.gen <= genNumber) {
			atLeastOne = true;
			var itemName = item.name.toLowerCase().replace(' ', '_');
			this.sendReplyBox("<a href=\"http://www.smogon.com/dex/" + generation + "/items/" + itemName + "\">" + generation.toUpperCase() + " " + item.name + " item analysis</a>, brought to you by <a href=\"http://www.smogon.com\">Smogon University</a>");
		}

		// Ability
		if (ability.exists && genNumber > 2 && ability.gen <= genNumber) {
			atLeastOne = true;
			var abilityName = ability.name.toLowerCase().replace(' ', '_');
			this.sendReplyBox("<a href=\"http://www.smogon.com/dex/" + generation + "/abilities/" + abilityName + "\">" + generation.toUpperCase() + " " + ability.name + " ability analysis</a>, brought to you by <a href=\"http://www.smogon.com\">Smogon University</a>");
		}

		// Move
		if (move.exists && move.gen <= genNumber) {
			atLeastOne = true;
			var moveName = move.name.toLowerCase().replace(' ', '_');
			this.sendReplyBox("<a href=\"http://www.smogon.com/dex/" + generation + "/moves/" + moveName + "\">" + generation.toUpperCase() + " " + move.name + " move analysis</a>, brought to you by <a href=\"http://www.smogon.com\">Smogon University</a>");
		}

		if (!atLeastOne) {
			return this.sendReplyBox("Pokemon, item, move, or ability not found for generation " + generation.toUpperCase() + ".");
		}
	},

	/*********************************************************
	 * Miscellaneous commands
	 *********************************************************/

	potd: function (target, room, user) {
		if (!this.can('potd')) return false;

		Config.potd = target;
		Simulator.SimulatorProcess.eval('Config.potd = \'' + toId(target) + '\'');
		if (target) {
			if (Rooms.lobby) Rooms.lobby.addRaw("<div class=\"broadcast-blue\"><b>The Pokemon of the Day is now " + target + "!</b><br />This Pokemon will be guaranteed to show up in random battles.</div>");
			this.logModCommand("The Pokemon of the Day was changed to " + target + " by " + user.name + ".");
		} else {
			if (Rooms.lobby) Rooms.lobby.addRaw("<div class=\"broadcast-blue\"><b>The Pokemon of the Day was removed!</b><br />No pokemon will be guaranteed in random battles.</div>");
			this.logModCommand("The Pokemon of the Day was removed by " + user.name + ".");
		}
	},

	roll: 'dice',
	dice: function (target, room, user) {
		if (!target) return this.parse('/help dice');
		if (!this.canBroadcast()) return;
		var d = target.indexOf("d");
		if (d != -1) {
			var num = parseInt(target.substring(0, d));
			var faces;
			if (target.length > d) faces = parseInt(target.substring(d + 1));
			if (isNaN(num)) num = 1;
			if (isNaN(faces)) return this.sendReply("The number of faces must be a valid integer.");
			if (faces < 1 || faces > 1000) return this.sendReply("The number of faces must be between 1 and 1000");
			if (num < 1 || num > 20) return this.sendReply("The number of dice must be between 1 and 20");
			var rolls = [];
			var total = 0;
			for (var i = 0; i < num; ++i) {
				rolls[i] = (Math.floor(faces * Math.random()) + 1);
				total += rolls[i];
			}
			return this.sendReplyBox("Random number " + num + "x(1 - " + faces + "): " + rolls.join(", ") + "<br />Total: " + total);
		}
		if (target && isNaN(target) || target.length > 21) return this.sendReply("The max roll must be a number under 21 digits.");
		var maxRoll = (target)? target : 6;
		var rand = Math.floor(maxRoll * Math.random()) + 1;
		return this.sendReplyBox("Random number (1 - " + maxRoll + "): " + rand);
	},

	pr: 'pickrandom',
	pick: 'pickrandom',
	pickrandom: function (target, room, user) {
		var options = target.split(',');
		if (options.length < 2) return this.parse('/help pick');
		if (!this.canBroadcast()) return false;
		return this.sendReplyBox('<em>We randomly picked:</em> ' + Tools.escapeHTML(options.sample().trim()));
	},

	register: function () {
		if (!this.canBroadcast()) return;
		this.sendReplyBox('You will be prompted to register upon winning a rated battle. Alternatively, there is a register button in the <button name="openOptions"><i class="icon-cog"></i> Options</button> menu in the upper right.');
	},

	lobbychat: function (target, room, user, connection) {
		if (!Rooms.lobby) return this.popupReply("This server doesn't have a lobby.");
		target = toId(target);
		if (target === 'off') {
			user.leaveRoom(Rooms.lobby, connection.socket);
			connection.send('|users|');
			this.sendReply("You are now blocking lobby chat.");
		} else {
			user.joinRoom(Rooms.lobby, connection);
			this.sendReply("You are now receiving lobby chat.");
		}
	},

	showimage: function (target, room, user) {
		if (!target) return this.parse('/help showimage');
		if (!this.can('declare', room)) return false;
		if (!this.canBroadcast()) return;

		targets = target.split(',');
		if (targets.length != 3) {
			return this.parse('/help showimage');
		}

		this.sendReply('|raw|<img src="' + Tools.escapeHTML(targets[0]) + '" alt="" width="' + toId(targets[1]) + '" height="' + toId(targets[2]) + '" />');
	},

	htmlbox: function (target, room, user) {
		if (!target) return this.parse('/help htmlbox');
<<<<<<< HEAD
		if (!user.can('gdeclare', room) && (!user.can('declare', room) || !user.can('announce'))) {
			return this.sendReply("/htmlbox - Access denied.");
		}
=======
		if (!this.can('declare', null, room)) return;
		if (!this.canHTML(target)) return;
>>>>>>> b9860f9c
		if (!this.canBroadcast('!htmlbox')) return;

		this.sendReplyBox(target);
	},

	a: function (target, room, user) {
		if (!this.can('rawpacket')) return false;
		// secret sysop command
		room.add(target);
	},

	/*********************************************************
	 * Help commands
	 *********************************************************/

	commands: 'help',
	h: 'help',
	'?': 'help',
	help: function (target, room, user) {
		target = target.toLowerCase();
		var roomType = room.auth ? room.type + 'Room' : 'global';
		var matched = false;
		if (target === 'all' || target === 'msg' || target === 'pm' || target === 'whisper' || target === 'w') {
			matched = true;
			this.sendReply("/msg OR /whisper OR /w [username], [message] - Send a private message.");
		}
		if (target === 'all' || target === 'r' || target === 'reply') {
			matched = true;
			this.sendReply("/reply OR /r [message] - Send a private message to the last person you received a message from, or sent a message to.");
		}
		if (target === 'all' || target === 'rating' || target === 'ranking' || target === 'rank' || target === 'ladder') {
			matched = true;
			this.sendReply("/rating - Get your own rating.");
			this.sendReply("/rating [username] - Get user's rating.");
		}
		if (target === 'all' || target === 'nick') {
			matched = true;
			this.sendReply("/nick [new username] - Change your username.");
		}
		if (target === 'all' || target === 'avatar') {
			matched = true;
			this.sendReply("/avatar [new avatar number] - Change your trainer sprite.");
		}
		if (target === 'all' || target === 'whois' || target === 'alts' || target === 'ip' || target === 'rooms') {
			matched = true;
			this.sendReply("/whois - Get details on yourself: alts, group, IP address, and rooms.");
			this.sendReply("/whois [username] - Get details on a username: alts (Requires: % @ & ~), group, IP address (Requires: @ & ~), and rooms.");
		}
		if (target === 'all' || target === 'data') {
			matched = true;
<<<<<<< HEAD
			this.sendReply("/data [pokemon/item/move/ability] - Get details on this pokemon/item/move/ability.");
			this.sendReply("!data [pokemon/item/move/ability] - Show everyone these details. Requires: " + Users.getGroupsThatCan('broadcast', room).join(" "));
=======
			this.sendReply("/data [pokemon/item/move/ability] - Get details on this pokemon/item/move/ability/nature.");
			this.sendReply("!data [pokemon/item/move/ability] - Show everyone these details. Requires: + % @ & ~");
>>>>>>> b9860f9c
		}
		if (target === 'all' || target === 'details' || target === 'dt') {
			matched = true;
			this.sendReply("/details [pokemon] - Get additional details on this pokemon/item/move/ability/nature.");
			this.sendReply("!details [pokemon] - Show everyone these details. Requires: + % @ & ~");
		}
		if (target === 'all' || target === 'analysis') {
			matched = true;
			this.sendReply("/analysis [pokemon], [generation] - Links to the Smogon University analysis for this Pokemon in the given generation.");
			this.sendReply("!analysis [pokemon], [generation] - Shows everyone this link. Requires: " + Users.getGroupsThatCan('broadcast', room).join(" "));
		}
		if (target === 'all' || target === 'groups') {
			matched = true;
			this.sendReply("/groups - Explains what the " + Config.groups[roomType + 'ByRank'].filter(function (g) { return g.trim(); }).join(" ") + " next to people's names mean.");
			this.sendReply("!groups - Show everyone that information. Requires: " + Users.getGroupsThatCan('broadcast', room).join(" "));
		}
		if (target === 'all' || target === 'opensource') {
			matched = true;
			this.sendReply("/opensource - Links to PS's source code repository.");
			this.sendReply("!opensource - Show everyone that information. Requires: " + Users.getGroupsThatCan('broadcast', room).join(" "));
		}
		if (target === 'all' || target === 'avatars') {
			matched = true;
			this.sendReply("/avatars - Explains how to change avatars.");
			this.sendReply("!avatars - Show everyone that information. Requires: " + Users.getGroupsThatCan('broadcast', room).join(" "));
		}
		if (target === 'all' || target === 'intro') {
			matched = true;
			this.sendReply("/intro - Provides an introduction to competitive pokemon.");
			this.sendReply("!intro - Show everyone that information. Requires: " + Users.getGroupsThatCan('broadcast', room).join(" "));
		}
		if (target === 'all' || target === 'cap') {
			matched = true;
			this.sendReply("/cap - Provides an introduction to the Create-A-Pokemon project.");
			this.sendReply("!cap - Show everyone that information. Requires: " + Users.getGroupsThatCan('broadcast', room).join(" "));
		}
		if (target === 'all' || target === 'om') {
			matched = true;
			this.sendReply("/om - Provides links to information on the Other Metagames.");
			this.sendReply("!om - Show everyone that information. Requires: " + Users.getGroupsThatCan('broadcast', room).join(" "));
		}
		if (target === 'all' || target === 'learn' || target === 'learnset' || target === 'learnall') {
			matched = true;
			this.sendReply("/learn [pokemon], [move, move, ...] - Displays how a Pokemon can learn the given moves, if it can at all.");
			this.sendReply("!learn [pokemon], [move, move, ...] - Show everyone that information. Requires: " + Users.getGroupsThatCan('broadcast', room).join(" "));
		}
		if (target === 'all' || target === 'calc' || target === 'calculator') {
			matched = true;
			this.sendReply("/calc - Provides a link to a damage calculator");
			this.sendReply("!calc - Shows everyone a link to a damage calculator. Requires: " + Users.getGroupsThatCan('broadcast', room).join(" "));
		}
		if (target === 'all' || target === 'blockchallenges' || target === 'away' || target === 'idle') {
			matched = true;
			this.sendReply("/away - Blocks challenges so no one can challenge you. Deactivate it with /back.");
		}
		if (target === 'all' || target === 'allowchallenges' || target === 'back') {
			matched = true;
			this.sendReply("/back - Unlocks challenges so you can be challenged again. Deactivate it with /away.");
		}
		if (target === 'all' || target === 'faq') {
			matched = true;
			this.sendReply("/faq [theme] - Provides a link to the FAQ. Add deviation, doubles, randomcap, restart, or staff for a link to these questions. Add all for all of them.");
			this.sendReply("!faq [theme] - Shows everyone a link to the FAQ. Add deviation, doubles, randomcap, restart, or staff for a link to these questions. Add all for all of them. Requires: " + Users.getGroupsThatCan('broadcast', room).join(" "));
		}
		if (target === 'all' || target === 'highlight') {
			matched = true;
			this.sendReply("Set up highlights:");
			this.sendReply("/highlight add, word - add a new word to the highlight list.");
			this.sendReply("/highlight list - list all words that currently highlight you.");
			this.sendReply("/highlight delete, word - delete a word from the highlight list.");
			this.sendReply("/highlight delete - clear the highlight list");
		}
		if (target === 'all' || target === 'timestamps') {
			matched = true;
			this.sendReply("Set your timestamps preference:");
			this.sendReply("/timestamps [all|lobby|pms], [minutes|seconds|off]");
			this.sendReply("all - change all timestamps preferences, lobby - change only lobby chat preferences, pms - change only PM preferences");
			this.sendReply("off - set timestamps off, minutes - show timestamps of the form [hh:mm], seconds - show timestamps of the form [hh:mm:ss]");
		}
		if (target === 'all' || target === 'effectiveness' || target === 'matchup' || target === 'eff' || target === 'type') {
			matched = true;
			this.sendReply("/effectiveness OR /matchup OR /eff OR /type [attack], [defender] - Provides the effectiveness of a move or type on another type or a Pokémon.");
			this.sendReply("!effectiveness OR /matchup OR !eff OR !type [attack], [defender] - Shows everyone the effectiveness of a move or type on another type or a Pokémon.");
		}
		if (target === 'all' || target === 'dexsearch' || target === 'dsearch' || target === 'ds') {
			matched = true;
			this.sendReply("/dexsearch [type], [move], [move], ... - Searches for Pokemon that fulfill the selected criteria.");
			this.sendReply("Search categories are: type, tier, color, moves, ability, gen.");
			this.sendReply("Valid colors are: green, red, blue, white, brown, yellow, purple, pink, gray and black.");
			this.sendReply("Valid tiers are: Uber/OU/BL/UU/BL2/RU/BL3/NU/LC/CAP.");
			this.sendReply("Types must be followed by ' type', e.g., 'dragon type'.");
			this.sendReply("Parameters can be excluded through the use of '!', e.g., '!water type' excludes all water types.");
			this.sendReply("The parameter 'mega' can be added to search for Mega Evolutions only, and the parameters 'FE' or 'NFE' can be added to search fully or not-fully evolved Pokemon only.");
			this.sendReply("The order of the parameters does not matter.");
		}
		if (target === 'all' || target === 'dice' || target === 'roll') {
			matched = true;
			this.sendReply("/dice [optional max number] - Randomly picks a number between 1 and 6, or between 1 and the number you choose.");
			this.sendReply("/dice [number of dice]d[number of sides] - Simulates rolling a number of dice, e.g., /dice 2d4 simulates rolling two 4-sided dice.");
		}
		if (target === 'all' || target === 'pick' || target === 'pickrandom') {
			matched = true;
			this.sendReply("/pick [option], [option], ... - Randomly selects an item from a list containing 2 or more elements.");
		}
		if (target === 'all' || target === 'join') {
			matched = true;
			this.sendReply("/join [roomname] - Attempts to join the room [roomname].");
		}
		if (target === 'all' || target === 'ignore') {
			matched = true;
			this.sendReply("/ignore [user] - Ignores all messages from the user [user].");
			this.sendReply("Note that staff messages cannot be ignored.");
		}
		if (target === 'all' || target === 'invite') {
			matched = true;
			this.sendReply("/invite [username], [roomname] - Invites the player [username] to join the room [roomname].");
		}
		if (Users.can(target, 'lock') || target === 'lock' || target === 'l') {
			matched = true;
			this.sendReply("/lock OR /l [username], [reason] - Locks the user from talking in all chats. Requires: " + Users.getGroupsThatCan('lock', room).join(" "));
		}
		if (Users.can(target, 'lock') || target === 'unlock') {
			matched = true;
			this.sendReply("/unlock [username] - Unlocks the user. Requires: " + Users.getGroupsThatCan('lock', room).join(" "));
		}
		if (Users.can(target, 'redirect') || target === 'redirect' || target === 'redir') {
			matched = true;
			this.sendReply("/redirect or /redir [username], [roomname] - Attempts to redirect the user [username] to the room [roomname]. Requires: " + Users.getGroupsThatCan('redirect', room).join(" "));
		}
		if (Users.can(target, 'staff') || target === 'modnote') {
			matched = true;
			this.sendReply("/modnote [note] - Adds a moderator note that can be read through modlog. Requires: " + Users.getGroupsThatCan('staff', room).join(" "));
		}
		if (Users.can(target, 'forcerename') || target === 'forcerename' || target === 'fr') {
			matched = true;
			this.sendReply("/forcerename OR /fr [username], [reason] - Forcibly change a user's name and shows them the [reason]. Requires: " + Users.getGroupsThatCan('forcerename').join(" "));
		}
		if (Users.can(target, 'ban') || target === 'roomban') {
			matched = true;
			this.sendReply("/roomban [username] - Bans the user from the room you are in. Requires: " + Users.getGroupsThatCan('ban', room).join(" "));
		}
		if (Users.can(target, 'ban') || target === 'roomunban') {
			matched = true;
			this.sendReply("/roomunban [username] - Unbans the user from the room you are in. Requires: " + Users.getGroupsThatCan('ban', room).join(" "));
		}
		if (Users.can(target, 'ban') || target === 'ban') {
			matched = true;
			this.sendReply("/ban OR /b [username], [reason] - Kick user from all rooms and ban user's IP address with reason. Requires: " + Users.getGroupsThatCan('ban').join(" "));
		}
		if (Users.can(target, 'roompromote') || target === 'roompromote') {
			matched = true;
			this.sendReply("/roompromote [username], [group] - Promotes the user to the specified group or next ranked group. Requires: " + Users.getGroupsThatCan('roompromote', room).join(" "));
		}
		if (Users.can(target, 'roompromote') || target === 'roomdemote') {
			matched = true;
			this.sendReply("/roomdemote [username], [group] - Demotes the user to the specified group or previous ranked group. Requires: " + Users.getGroupsThatCan('roompromote', room).join(" "));
		}
		if (Users.can(target, 'rangeban') || target === 'banip') {
			matched = true;
			this.sendReply("/banip [ip] - Kick users on this IP or IP range from all rooms and bans it. Accepts wildcards to ban ranges. Requires: " + Users.getGroupsThatCan('rangeban').join(" "));
		}
		if (Users.can(target, 'rangeban') || target === 'unbanip') {
			matched = true;
			this.sendReply("/unbanip [ip] - Kick users on this IP or IP range from all rooms and bans it. Accepts wildcards to ban ranges. Requires: " + Users.getGroupsThatCan('rangeban').join(" "));
		}
		if (Users.can(target, 'ban') || target === 'unban') {
			matched = true;
			this.sendReply("/unban [username] - Unban a user. Requires: " + Users.getGroupsThatCan('ban').join(" "));
		}
		if (Users.can(target, 'ban') || target === 'unbanall') {
			matched = true;
			this.sendReply("/unbanall - Unban all IP addresses. Requires: " + Users.getGroupsThatCan('ban').join(" "));
		}
		if (Users.can(target, 'staff') || target === 'modlog') {
			matched = true;
			this.sendReply("/modlog [roomid|all], [n] - Roomid defaults to current room. If n is a number or omitted, display the last n lines of the moderator log. Defaults to 15. If n is not a number, search the moderator log for 'n' on room's log [roomid]. If you set [all] as [roomid], searches for 'n' on all rooms's logs. Requires: " + Users.getGroupsThatCan('staff', room).join(" "));
		}
		if (Users.can(target, 'kick') || target === 'kickbattle ') {
			matched = true;
			this.sendReply("/kickbattle [username], [reason] - Kicks a user from a battle with reason. Requires: " + Users.getGroupsThatCan('kick').join(" "));
		}
		if (Users.can(target, 'warn') || target === 'warn' || target === 'k') {
			matched = true;
			this.sendReply("/warn OR /k [username], [reason] - Warns a user showing them the Pokemon Showdown Rules and [reason] in an overlay. Requires: " + Users.getGroupsThatCan('warn', room).join(" "));
		}
		if (Users.can(target, 'mute') || target === 'mute' || target === 'm') {
			matched = true;
			this.sendReply("/mute OR /m [username], [reason] - Mutes a user with reason for 7 minutes. Requires: " + Users.getGroupsThatCan('mute', room).join(" "));
		}
		if (Users.can(target, 'mute') || target === 'hourmute' || target === 'hm') {
			matched = true;
			this.sendReply("/hourmute OR /hm [username], [reason] - Mutes a user with reason for an hour. Requires: " + Users.getGroupsThatCan('mute', room).join(" "));
		}
		if (Users.can(target, 'mute') || target === 'unmute' || target === 'um') {
			matched = true;
			this.sendReply("/unmute [username] - Removes mute from user. Requires: " + Users.getGroupsThatCan('mute', room).join(" "));
		}
		if (Users.can(target, 'promote') || target === 'promote') {
			matched = true;
			this.sendReply("/promote [username], [group] - Promotes the user to the specified group or next ranked group. Requires: " + Users.getGroupsThatCan('promote').join(" "));
		}
		if (Users.can(target, 'promote') || target === 'demote') {
			matched = true;
			this.sendReply("/demote [username], [group] - Demotes the user to the specified group or previous ranked group. Requires: " + Users.getGroupsThatCan('promote').join(" "));
		}
		if (Users.can(target, 'forcewin') || target === 'forcetie') {
			matched = true;
			this.sendReply("/forcetie - Forces the current match to tie. Requires: " + Users.getGroupsThatCan('forcewin').join(" "));
		}
		if (Users.can(target, 'declare') || target === 'showimage') {
			matched = true;
			this.sendReply("/showimage [url], [width], [height] - Show an image. Requires: " + Users.getGroupsThatCan('declare', room).join(" "));
		}
		if (Users.can(target, 'declare') || target === 'declare') {
			matched = true;
			this.sendReply("/declare [message] - Anonymously announces a message. Requires: " + Users.getGroupsThatCan('declare', room).join(" "));
		}
		if (Users.can(target, 'gdeclare') || target === 'chatdeclare' || target === 'cdeclare') {
			matched = true;
			this.sendReply("/cdeclare [message] - Anonymously announces a message to all chatrooms on the server. Requires: " + Users.getGroupsThatCan('gdeclare').join(" "));
		}
		if (Users.can(target, 'gdeclare') || target === 'globaldeclare' || target === 'gdeclare') {
			matched = true;
			this.sendReply("/globaldeclare [message] - Anonymously announces a message to every room on the server. Requires: " + Users.getGroupsThatCan('gdeclare').join(" "));
		}
		if (target === '~' || target === 'htmlbox') {
			matched = true;
			this.sendReply("/htmlbox [message] - Displays a message, parsing HTML code contained. Requires: ~ # with global authority");
		}
		if (Users.can(target, 'announce') || target === 'announce' || target === 'wall') {
			matched = true;
			this.sendReply("/announce OR /wall [message] - Makes an announcement. Requires: " + Users.getGroupsThatCan('announce', room).join(" "));
		}
		if (Users.can(target, 'modchat') || target === 'modchat') {
			matched = true;
			this.sendReply("/modchat [off/autoconfirmed/" +
				Config.groups[roomType + 'ByRank'].filter(function (g) { return g.trim(); }).join("/") +
				"] - Set the level of moderated chat. Requires: " +
				Users.getGroupsThatCan('modchat', room).join(" ") +
				" for off/autoconfirmed/" +
				Config.groups[roomType + 'ByRank'].slice(0, 2).filter(function (g) { return g.trim(); }).join("/") +
				" options, " +
				Users.getGroupsThatCan('modchatall', room).join(" ") +
				" for all the options");
		}
		if (Users.can(target, 'hotpatch') || target === 'hotpatch') {
			matched = true;
			this.sendReply("Hot-patching the game engine allows you to update parts of Showdown without interrupting currently-running battles. Requires: " + Users.getGroupsThatCan('hotpatch').join(" "));
			this.sendReply("Hot-patching has greater memory requirements than restarting.");
			this.sendReply("/hotpatch chat - reload chat-commands.js");
			this.sendReply("/hotpatch battles - spawn new simulator processes");
			this.sendReply("/hotpatch formats - reload the tools.js tree, rebuild and rebroad the formats list, and also spawn new simulator processes");
		}
		if (Users.can(target, 'lockdown') || target === 'lockdown') {
			matched = true;
			this.sendReply("/lockdown - locks down the server, which prevents new battles from starting so that the server can eventually be restarted. Requires: " + Users.getGroupsThatCan('lockdown').join(" "));
		}
		if (Users.can(target, 'lockdown') || target === 'kill') {
			matched = true;
			this.sendReply("/kill - kills the server. Can't be done unless the server is in lockdown state. Requires: " + Users.getGroupsThatCan('lockdown').join(" "));
		}
		if (Users.can(target, 'hotpatch') || target === 'loadbanlist') {
			matched = true;
			this.sendReply("/loadbanlist - Loads the bans located at ipbans.txt. The command is executed automatically at startup. Requires: " + Users.getGroupsThatCan('hotpatch').join(" "));
		}
		if (Users.can(target, 'makeroom') || target === 'makechatroom') {
			matched = true;
			this.sendReply("/makechatroom [roomname] - Creates a new room named [roomname]. Requires: " + Users.getGroupsThatCan('makeroom').join(" "));
		}
		if (Users.can(target, 'makeroom') || target === 'deregisterchatroom') {
			matched = true;
			this.sendReply("/deregisterchatroom [roomname] - Deletes room [roomname] after the next server restart. Requires: " + Users.getGroupsThatCan('makeroom').join(" "));
		}
		if (Users.can(target, 'roompromote', Config.groups[roomType + 'ByRank'].slice(-1)[0]) || target === 'roomowner') {
			matched = true;
			this.sendReply("/roomowner [username] - Appoints [username] as a room owner. Removes official status. Requires: " + Users.getGroupsThatCan('roompromote', Config.groups[roomType + 'ByRank'].slice(-1)[0]).join(" "));
		}
		if (Users.can(target, 'roompromote', Config.groups[roomType + 'ByRank'].slice(-1)[0]) || target === 'roomdeowner') {
			matched = true;
			this.sendReply("/roomdeowner [username] - Removes [username]'s status as a room owner. Requires: " + Users.getGroupsThatCan('roompromote', Config.groups[roomType + 'ByRank'].slice(-1)[0]).join(" "));
		}
		if (Users.can(target, 'privateroom') || target === 'privateroom') {
			matched = true;
			this.sendReply("/privateroom [on/off] - Makes or unmakes a room private. Requires: " + Users.getGroupsThatCan('privateroom', room).join(" "));
		}
		if (target === 'all' || target === 'help' || target === 'h' || target === '?' || target === 'commands') {
			matched = true;
			this.sendReply("/help OR /h OR /? - Gives you help.");
		}
		if (!target) {
			this.sendReply("COMMANDS: /nick, /avatar, /rating, /whois, /msg, /reply, /ignore, /away, /back, /timestamps, /highlight");
			this.sendReply("INFORMATIONAL COMMANDS: /data, /dexsearch, /groups, /opensource, /avatars, /faq, /rules, /intro, /tiers, /othermetas, /learn, /analysis, /calc (replace / with ! to broadcast. (Requires: " + Users.getGroupsThatCan('broadcast', room).join(" ") + "))");
			this.sendReply("For details on all room commands, use /roomhelp");
			this.sendReply("For details on all commands, use /help all");
			if (user.group !== Config.groups.default[roomType]) {
				this.sendReply("DRIVER COMMANDS: /warn, /mute, /unmute, /alts, /forcerename, /modlog, /lock, /unlock, /announce, /redirect");
				this.sendReply("MODERATOR COMMANDS: /ban, /unban, /ip");
				this.sendReply("LEADER COMMANDS: /declare, /forcetie, /forcewin, /promote, /demote, /banip, /unbanall");
				this.sendReply("For details on all moderator commands, use /help " + Users.getGroupsThatCan('staff', room)[0]);
			}
			this.sendReply("For details of a specific command, use something like: /help data");
		} else if (!matched) {
			this.sendReply("The command '" + target + "' was not found. Try /help for general help");
		}
	},

};<|MERGE_RESOLUTION|>--- conflicted
+++ resolved
@@ -319,8 +319,8 @@
 				var details = {
 					"Priority": move.priority,
 				};
-				
-				if (move.secondary || move.secondaries) details["<font color=black>&#10003; Secondary Effect</font>"] = "";	
+
+				if (move.secondary || move.secondaries) details["<font color=black>&#10003; Secondary Effect</font>"] = "";
 				if (move.isContact) details["<font color=black>&#10003; Contact</font>"] = "";
 				if (move.isBullet) details["<font color=black>&#10003; Bullet</font>"] = "";
 				if (move.isPulseMove) details["<font color=black>&#10003; Pulse</font>"] = "";
@@ -776,7 +776,7 @@
 
 	showtan: function (target, room, user) {
 		if (room.id !== 'showderp') return this.sendReply("The command '/showtan' was unrecognized. To send a message starting with '/showtan', type '//showtan'.");
-		if (!this.can('modchat', null, room)) return;
+		if (!this.can('showtan', room)) return;
 		target = this.splitTarget(target);
 		if (!this.targetUser) return this.sendReply('user not found');
 		if (!room.users[this.targetUser.userid]) return this.sendReply('not a showderper');
@@ -1259,14 +1259,8 @@
 
 	htmlbox: function (target, room, user) {
 		if (!target) return this.parse('/help htmlbox');
-<<<<<<< HEAD
-		if (!user.can('gdeclare', room) && (!user.can('declare', room) || !user.can('announce'))) {
-			return this.sendReply("/htmlbox - Access denied.");
-		}
-=======
-		if (!this.can('declare', null, room)) return;
+		if (!this.can('gdeclare', room)) return;
 		if (!this.canHTML(target)) return;
->>>>>>> b9860f9c
 		if (!this.canBroadcast('!htmlbox')) return;
 
 		this.sendReplyBox(target);
@@ -1317,18 +1311,13 @@
 		}
 		if (target === 'all' || target === 'data') {
 			matched = true;
-<<<<<<< HEAD
-			this.sendReply("/data [pokemon/item/move/ability] - Get details on this pokemon/item/move/ability.");
+			this.sendReply("/data [pokemon/item/move/ability] - Get details on this pokemon/item/move/ability/nature.");
 			this.sendReply("!data [pokemon/item/move/ability] - Show everyone these details. Requires: " + Users.getGroupsThatCan('broadcast', room).join(" "));
-=======
-			this.sendReply("/data [pokemon/item/move/ability] - Get details on this pokemon/item/move/ability/nature.");
-			this.sendReply("!data [pokemon/item/move/ability] - Show everyone these details. Requires: + % @ & ~");
->>>>>>> b9860f9c
 		}
 		if (target === 'all' || target === 'details' || target === 'dt') {
 			matched = true;
 			this.sendReply("/details [pokemon] - Get additional details on this pokemon/item/move/ability/nature.");
-			this.sendReply("!details [pokemon] - Show everyone these details. Requires: + % @ & ~");
+			this.sendReply("!details [pokemon] - Show everyone these details. Requires: " + Users.getGroupsThatCan('broadcast', room).join(" "));
 		}
 		if (target === 'all' || target === 'analysis') {
 			matched = true;
