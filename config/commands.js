/**
 * Commands
 * Pokemon Showdown - http://pokemonshowdown.com/
 *
 * These are commands. For instance, you can define the command 'whois'
 * here, then use it by typing /whois into Pokemon Showdown.
 *
 * A command can be in the form:
 *   ip: 'whois',
 * This is called an alias: it makes it so /ip does the same thing as
 * /whois.
 *
 * But to actually define a command, it's a function:
 *   birkal: function(target, room, user) {
 *     this.sendReply("It's not funny anymore.");
 *   },
 *
 * Commands are actually passed five parameters:
 *   function(target, room, user, connection, cmd, message)
 * Most of the time, you only need the first three, though.
 *
 * target = the part of the message after the command
 * room = the room object the message was sent to
 *   The room name is room.id
 * user = the user object that sent the message
 *   The user's name is user.name
 * connection = the connection that the message was sent from
 * cmd = the name of the command
 * message = the entire message sent by the user
 *
 * If a user types in "/msg zarel, hello"
 *   target = "zarel, hello"
 *   cmd = "msg"
 *   message = "/msg zarel, hello"
 *
 * Commands return the message the user should say. If they don't
 * return anything or return something falsy, the user won't say
 * anything.
 *
 * Commands have access to the following functions:
 *
 * this.sendReply(message)
 *   Sends a message back to the room the user typed the command into.
 *
 * this.sendReplyBox(html)
 *   Same as sendReply, but shows it in a box, and you can put HTML in
 *   it.
 *
 * this.popupReply(message)
 *   Shows a popup in the window the user typed the command into.
 *
 * this.add(message)
 *   Adds a message to the room so that everyone can see it.
 *   This is like this.sendReply, except everyone in the room gets it,
 *   instead of just the user that typed the command.
 *
 * this.send(message)
 *   Sends a message to the room so that everyone can see it.
 *   This is like this.add, except it's not logged, and users who join
 *   the room later won't see it in the log, and if it's a battle, it
 *   won't show up in saved replays.
 *   You USUALLY want to use this.add instead.
 *
 * this.logEntry(message)
 *   Log a message to the room's log without sending it to anyone. This
 *   is like this.add, except no one will see it.
 *
 * this.addModCommand(message)
 *   Like this.add, but also logs the message to the moderator log
 *   which can be seen with /modlog.
 *
 * this.logModCommand(message)
 *   Like this.addModCommand, except users in the room won't see it.
 *
 * this.can(permission)
 * this.can(permission, targetUser)
 *   Checks if the user has the permission to do something, or if a
 *   targetUser is passed, check if the user has permission to do
 *   it to that user. Will automatically give the user an "Access
 *   denied" message if the user doesn't have permission: use
 *   user.can() if you don't want that message.
 *
 *   Should usually be near the top of the command, like:
 *     if (!this.can('potd')) return false;
 *
 * this.canBroadcast()
 *   Signifies that a message can be broadcast, as long as the user
 *   has permission to. This will check to see if the user used
 *   "!command" instead of "/command". If so, it will check to see
 *   if the user has permission to broadcast (by default, voice+ can),
 *   and return false if not. Otherwise, it will set it up so that
 *   this.sendReply and this.sendReplyBox will broadcast to the room
 *   instead of just the user that used the command.
 *
 *   Should usually be near the top of the command, like:
 *     if (!this.canBroadcast()) return false;
 *
 * this.canTalk()
 *   Checks to see if the user can speak in the room. Returns false
 *   if the user can't speak (is muted, the room has modchat on, etc),
 *   or true otherwise.
 *
 *   Should usually be near the top of the command, like:
 *     if (!this.canTalk()) return false;
 *
 * this.canTalk(message)
 *   Checks to see if the user can say the message. In addition to
 *   running the checks from this.canTalk(), it also checks to see if
 *   the message has any banned words or is too long. Returns the
 *   filtered message, or a falsy value if the user can't speak.
 *
 *   Should usually be near the top of the command, like:
 *     target = this.canTalk(target);
 *     if (!target) return false;
 *
 * this.parse(message)
 *   Runs the message as if the user had typed it in.
 *
 *   Mostly useful for giving help messages, like for commands that
 *   require a target:
 *     if (!target) return this.parse('/help msg');
 *
 *   After 10 levels of recursion (calling this.parse from a command
 *   called by this.parse from a command called by this.parse etc)
 *   we will assume it's a bug in your command and error out.
 *
 * this.targetUserOrSelf(target)
 *   If target is blank, returns the user that sent the message.
 *   Otherwise, returns the user with the username in target, or
 *   a falsy value if no user with that username exists.
 *
 * this.splitTarget(target)
 *   Splits a target in the form "user, message" into its
 *   constituent parts. Returns message, and sets this.targetUser to
 *   the user, and this.targetUsername to the username.
 *
 *   Remember to check if this.targetUser exists before going further.
 *
 * Unless otherwise specified, these functions will return undefined,
 * so you can return this.sendReply or something to send a reply and
 * stop the command there.
 *
 * @license MIT license
 */

 var commands = exports.commands = {

 	ip: 'whois',
 	getip: 'whois',
 	rooms: 'whois',
 	altcheck: 'whois',
 	alt: 'whois',
 	alts: 'whois',
 	getalts: 'whois',
 	whois: function(target, room, user) {
 		var targetUser = this.targetUserOrSelf(target);
 		if (!targetUser) {
 			return this.sendReply('User '+this.targetUsername+' not found.');
 		}

 		this.sendReply('User: '+targetUser.name);
 		if (user.can('alts', targetUser.getHighestRankedAlt())) {
 			var alts = targetUser.getAlts();
 			var output = '';
 			for (var i in targetUser.prevNames) {
 				if (output) output += ", ";
 				output += targetUser.prevNames[i];
 			}
 			if (output) this.sendReply('Previous names: '+output);

 			for (var j=0; j<alts.length; j++) {
 				var targetAlt = Users.get(alts[j]);
 				if (!targetAlt.named && !targetAlt.connected) continue;

 				this.sendReply('Alt: '+targetAlt.name);
 				output = '';
 				for (var i in targetAlt.prevNames) {
 					if (output) output += ", ";
 					output += targetAlt.prevNames[i];
 				}
 				if (output) this.sendReply('Previous names: '+output);
 			}
 		}
 		if (config.groups[targetUser.group] && config.groups[targetUser.group].name) {
 			this.sendReply('Group: ' + config.groups[targetUser.group].name + ' (' + targetUser.group + ')');
 		}
 		if (targetUser.isSysop) {
 			this.sendReply('(Pok\xE9mon Showdown System Operator)');
 		}
 		if (!targetUser.authenticated) {
 			this.sendReply('(Unregistered)');
 		}
 		if (!this.broadcasting && (user.can('ip', targetUser) || user === targetUser)) {
 			var ips = Object.keys(targetUser.ips);
 			this.sendReply('IP' + ((ips.length > 1) ? 's' : '') + ': ' + ips.join(', '));
 		}
 		var output = 'In rooms: ';
 		var first = true;
 		for (var i in targetUser.roomCount) {
 			if (i === 'global' || Rooms.get(i).isPrivate) continue;
 			if (!first) output += ' | ';
 			first = false;

 			output += '<a href="/'+i+'" room="'+i+'">'+i+'</a>';
 		}
 		this.sendReply('|raw|'+output);
 	},

 	ipsearch: function(target, room, user) {
 		if (!this.can('rangeban')) return;
 		var atLeastOne = false;
 		this.sendReply("Users with IP "+target+":");
 		for (var userid in Users.users) {
 			var user = Users.users[userid];
 			if (user.latestIp === target) {
 				this.sendReply((user.connected?"+":"-")+" "+user.name);
 				atLeastOne = true;
 			}
 		}
 		if (!atLeastOne) this.sendReply("No results found.");
 	},

	/*********************************************************
	 * Shortcuts
	 *********************************************************/

	 invite: function(target, room, user) {
	 	target = this.splitTarget(target);
	 	if (!this.targetUser) {
	 		return this.sendReply('User '+this.targetUsername+' not found.');
	 	}
	 	var roomid = (target || room.id);
	 	if (!Rooms.get(roomid)) {
	 		return this.sendReply('Room '+roomid+' not found.');
	 	}
	 	return this.parse('/msg '+this.targetUsername+', /invite '+roomid);
	 },

	/*********************************************************
	 * Informational commands
	 *********************************************************/

<<<<<<< HEAD
	 stats: 'data',
	 dex: 'data',
	 pokedex: 'data',
	 data: function(target, room, user) {
	 	if (!this.canBroadcast()) return;

	 	var data = '';
	 	var targetId = toId(target);
	 	var newTargets = Tools.dataSearch(target);
	 	if (newTargets && newTargets.length) {
	 		for (var i = 0; i < newTargets.length; i++) {
	 			if (newTargets[i].id !== targetId && !Tools.data.Aliases[targetId] && !i) {
	 				data = "No Pokemon, item, move or ability named '" + target + "' was found. Showing the data of '" + newTargets[0].name + "' instead.\n";
	 			}
	 			data += '|c|~|/data-' + newTargets[i].searchType + ' ' + newTargets[i].name + '\n';
	 		}
	 	} else {
	 		data = "No Pokemon, item, move or ability named '" + target + "' was found. (Check your spelling?)";
	 	}

	 	this.sendReply(data);
	 },

	 dexsearch: function (target, room, user) {
	 	if (!this.canBroadcast()) return;

	 	if (!target) return this.parse('/help dexsearch');
	 	var targets = target.split(',');
	 	var moves = {}, tiers = {}, colours = {}, ability = {}, gens = {}, types = {};
	 	var allTiers = {'uber':1,'ou':1,'uu':1,'ru':1,'nu':1,'lc':1,'cap':1,'bl':1,'bl2':1,'nfe':1, 'limbo':1};
	 	var allColours = {'green':1,'red':1,'blue':1,'white':1,'brown':1,'yellow':1,'purple':1,'pink':1,'gray':1,'black':1};
	 	var count = 0;
	 	var showAll = false;
	 	var output = 10;

	 	for (var i in targets) {
	 		target = Tools.getMove(targets[i]);
	 		if (target.exists) {
	 			if (!moves.count) {
	 				count++;
	 				moves.count = 0;
	 			}
	 			if (moves.count === 4) {
	 				return this.sendReply('Specify a maximum of 4 moves.');
	 			}
	 			moves[target] = 1;
	 			moves.count++;
	 			continue;
	 		}

	 		target = Tools.getAbility(targets[i]);
	 		if (target.exists) {
	 			if (!ability.count) {
	 				count++;
	 				ability.count = 0;
	 			}
	 			if (ability.count === 1) {
	 				return this.sendReply('Specify only one ability.');
	 			}
	 			ability[target] = 1;
	 			ability.count++;
	 			continue;
	 		}

	 		target = targets[i].trim().toLowerCase();
	 		if (target in allTiers) {
	 			if (!tiers.count) {
	 				count++;
	 				tiers.count = 0;
	 			}
	 			tiers[target] = 1;
	 			tiers.count++;
	 			continue;
	 		}
	 		if (target in allColours) {
	 			if (!colours.count) {
	 				count++;
	 				colours.count = 0;
	 			}
	 			colours[target] = 1;
	 			colours.count++;
	 			continue;
	 		}
	 		var targetInt = parseInt(target);
	 		if (0 < targetInt && targetInt < 6) {
	 			if (!gens.count) {
	 				count++;
	 				gens.count = 0;
	 			}
	 			gens[targetInt] = 1;
	 			gens.count++;
	 			continue;
	 		}
	 		if (target === 'all') {
	 			if (this.broadcasting) {
	 				return this.sendReply('A search with the parameter "all" cannot be broadcast.')
	 			}
	 			showAll = true;
	 			continue;
	 		}
	 		if (target.indexOf(' type') > -1) {
	 			target = target.charAt(0).toUpperCase() + target.slice(1, target.indexOf(' type'));
	 			if (target in Tools.data.TypeChart) {
	 				if (!types.count) {
	 					count++;
	 					types.count = 0;
	 				}
	 				if (types.count === 2) {
	 					return this.sendReply('Specify a maximum of two types.');
	 				}
	 				types[target] = 1;
	 				types.count++;
	 				continue;
	 			}
	 		} else {
	 			return this.sendReply('"' + targets[i].trim() + '" could not be found in any of the search categories.');
	 		}
	 	}

	 	if (showAll && count === 0) return this.sendReply('No search parameters other than "all" were found.\nTry "/help dexsearch" for more information on this command.');

	 	while (count > 0) {
	 		count--;
	 		var tempResults = [];
	 		if (!results) {
	 			for (var pokemon in Tools.data.Pokedex) {
	 				pokemon = Tools.getTemplate(pokemon);
	 				if (pokemon.tier !== 'Illegal' && (pokemon.tier !== 'CAP' || 'cap' in tiers)) {
	 					tempResults.add(pokemon);
	 				}
	 			}
	 		} else {
	 			for (var mon in results) tempResults.add(results[mon]);
	 		}
	 	var results = [];

	 	if (types.count > 0) {
	 		for (var mon in tempResults) {
	 			if (types.count === 1) {
	 				if (tempResults[mon].types[0] in types || tempResults[mon].types[1] in types) results.add(tempResults[mon]);
	 			} else {
	 				if (tempResults[mon].types[0] in types && tempResults[mon].types[1] in types) results.add(tempResults[mon]);
	 			}
	 		}
	 		types.count = 0;
	 		continue;
	 	}

	 	if (tiers.count > 0) {
	 		for (var mon in tempResults) {
	 			if (tempResults[mon].tier.toLowerCase() in tiers) results.add(tempResults[mon]);
	 		}
	 		tiers.count = 0;
	 		continue;
	 	}

	 	if (ability.count > 0) {
	 		for (var mon in tempResults) {
	 			for (var monAbility in tempResults[mon].abilities) {
	 				if (Tools.getAbility(tempResults[mon].abilities[monAbility]) in ability) results.add(tempResults[mon]);
	 			}
	 		}
	 		ability.count = 0;
	 		continue;
	 	}

	 	if (colours.count > 0) {
	 		for (var mon in tempResults) {
	 			if (tempResults[mon].color.toLowerCase() in colours) results.add(tempResults[mon]);
	 		}
	 		colours.count = 0;
	 		continue;
	 	}

	 	if (moves.count > 0) {
	 		var problem;
	 		var move = {};
	 		for (var mon in tempResults) {
	 			var lsetData = {set:{}};
	 			var template = Tools.getTemplate(tempResults[mon].id);
	 			for (var i in moves) {
	 				move = Tools.getMove(i);
	 				if (move.id !== 'count') {
	 					if (!move.exists) return this.sendReplyBox('"' + move + '" is not a known move.');
	 					problem = Tools.checkLearnset(move, template, lsetData);
	 					if (problem) break;
	 				}
	 			}
	 			if (!problem) results.add(tempResults[mon]);
	 		}
	 		moves.count = 0;
	 		continue;
	 	}

	 	if (gens.count > 0) {
	 		for (var mon in tempResults) {
	 			if (tempResults[mon].gen in gens) results.add(tempResults[mon]);
	 		}
	 		gens.count = 0;
	 		continue;
	 	}
	 }

	 var resultsStr = '';
	 if (results && results.length > 0) {
	 	for (var i = 0; i < results.length; ++i) results[i] = results[i].species;
	 		if (showAll || results.length <= output) {
	 			resultsStr = results.join(', ');
	 		} else {
	 			var hidden = string(results.length - output);
	 			results.sort(function(a,b) {return Math.round(Math.random());});
	 			var shown = results.slice(0, 10);
	 			resultsStr = shown.join(', ');
	 			resultsStr += ', and ' + hidden + ' more. Redo the search with "all" as a search parameter to show all results.';
	 		}
	 	} else {
	 		resultsStr = 'No Pokémon found.';
	 	}
	 	return this.sendReplyBox(resultsStr);
	 },

	 learnset: 'learn',
	 learnall: 'learn',
	 learn5: 'learn',
	 learn: function(target, room, user, connection, cmd) {
	 	if (!target) return this.parse('/help learn');

	 	if (!this.canBroadcast()) return;

	 	var lsetData = {set:{}};
	 	var targets = target.split(',');
	 	var template = Tools.getTemplate(targets[0]);
	 	var move = {};
	 	var problem;
	 	var all = (cmd === 'learnall');
	 	if (cmd === 'learn5') lsetData.set.level = 5;

	 	if (!template.exists) {
	 		return this.sendReply('Pokemon "'+template.id+'" not found.');
	 	}

	 	if (targets.length < 2) {
	 		return this.sendReply('You must specify at least one move.');
	 	}

	 	for (var i=1, len=targets.length; i<len; i++) {
	 		move = Tools.getMove(targets[i]);
	 		if (!move.exists) {
	 			return this.sendReply('Move "'+move.id+'" not found.');
	 		}
	 		problem = Tools.checkLearnset(move, template, lsetData);
	 		if (problem) break;
	 	}
	 	var buffer = ''+template.name+(problem?" <span class=\"message-learn-cannotlearn\">can't</span> learn ":" <span class=\"message-learn-canlearn\">can</span> learn ")+(targets.length>2?"these moves":move.name);
	 	if (!problem) {
	 		var sourceNames = {E:"egg",S:"event",D:"dream world"};
	 		if (lsetData.sources || lsetData.sourcesBefore) buffer += " only when obtained from:<ul class=\"message-learn-list\">";
	 		if (lsetData.sources) {
	 			var sources = lsetData.sources.sort();
	 			var prevSource;
	 			var prevSourceType;
	 			for (var i=0, len=sources.length; i<len; i++) {
	 				var source = sources[i];
	 				if (source.substr(0,2) === prevSourceType) {
	 					if (prevSourceCount < 0) buffer += ": "+source.substr(2);
	 					else if (all || prevSourceCount < 3) buffer += ', '+source.substr(2);
	 					else if (prevSourceCount == 3) buffer += ', ...';
	 					prevSourceCount++;
	 					continue;
	 				}
	 				prevSourceType = source.substr(0,2);
	 				prevSourceCount = source.substr(2)?0:-1;
	 				buffer += "<li>gen "+source.substr(0,1)+" "+sourceNames[source.substr(1,1)];
	 				if (prevSourceType === '5E' && template.maleOnlyHidden) buffer += " (cannot have hidden ability)";
	 				if (source.substr(2)) buffer += ": "+source.substr(2);
	 			}
	 		}
	 		if (lsetData.sourcesBefore) buffer += "<li>any generation before "+(lsetData.sourcesBefore+1);
	 		buffer += "</ul>";
	 	}
	 	this.sendReplyBox(buffer);
	 },

	 weak: 'weakness',
	 weakness: function(target, room, user){
	 	var targets = target.split(/[ ,\/]/);

	 	var pokemon = Tools.getTemplate(target);
	 	var type1 = Tools.getType(targets[0]);
	 	var type2 = Tools.getType(targets[1]);

	 	if (pokemon.exists) {
	 		target = pokemon.species;
	 	} else if (type1.exists && type2.exists) {
	 		pokemon = {types: [type1.id, type2.id]};
	 		target = type1.id + "/" + type2.id;
	 	} else if (type1.exists) {
	 		pokemon = {types: [type1.id]};
	 		target = type1.id;
	 	} else {
	 		return this.sendReplyBox(target + " isn't a recognized type or pokemon.");
	 	}

	 	var weaknesses = [];
	 	Object.keys(Tools.data.TypeChart).forEach(function (type) {
	 		var notImmune = Tools.getImmunity(type, pokemon);
	 		if (notImmune) {
	 			var typeMod = Tools.getEffectiveness(type, pokemon);
	 			if (typeMod == 1) weaknesses.push(type);
	 			if (typeMod == 2) weaknesses.push("<b>" + type + "</b>");
	 		}
	 	});

	 	if (!weaknesses.length) {
	 		this.sendReplyBox(target + " has no weaknesses.");
	 	} else {
	 		this.sendReplyBox(target + " is weak to: " + weaknesses.join(', ') + " (not counting abilities).");
	 	}
	 },

	 matchup: 'effectiveness',
	 effectiveness: function(target, room, user) {
	 	var targets = target.split(/[,/]/);
	 	var type = Tools.getType(targets[1]);
	 	var pokemon = Tools.getTemplate(targets[0]);
	 	var defender;

	 	if (!pokemon.exists || !type.exists) {
=======
	stats: 'data',
	dex: 'data',
	pokedex: 'data',
	data: function(target, room, user) {
		if (!this.canBroadcast()) return;

		var data = '';
		var targetId = toId(target);
		var newTargets = Tools.dataSearch(target);
		if (newTargets && newTargets.length) {
			for (var i = 0; i < newTargets.length; i++) {
				if (newTargets[i].id !== targetId && !Tools.data.Aliases[targetId] && !i) {
					data = "No Pokemon, item, move or ability named '" + target + "' was found. Showing the data of '" + newTargets[0].name + "' instead.\n";
				}
				data += '|c|~|/data-' + newTargets[i].searchType + ' ' + newTargets[i].name + '\n';
			}
		} else {
			data = "No Pokemon, item, move or ability named '" + target + "' was found. (Check your spelling?)";
		}

		this.sendReply(data);
	},

	dexsearch: function (target, room, user) {
		if (!this.canBroadcast()) return;

		if (!target) return this.parse('/help dexsearch');
		var targets = target.split(',');
		var moves = {}, tiers = {}, colours = {}, ability = {}, gens = {}, types = {};
		var allTiers = {'uber':1,'ou':1,'uu':1,'ru':1,'nu':1,'lc':1,'cap':1,'bl':1,'bl2':1,'nfe':1, 'limbo':1};
		var allColours = {'green':1,'red':1,'blue':1,'white':1,'brown':1,'yellow':1,'purple':1,'pink':1,'gray':1,'black':1};
		var count = 0;
		var showAll = false;
		var output = 10;

		for (var i in targets) {
			target = Tools.getMove(targets[i]);
			if (target.exists) {
				if (!moves.count) {
					count++;
					moves.count = 0;
				}
				if (moves.count === 4) {
					return this.sendReply('Specify a maximum of 4 moves.');
				}
				moves[target] = 1;
				moves.count++;
				continue;
			}

			target = Tools.getAbility(targets[i]);
			if (target.exists) {
				if (!ability.count) {
					count++;
					ability.count = 0;
				}
				if (ability.count === 1) {
					return this.sendReply('Specify only one ability.');
				}
				ability[target] = 1;
				ability.count++;
				continue;
			}

			target = targets[i].trim().toLowerCase();
			if (target in allTiers) {
				if (!tiers.count) {
					count++;
					tiers.count = 0;
				}
				tiers[target] = 1;
				tiers.count++;
				continue;
			}
			if (target in allColours) {
				if (!colours.count) {
					count++;
					colours.count = 0;
				}
				colours[target] = 1;
				colours.count++;
				continue;
			}
			var targetInt = parseInt(target);
			if (0 < targetInt && targetInt < 6) {
				if (!gens.count) {
					count++;
					gens.count = 0;
				}
				gens[targetInt] = 1;
				gens.count++;
				continue;
			}
			if (target === 'all') {
				if (this.broadcasting) {
					return this.sendReply('A search with the parameter "all" cannot be broadcast.')
				}
				showAll = true;
				continue;
			}
			if (target.indexOf(' type') > -1) {
				target = target.charAt(0).toUpperCase() + target.slice(1, target.indexOf(' type'));
				if (target in Tools.data.TypeChart) {
					if (!types.count) {
						count++;
						types.count = 0;
					}
					if (types.count === 2) {
						return this.sendReply('Specify a maximum of two types.');
					}
					types[target] = 1;
					types.count++;
					continue;
				}
			} else {
				return this.sendReply('"' + targets[i].trim() + '" could not be found in any of the search categories.');
			}
		}

		if (showAll && count === 0) return this.sendReply('No search parameters other than "all" were found.\nTry "/help dexsearch" for more information on this command.');

		while (count > 0) {
			count--;
			var tempResults = [];
			if (!results) {
				for (var pokemon in Tools.data.Pokedex) {
					pokemon = Tools.getTemplate(pokemon);
					if (pokemon.tier !== 'Illegal' && (pokemon.tier !== 'CAP' || 'cap' in tiers)) {
						tempResults.add(pokemon);
					}
				}
			} else {
				for (var mon in results) tempResults.add(results[mon]);
			}
			var results = [];

			if (types.count > 0) {
				for (var mon in tempResults) {
					if (types.count === 1) {
						if (tempResults[mon].types[0] in types || tempResults[mon].types[1] in types) results.add(tempResults[mon]);
					} else {
						if (tempResults[mon].types[0] in types && tempResults[mon].types[1] in types) results.add(tempResults[mon]);
					}
				}
				types.count = 0;
				continue;
			}

			if (tiers.count > 0) {
				for (var mon in tempResults) {
					if (tempResults[mon].tier.toLowerCase() in tiers) results.add(tempResults[mon]);
				}
				tiers.count = 0;
				continue;
			}

			if (ability.count > 0) {
				for (var mon in tempResults) {
					for (var monAbility in tempResults[mon].abilities) {
						if (Tools.getAbility(tempResults[mon].abilities[monAbility]) in ability) results.add(tempResults[mon]);
					}
				}
				ability.count = 0;
				continue;
			}

			if (colours.count > 0) {
				for (var mon in tempResults) {
					if (tempResults[mon].color.toLowerCase() in colours) results.add(tempResults[mon]);
				}
				colours.count = 0;
				continue;
			}

			if (moves.count > 0) {
				var problem;
				var move = {};
				for (var mon in tempResults) {
					var template = Tools.getTemplate(tempResults[mon].id);
					if (!template.learnset) template = Tools.getTemplate(template.baseSpecies);
					if (!template.learnset) continue;
					for (var i in moves) {
						move = Tools.getMove(i);
						if (move.id !== 'count') {
							if (!move.exists) return this.sendReplyBox('"' + move + '" is not a known move.');
							if (!template.learnset.sketch && !template.learnset[move.id]) break;
						}
					}
					if (template.learnset[move.id] || template.learnset.sketch) results.add(tempResults[mon]);
				}
				moves.count = 0;
				continue;
			}

			if (gens.count > 0) {
				for (var mon in tempResults) {
					if (tempResults[mon].gen in gens) results.add(tempResults[mon]);
				}
				gens.count = 0;
				continue;
			}
		}

		var resultsStr = '';
		if (results && results.length > 0) {
			for (var i = 0; i < results.length; ++i) results[i] = results[i].species;
			if (showAll || results.length <= output) {
				resultsStr = results.join(', ');
			} else {
				var hidden = string(results.length - output);
				results.sort(function(a,b) {return Math.round(Math.random());});
				var shown = results.slice(0, 10);
				resultsStr = shown.join(', ');
				resultsStr += ', and ' + hidden + ' more. Redo the search with "all" as a search parameter to show all results.';
			}
		} else {
			resultsStr = 'No Pokémon found.';
		}
		return this.sendReplyBox(resultsStr);
	},

	learnset: 'learn',
	learnall: 'learn',
	learn5: 'learn',
	g6learn: 'learn',
	learn: function(target, room, user, connection, cmd) {
		if (!target) return this.parse('/help learn');

		if (!this.canBroadcast()) return;

		var lsetData = {set:{}};
		var targets = target.split(',');
		var template = Tools.getTemplate(targets[0]);
		var move = {};
		var problem;
		var all = (cmd === 'learnall');
		if (cmd === 'learn5') lsetData.set.level = 5;
		if (cmd === 'g6learn') lsetData.format = {noPokebank: true};

		if (!template.exists) {
			return this.sendReply('Pokemon "'+template.id+'" not found.');
		}

		if (targets.length < 2) {
			return this.sendReply('You must specify at least one move.');
		}

		for (var i=1, len=targets.length; i<len; i++) {
			move = Tools.getMove(targets[i]);
			if (!move.exists) {
				return this.sendReply('Move "'+move.id+'" not found.');
			}
			problem = TeamValidator.checkLearnsetSync(null, move, template, lsetData);
			if (problem) break;
		}
		var buffer = ''+template.name+(problem?" <span class=\"message-learn-cannotlearn\">can't</span> learn ":" <span class=\"message-learn-canlearn\">can</span> learn ")+(targets.length>2?"these moves":move.name);
		if (!problem) {
			var sourceNames = {E:"egg",S:"event",D:"dream world"};
			if (lsetData.sources || lsetData.sourcesBefore) buffer += " only when obtained from:<ul class=\"message-learn-list\">";
			if (lsetData.sources) {
				var sources = lsetData.sources.sort();
				var prevSource;
				var prevSourceType;
				for (var i=0, len=sources.length; i<len; i++) {
					var source = sources[i];
					if (source.substr(0,2) === prevSourceType) {
						if (prevSourceCount < 0) buffer += ": "+source.substr(2);
						else if (all || prevSourceCount < 3) buffer += ', '+source.substr(2);
						else if (prevSourceCount == 3) buffer += ', ...';
						prevSourceCount++;
						continue;
					}
					prevSourceType = source.substr(0,2);
					prevSourceCount = source.substr(2)?0:-1;
					buffer += "<li>gen "+source.substr(0,1)+" "+sourceNames[source.substr(1,1)];
					if (prevSourceType === '5E' && template.maleOnlyHidden) buffer += " (cannot have hidden ability)";
					if (source.substr(2)) buffer += ": "+source.substr(2);
				}
			}
			if (lsetData.sourcesBefore) buffer += "<li>any generation before "+(lsetData.sourcesBefore+1);
			buffer += "</ul>";
		}
		this.sendReplyBox(buffer);
	},

	weak: 'weakness',
	weakness: function(target, room, user){
		var targets = target.split(/[ ,\/]/);

		var pokemon = Tools.getTemplate(target);
		var type1 = Tools.getType(targets[0]);
		var type2 = Tools.getType(targets[1]);

		if (pokemon.exists) {
			target = pokemon.species;
		} else if (type1.exists && type2.exists) {
			pokemon = {types: [type1.id, type2.id]};
			target = type1.id + "/" + type2.id;
		} else if (type1.exists) {
			pokemon = {types: [type1.id]};
			target = type1.id;
		} else {
			return this.sendReplyBox(target + " isn't a recognized type or pokemon.");
		}

		var weaknesses = [];
		Object.keys(Tools.data.TypeChart).forEach(function (type) {
			var notImmune = Tools.getImmunity(type, pokemon);
			if (notImmune) {
				var typeMod = Tools.getEffectiveness(type, pokemon);
				if (typeMod == 1) weaknesses.push(type);
				if (typeMod == 2) weaknesses.push("<b>" + type + "</b>");
			}
		});

		if (!weaknesses.length) {
			this.sendReplyBox(target + " has no weaknesses.");
		} else {
			this.sendReplyBox(target + " is weak to: " + weaknesses.join(', ') + " (not counting abilities).");
		}
	},

	matchup: 'effectiveness',
	effectiveness: function(target, room, user) {
		var targets = target.split(/[,/]/);
		var type = Tools.getType(targets[1]);
		var pokemon = Tools.getTemplate(targets[0]);
		var defender;

		if (!pokemon.exists || !type.exists) {
>>>>>>> 7468bbb8
			// try the other way around
			pokemon = Tools.getTemplate(targets[1]);
			type = Tools.getType(targets[0]);
		}
		defender = pokemon.species+' (not counting abilities)';

		if (!pokemon.exists || !type.exists) {
			// try two types
			if (Tools.getType(targets[0]).exists && Tools.getType(targets[1]).exists) {
				// two types
				type = Tools.getType(targets[0]);
				defender = Tools.getType(targets[1]).id;
				pokemon = {types: [defender]};
				if (Tools.getType(targets[2]).exists) {
					defender = Tools.getType(targets[1]).id + '/' + Tools.getType(targets[2]).id;
					pokemon = {types: [Tools.getType(targets[1]).id, Tools.getType(targets[2]).id]};
				}
			} else {
				if (!targets[1]) {
					return this.sendReply("Attacker and defender must be separated with a comma.");
				}
				return this.sendReply("'"+targets[0].trim()+"' and '"+targets[1].trim()+"' aren't a recognized combination.");
			}
		}

		if (!this.canBroadcast()) return;

		var typeMod = Tools.getEffectiveness(type.id, pokemon);
		var notImmune = Tools.getImmunity(type.id, pokemon);
		var factor = 0;
		if (notImmune) {
			factor = Math.pow(2, typeMod);
		}

		this.sendReplyBox(''+type.id+' attacks are '+factor+'x effective against '+defender+'.');
	},

	uptime: function(target, room, user) {
		if (!this.canBroadcast()) return;
		var uptime = process.uptime();
		var uptimeText;
		if (uptime > 24*60*60) {
			var uptimeDays = Math.floor(uptime/(24*60*60));
			uptimeText = ''+uptimeDays+' '+(uptimeDays == 1 ? 'day' : 'days');
			var uptimeHours = Math.floor(uptime/(60*60)) - uptimeDays*24;
			if (uptimeHours) uptimeText += ', '+uptimeHours+' '+(uptimeHours == 1 ? 'hour' : 'hours');
		} else {
			uptimeText = uptime.seconds().duration();
		}
		this.sendReplyBox('Uptime: <b>'+uptimeText+'</b>');
	},

	groups: function(target, room, user) {
		if (!this.canBroadcast()) return;
		this.sendReplyBox('+ <b>Voice</b> - They can use ! commands like !groups, and talk during moderated chat<br />' +
			'% <b>Driver</b> - The above, and they can also mute and lock users and check for alts<br />' +
			'@ <b>Moderator</b> - The above, and they can ban users<br />' +
			'&amp; <b>Leader</b> - The above, and they can promote moderators and force ties<br />'+
			'~ <b>Administrator</b> - They can do anything, like change what this message says');
	},
	

	website: function(target, room, user) {
		if (!this.canBroadcast()) return;
		this.sendReplyBox(' <b>Website League</b> - <a href="http://leaf-league.weebly.com/">Click Here</a><br />');

	},

	

	forum: function(target, room, user) {
		if (!this.canBroadcast()) return;
		this.sendReplyBox(' <b>League Forum</b> - <a href="http://leaf-league.forumotion.com/">Click Here</a> Fourm<br />');

	},


	opensource: function(target, room, user) {
		if (!this.canBroadcast()) return;
		this.sendReplyBox('Pokemon Showdown is open source:<br />- Language: JavaScript<br />- <a href="https://github.com/Zarel/Pokemon-Showdown/commits/master">What\'s new?</a><br />- <a href="https://github.com/Zarel/Pokemon-Showdown">Server source code</a><br />- <a href="https://github.com/Zarel/Pokemon-Showdown-Client">Client source code</a>');
	},

	avatars: function(target, room, user) {
		if (!this.canBroadcast()) return;
		this.sendReplyBox('Your avatar can be changed using the Options menu (it looks like a gear) in the upper right of Pokemon Showdown.');
	},

	introduction: 'intro',
	intro: function(target, room, user) {
		if (!this.canBroadcast()) return;
		this.sendReplyBox('New to competitive pokemon?<br />' +
			'- <a href="http://www.smogon.com/forums/threads/3496279/">Beginner\'s Guide to Pokémon Showdown</a><br />' +
			'- <a href="http://www.smogon.com/dp/articles/intro_comp_pokemon">An introduction to competitive Pokémon</a><br />' +
			'- <a href="http://www.smogon.com/bw/articles/bw_tiers">What do "OU", "UU", etc mean?</a><br />' +
			'- <a href="http://www.smogon.com/bw/banlist/">What are the rules for each format? What is "Sleep Clause"?</a>');
	},

	smogonintro: 'smogintro',
	smogintro: function(target, room, user) {
		if (!this.canBroadcast()) return;
		this.sendReplyBox('Welcome to Smogon\'s Official Pokémon Showdown server!<br /><br />' + 
			'Here are some useful links to Smogon\'s Mentorship Program to help you get integrated into the community:<br />' +
			'- <a href="http://www.smogon.com/mentorship/primer">Smogon Primer: A brief introduction to Smogon\'s subcommunities</a><br />' +
			'- <a href="http://www.smogon.com/mentorship/introductions">Introduce yourself to Smogon!</a><br />' +
			'- <a href="http://www.smogon.com/mentorship/profiles">Profiles of current Smogon Mentors</a><br />' +
			'- <a href="http://mibbit.com/#mentor@irc.synirc.net">#mentor: the Smogon Mentorship IRC channel</a><br />' +
			'All of these links and more can be found at the <a href="http://www.smogon.com/mentorship/">Smogon Mentorship Program\'s hub</a>.');
	},

	calculator: 'calc',
	calc: function(target, room, user) {
		if (!this.canBroadcast()) return;
		this.sendReplyBox('Pokemon Showdown! damage calculator. (Courtesy of Honko)<br />' +
			'- <a href="http://pokemonshowdown.com/damagecalc/">Damage Calculator</a>');
	},

	cap: function(target, room, user) {
		if (!this.canBroadcast()) return;
		this.sendReplyBox('An introduction to the Create-A-Pokemon project:<br />' +
			'- <a href="http://www.smogon.com/cap/">CAP project website and description</a><br />' +
			'- <a href="http://www.smogon.com/forums/showthread.php?t=48782">What Pokemon have been made?</a><br />' +
			'- <a href="http://www.smogon.com/forums/showthread.php?t=3464513">Talk about the metagame here</a><br />' +
			'- <a href="http://www.smogon.com/forums/showthread.php?t=3466826">Practice BW CAP teams</a>');
	},

	gennext: function(target, room, user) {
		if (!this.canBroadcast()) return;
		this.sendReplyBox('NEXT (also called Gen-NEXT) is a mod that makes changes to the game:<br />' +
			'- <a href="https://github.com/Zarel/Pokemon-Showdown/blob/master/mods/gennext/README.md">README: overview of NEXT</a><br />' +
			'Example replays:<br />' +
			'- <a href="http://pokemonshowdown.com/replay/gennextou-37815908">roseyraid vs Zarel</a><br />' +
			'- <a href="http://pokemonshowdown.com/replay/gennextou-37900768">QwietQwilfish vs pickdenis</a>');
	},

	om: 'othermetas',
	othermetas: function(target, room, user) {
		if (!this.canBroadcast()) return;
		target = toId(target);
		var buffer = '';
		var matched = false;
		if (!target || target === 'all') {
			matched = true;
			buffer += '- <a href="http://www.smogon.com/forums/forums/206/">Information on the Other Metagames</a><br />';
		}
		if (target === 'all' || target === 'hackmons') {
			matched = true;
			buffer += '- <a href="http://www.smogon.com/forums/threads/3475624/">Hackmons</a><br />';
		}
		if (target === 'all' || target === 'balancedhackmons' || target === 'bh') {
			matched = true;
			buffer += '- <a href="http://www.smogon.com/forums/threads/3463764/">Balanced Hackmons</a><br />';
		}
		if (target === 'all' || target === 'glitchmons') {
			matched = true;
			buffer += '- <a href="http://www.smogon.com/forums/threads/3467120/">Glitchmons</a><br />';
		}
		if (target === 'all' || target === 'tiershift' || target === 'ts') {
			matched = true;
			buffer += '- <a href="http://www.smogon.com/forums/threads/3479358/">Tier Shift</a><br />';
		}
		if (target === 'all' || target === 'seasonal') {
			matched = true;
			buffer += '- <a href="http://www.smogon.com/sim/seasonal">Seasonal Ladder</a><br />';
		}
		if (target === 'all' || target === 'stabmons') {
			matched = true;
			buffer += '- <a href="http://www.smogon.com/forums/threads/3484106/">STABmons</a>';
		}
		if (target === 'all' || target === 'omotm' || target === 'omofthemonth' || target === 'month') {
			matched = true;
			buffer += '- <a href="http://www.smogon.com/forums/threads/3481155/">OM of the Month</a>';
		}
		if (!matched) {
			return this.sendReply('The Other Metas entry "'+target+'" was not found. Try /othermetas or /om for general help.');
		}
		this.sendReplyBox(buffer);
	},

	roomhelp: function(target, room, user) {
		if (room.id === 'lobby') return this.sendReply('This command is too spammy for lobby.');
		if (!this.canBroadcast()) return;
		this.sendReplyBox('Room drivers (%) can use:<br />' +
			'- /warn OR /k <em>username</em>: warn a user and show the Pokemon Showdown rules<br />' +
			'- /mute OR /m <em>username</em>: 7 minute mute<br />' +
			'- /hourmute OR /hm <em>username</em>: 60 minute mute<br />' +
			'- /unmute <em>username</em>: unmute<br />' +
			'- /announce OR /wall <em>message</em>: make an announcement<br />' +
			'<br />' +
			'Room moderators (@) can also use:<br />' +
			'- /roomban OR /rb <em>username</em>: bans user from the room<br />' +
			'- /roomunban <em>username</em>: unbans user from the room<br />' +
			'- /roomvoice <em>username</em>: appoint a room voice<br />' +
			'- /roomdevoice <em>username</em>: remove a room voice<br />' +
			'- /modchat <em>[off/autoconfirmed/+]</em>: set modchat level<br />' +
			'<br />' +
			'Room owners (#) can also use:<br />' +
			'- /roomdesc <em>description</em>: set the room description on the room join page<br />' +
			'- /roommod, /roomdriver <em>username</em>: appoint a room moderator/driver<br />' +
			'- /roomdemod, /roomdedriver <em>username</em>: remove a room moderator/driver<br />' +
			'- /modchat <em>[%/@/#]</em>: set modchat level<br />' +
			'- /declare <em>message</em>: make a global declaration<br />' +
			'</div>');
	},

	restarthelp: function(target, room, user) {
		if (room.id === 'lobby' && !this.can('lockdown')) return false;
		if (!this.canBroadcast()) return;
		this.sendReplyBox('The server is restarting. Things to know:<br />' +
			'- We wait a few minutes before restarting so people can finish up their battles<br />' +
			'- The restart itself will take around 0.6 seconds<br />' +
			'- Your ladder ranking and teams will not change<br />' +
			'- We are restarting to update Pokémon Showdown to a newer version' +
			'</div>');
	},

	rule: 'rules',
	rules: function(target, room, user) {
		if (!this.canBroadcast()) return;
		this.sendReplyBox('Please follow the rules:<br />' +
			'- <a href="http://pokemonshowdown.com/rules">Rules</a><br />' +
			'</div>');
	},

	faq: function(target, room, user) {
		if (!this.canBroadcast()) return;
		target = target.toLowerCase();
		var buffer = '';
		var matched = false;
		if (!target || target === 'all') {
			matched = true;
			buffer += '<a href="http://www.smogon.com/sim/faq">Frequently Asked Questions</a><br />';
		}
		if (target === 'all' || target === 'deviation') {
			matched = true;
			buffer += '<a href="http://www.smogon.com/sim/faq#deviation">Why did this user gain or lose so many points?</a><br />';
		}
		if (target === 'all' || target === 'doubles' || target === 'triples' || target === 'rotation') {
			matched = true;
			buffer += '<a href="http://www.smogon.com/sim/faq#doubles">Can I play doubles/triples/rotation battles here?</a><br />';
		}
		if (target === 'all' || target === 'randomcap') {
			matched = true;
			buffer += '<a href="http://www.smogon.com/sim/faq#randomcap">What is this fakemon and what is it doing in my random battle?</a><br />';
		}
		if (target === 'all' || target === 'restarts') {
			matched = true;
			buffer += '<a href="http://www.smogon.com/sim/faq#restarts">Why is the server restarting?</a><br />';
		}
		if (target === 'all' || target === 'staff') {
			matched = true;
			buffer += '<a href="http://www.smogon.com/sim/staff_faq">Staff FAQ</a><br />';
		}
		if (target === 'all' || target === 'autoconfirmed') {
			matched = true;
			buffer += 'A user is autoconfirmed when they have won at least one rated battle and has been registered for a week or longer.<br />';
		}
		if (!matched) {
			return this.sendReply('The FAQ entry "'+target+'" was not found. Try /faq for general help.');
		}
		this.sendReplyBox(buffer);
	},

	banlists: 'tiers',
	tier: 'tiers',
	tiers: function(target, room, user) {
		if (!this.canBroadcast()) return;
		target = toId(target);
		var buffer = '';
		var matched = false;
		if (!target || target === 'all') {
			matched = true;
			buffer += '- <a href="http://www.smogon.com/tiers/">Smogon Tiers</a><br />';
			buffer += '- <a href="http://www.smogon.com/bw/banlist/">The banlists for each tier</a><br />';
		}
		if (target === 'all' || target === 'ubers' || target === 'uber') {
			matched = true;
			buffer += '- <a href="http://www.smogon.com/bw/tiers/uber">Uber Pokemon</a><br />';
		}
		if (target === 'all' || target === 'overused' || target === 'ou') {
			matched = true;
			buffer += '- <a href="http://www.smogon.com/bw/tiers/ou">Overused Pokemon</a><br />';
		}
		if (target === 'all' || target === 'underused' || target === 'uu') {
			matched = true;
			buffer += '- <a href="http://www.smogon.com/bw/tiers/uu">Underused Pokemon</a><br />';
		}
		if (target === 'all' || target === 'rarelyused' || target === 'ru') {
			matched = true;
			buffer += '- <a href="http://www.smogon.com/bw/tiers/ru">Rarelyused Pokemon</a><br />';
		}
		if (target === 'all' || target === 'neverused' || target === 'nu') {
			matched = true;
			buffer += '- <a href="http://www.smogon.com/bw/tiers/nu">Neverused Pokemon</a><br />';
		}
		if (target === 'all' || target === 'littlecup' || target === 'lc') {
			matched = true;
			buffer += '- <a href="http://www.smogon.com/bw/tiers/lc">Little Cup Pokemon</a><br />';
		}
		if (target === 'all' || target === 'doubles') {
			matched = true;
			buffer += '- <a href="http://www.smogon.com/bw/metagames/doubles">Doubles</a><br />';
		}
		if (!matched) {
			return this.sendReply('The Tiers entry "'+target+'" was not found. Try /tiers for general help.');
		}
		this.sendReplyBox(buffer);
	},

	analysis: 'smogdex',
	strategy: 'smogdex',
	smogdex: function(target, room, user) {
		if (!this.canBroadcast()) return;

		var targets = target.split(',');
		if (toId(targets[0]) === 'previews') return this.sendReplyBox('<a href="http://www.smogon.com/forums/threads/sixth-generation-pokemon-analyses-index.3494918/">Generation 6 Analyses Index</a>, brought to you by <a href="http://www.smogon.com">Smogon University</a>');
		var pokemon = Tools.getTemplate(targets[0]);
		var item = Tools.getItem(targets[0]);
		var move = Tools.getMove(targets[0]);
		var ability = Tools.getAbility(targets[0]);
		var atLeastOne = false;
		var generation = (targets[1] || "bw").trim().toLowerCase();
		var genNumber = 5;
		var doublesFormats = {'vgc2012':1,'vgc2013':1,'doubles':1};
		var doublesFormat = (!targets[2] && generation in doublesFormats)? generation : (targets[2] || '').trim().toLowerCase();
		var doublesText = '';
		if (generation === "bw" || generation === "bw2" || generation === "5" || generation === "five") {
			generation = "bw";
		} else if (generation === "dp" || generation === "dpp" || generation === "4" || generation === "four") {
			generation = "dp";
			genNumber = 4;
		} else if (generation === "adv" || generation === "rse" || generation === "rs" || generation === "3" || generation === "three") {
			generation = "rs";
			genNumber = 3;
		} else if (generation === "gsc" || generation === "gs" || generation === "2" || generation === "two") {
			generation = "gs";
			genNumber = 2;
		} else if(generation === "rby" || generation === "rb" || generation === "1" || generation === "one") {
			generation = "rb";
			genNumber = 1;
		} else {
			generation = "bw";
		}
		if (doublesFormat !== '') {
			// Smogon only has doubles formats analysis from gen 5 onwards.
			if (!(generation in {'bw':1,'xy':1}) || !(doublesFormat in doublesFormats)) {
				doublesFormat = '';
			} else {
				doublesText = {'vgc2012':'VGC 2012 ','vgc2013':'VGC 2013 ','doubles':'Doubles '}[doublesFormat];
				doublesFormat = '/' + doublesFormat;
			}
		}

		// Pokemon
		if (pokemon.exists) {
			atLeastOne = true;
			if (genNumber < pokemon.gen) {
				return this.sendReplyBox(pokemon.name+' did not exist in '+generation.toUpperCase()+'!');
			}
			if (pokemon.tier === 'G4CAP' || pokemon.tier === 'G5CAP') {
				generation = "cap";
			}

			var poke = pokemon.name.toLowerCase();
			if (poke === 'nidoranm') poke = 'nidoran-m';
			if (poke === 'nidoranf') poke = 'nidoran-f';
			if (poke === 'farfetch\'d') poke = 'farfetchd';
			if (poke === 'mr. mime') poke = 'mr_mime';
			if (poke === 'mime jr.') poke = 'mime_jr';
			if (poke === 'deoxys-attack' || poke === 'deoxys-defense' || poke === 'deoxys-speed' || poke === 'kyurem-black' || poke === 'kyurem-white') poke = poke.substr(0,8);
			if (poke === 'wormadam-trash') poke = 'wormadam-s';
			if (poke === 'wormadam-sandy') poke = 'wormadam-g';
			if (poke === 'rotom-wash' || poke === 'rotom-frost' || poke === 'rotom-heat') poke = poke.substr(0,7);
			if (poke === 'rotom-mow') poke = 'rotom-c';
			if (poke === 'rotom-fan') poke = 'rotom-s';
			if (poke === 'giratina-origin' || poke === 'tornadus-therian' || poke === 'landorus-therian') poke = poke.substr(0,10);
			if (poke === 'shaymin-sky') poke = 'shaymin-s';
			if (poke === 'arceus') poke = 'arceus-normal';
			if (poke === 'thundurus-therian') poke = 'thundurus-t';

			this.sendReplyBox('<a href="http://www.smogon.com/'+generation+'/pokemon/'+poke+doublesFormat+'">'+generation.toUpperCase()+' '+doublesText+pokemon.name+' analysis</a>, brought to you by <a href="http://www.smogon.com">Smogon University</a>');
		}

		// Item
		if (item.exists && genNumber > 1 && item.gen <= genNumber) {
			atLeastOne = true;
			var itemName = item.name.toLowerCase().replace(' ', '_');
			this.sendReplyBox('<a href="http://www.smogon.com/'+generation+'/items/'+itemName+'">'+generation.toUpperCase()+' '+item.name+' item analysis</a>, brought to you by <a href="http://www.smogon.com">Smogon University</a>');
		}

		// Ability
		if (ability.exists && genNumber > 2 && ability.gen <= genNumber) {
			atLeastOne = true;
			var abilityName = ability.name.toLowerCase().replace(' ', '_');
			this.sendReplyBox('<a href="http://www.smogon.com/'+generation+'/abilities/'+abilityName+'">'+generation.toUpperCase()+' '+ability.name+' ability analysis</a>, brought to you by <a href="http://www.smogon.com">Smogon University</a>');
		}

		// Move
		if (move.exists && move.gen <= genNumber) {
			atLeastOne = true;
			var moveName = move.name.toLowerCase().replace(' ', '_');
			this.sendReplyBox('<a href="http://www.smogon.com/'+generation+'/moves/'+moveName+'">'+generation.toUpperCase()+' '+move.name+' move analysis</a>, brought to you by <a href="http://www.smogon.com">Smogon University</a>');
		}

		if (!atLeastOne) {
			return this.sendReplyBox('Pokemon, item, move, or ability not found for generation ' + generation.toUpperCase() + '.');
		}
	},

	/*********************************************************
	 * Miscellaneous commands
	 *********************************************************/

	 crymeariver: function(target, room, user) {
	 	if (!this.canBroadcast()) return;
	 	return this.sendReply('|raw|<center><img width="300" height="169" src="http://i.imgur.com/zb2j4qq.gif?1"></center>');
	 },

	 queenofthecastle: function(target, room, user) {
	 	if (!this.canBroadcast()) return;
	 	return this.sendReply('|raw|<center><img width="300" height="169" src="http://fc00.deviantart.net/fs70/f/2013/297/1/7/rwby_nora_valkyrie_gif_by_dustiniz117-d6rmph4.gif"></center>');
	 },


	 crushhiswang: function(target, room, user) {
	 	if (!this.canBroadcast()) return;
	 	return this.sendReply('|raw|<center><img width="300" height="169" src="http://24.media.tumblr.com/67235f6be8c274a7ce05cb13e8c01c26/tumblr_mnr325ZLN41r0z4fuo2_500.gif"></center>');
	 },

	 firepunch: function(target, room, user) {
	 	if (!this.canBroadcast()) return;
	 	return this.sendReply('|raw|<center><img width="300" height="169" src="http://31.media.tumblr.com/d216a9b45ac33766ac621dd36dce891f/tumblr_mnqp5nUxSj1rj8nzio1_400.gif"></center>');
	 },

	 lieren: function(target, room, user) {
	 	if (!this.canBroadcast()) return;
	 	return this.sendReply('|raw|<center><img width="300" height="169" src="http://24.media.tumblr.com/50061b7f7abd7013806e56090c4bb03e/tumblr_mryhff94TG1sbu5xto6_400.gif"></center>');
	 },

	 iceblast: function(target, room, user) {
	 	if (!this.canBroadcast()) return;
	 	return this.sendReply('|raw|<center><img width="300" height="169" src="http://images1.wikia.nocookie.net/rwby/images/5/59/Tumblr_mik0scCZe41rktwn6o1_500.gif"></center>');
	 },

	 combatskirts: function(target, room, user) {
	 	if (!this.canBroadcast()) return;
	 	return this.sendReply('|raw|<center><img width="300" height="169" src="http://25.media.tumblr.com/b74eb164763dce0487564c3ce21b9318/tumblr_mvk84l1WWN1rq5fzso1_500.gif"></center>');
	 },

	 nora: function(target, room, user) {
	 	if (!this.canBroadcast()) return;
	 	return this.sendReply('|raw|<center><img width="300" height="169" src="http://25.media.tumblr.com/92f2a57740bc0ad121e0cb87d9836b87/tumblr_msonfrBlq11sgww3vo1_500.gif"></center>');
	 },

	 rockshurt: function(target, room, user) {
	 	if (!this.canBroadcast()) return;
	 	return this.sendReply('|raw|<center><img width="300" height="169" src="http://31.media.tumblr.com/b86cf32cad9df3e1c31e67c678a443a5/tumblr_muli1oVcqm1qzkj9ko3_500.gif"></center>');
	 },

	 owch: function(target, room, user) {
	 	if (!this.canBroadcast()) return;
	 	return this.sendReply('|raw|<center><img width="300" height="169" src="http://25.media.tumblr.com/c2a1162d3986dffa65e437641284edc6/tumblr_muli1oVcqm1qzkj9ko1_500.gif"></center>');
	 },

	 treessuck: function(target, room, user) {
	 	if (!this.canBroadcast()) return;
	 	return this.sendReply('|raw|<center><img width="300" height="169" src="http://media.tumblr.com/32710e9bfca046da6e4514c6fcc82b23/tumblr_inline_ms1l71n1ii1qz4rgp.gif"></center>');
	 },

	 throw: function(target, room, user) {
	 	if (!this.canBroadcast()) return;
	 	return this.sendReply('|raw|<center><img width="300" height="169" src="http://31.media.tumblr.com/0b63717080612b951cd76bb8fbe222f5/tumblr_muli1oVcqm1qzkj9ko4_500.gif"></center>');
	 },

	 spoilerwarning: function(target, room, user) {
	 	if (!this.canBroadcast()) return;
	 	return this.sendReply('|raw|<center><img width="300" height="169" src="http://static3.wikia.nocookie.net/__cb20131031233004/rwby/images/b/b0/The_Stray_00033.png"></center>');
	 },

	 iburn: function(target, room, user) {
	 	if (!this.canBroadcast()) return;
	 	return this.sendReply('|raw|<center><img width="300" height="169" src="http://i.minus.com/idK6YE40trRue.gif"></center>');
	 },

	 comeatme: function(target, room, user) {
	 	if (!this.canBroadcast()) return;
	 	return this.sendReply('|raw|<center><img width="300" height="169" src="http://31.media.tumblr.com/tumblr_lrzvrmMDMl1r1l46do1_500.gif"></center>');
	 },


	 birkal: function(target, room, user) {
	 	this.sendReply("It's not funny anymore.");
	 },

	 potd: function(target, room, user) {
	 	if (!this.can('potd')) return false;

	 	config.potd = target;
	 	Simulator.SimulatorProcess.eval('config.potd = \''+toId(target)+'\'');
	 	if (target) {
	 		if (Rooms.lobby) Rooms.lobby.addRaw('<div class="broadcast-blue"><b>The Pokemon of the Day is now '+target+'!</b><br />This Pokemon will be guaranteed to show up in random battles.</div>');
	 		this.logModCommand('The Pokemon of the Day was changed to '+target+' by '+user.name+'.');
	 	} else {
	 		if (Rooms.lobby) Rooms.lobby.addRaw('<div class="broadcast-blue"><b>The Pokemon of the Day was removed!</b><br />No pokemon will be guaranteed in random battles.</div>');
	 		this.logModCommand('The Pokemon of the Day was removed by '+user.name+'.');
	 	}
	 },

	 roll: 'dice',
	 dice: function(target, room, user) {
	 	if (!this.canBroadcast()) return;
	 	var d = target.indexOf("d");
	 	if (d != -1) {
	 		var num = parseInt(target.substring(0,d));
	 		faces = NaN;
	 		if (target.length > d) var faces = parseInt(target.substring(d + 1));
	 		if (isNaN(num)) num = 1;
	 		if (isNaN(faces)) return this.sendReply("The number of faces must be a valid integer.");
	 		if (faces < 1 || faces > 1000) return this.sendReply("The number of faces must be between 1 and 1000");
	 		if (num < 1 || num > 20) return this.sendReply("The number of dice must be between 1 and 20");
	 		var rolls = new Array();
	 		var total = 0;
	 		for (var i=0; i < num; i++) {
	 			rolls[i] = (Math.floor(faces * Math.random()) + 1);
	 			total += rolls[i];
	 		}
	 		return this.sendReplyBox('Random number ' + num + 'x(1 - ' + faces + '): ' + rolls.join(', ') + '<br />Total: ' + total);
	 	}
	 	if (target && isNaN(target) || target.length > 21) return this.sendReply('The max roll must be a number under 21 digits.');
	 	var maxRoll = (target)? target : 6;
	 	var rand = Math.floor(maxRoll * Math.random()) + 1;
	 	return this.sendReplyBox('Random number (1 - ' + maxRoll + '): ' + rand);
	 },

	 register: function() {
	 	if (!this.canBroadcast()) return;
	 	this.sendReply("You must win a rated battle to register.");
	 },

	 br: 'banredirect',
	 banredirect: function(){ 
	 	this.sendReply('/banredirect - This command is obsolete and has been removed.');
	 },

	 lobbychat: function(target, room, user, connection) {
	 	if (!Rooms.lobby) return this.popupReply("This server doesn't have a lobby.");
	 	target = toId(target);
	 	if (target === 'off') {
	 		user.leaveRoom(Rooms.lobby, connection.socket);
	 		connection.send('|users|');
	 		this.sendReply('You are now blocking lobby chat.');
	 	} else {
	 		user.joinRoom(Rooms.lobby, connection);
	 		this.sendReply('You are now receiving lobby chat.');
	 	}
	 },

	 a: function(target, room, user) {
	 	if (!this.can('battlemessage')) return false;
		// secret sysop command
		room.add(target);
	},

	/*********************************************************
	 * Help commands
	 *********************************************************/

	 commands: 'help',
	 h: 'help',
	 '?': 'help',
	 help: function(target, room, user) {
	 	target = target.toLowerCase();
	 	var matched = false;
	 	if (target === 'all' || target === 'msg' || target === 'pm' || target === 'whisper' || target === 'w') {
	 		matched = true;
	 		this.sendReply('/msg OR /whisper OR /w [username], [message] - Send a private message.');
	 	}
	 	if (target === 'all' || target === 'r' || target === 'reply') {
	 		matched = true;
	 		this.sendReply('/reply OR /r [message] - Send a private message to the last person you received a message from, or sent a message to.');
	 	}
	 	if (target === 'all' || target === 'getip' || target === 'ip') {
	 		matched = true;
	 		this.sendReply('/ip - Get your own IP address.');
	 		this.sendReply('/ip [username] - Get a user\'s IP address. Requires: @ & ~');
	 	}
	 	if (target === 'all' || target === 'rating' || target === 'ranking' || target === 'rank' || target === 'ladder') {
	 		matched = true;
	 		this.sendReply('/rating - Get your own rating.');
	 		this.sendReply('/rating [username] - Get user\'s rating.');
	 	}
	 	if (target === 'all' || target === 'nick') {
	 		matched = true;
	 		this.sendReply('/nick [new username] - Change your username.');
	 	}
	 	if (target === 'all' || target === 'avatar') {
	 		matched = true;
	 		this.sendReply('/avatar [new avatar number] - Change your trainer sprite.');
	 	}
	 	if (target === 'all' || target === 'rooms') {
	 		matched = true;
	 		this.sendReply('/rooms [username] - Show what rooms a user is in.');
	 	}
	 	if (target === 'all' || target === 'whois') {
	 		matched = true;
	 		this.sendReply('/whois [username] - Get details on a username: group, and rooms.');
	 	}
	 	if (target === 'all' || target === 'data') {
	 		matched = true;
	 		this.sendReply('/data [pokemon/item/move/ability] - Get details on this pokemon/item/move/ability.');
	 		this.sendReply('!data [pokemon/item/move/ability] - Show everyone these details. Requires: + % @ & ~');
	 	}
	 	if (target === "all" || target === 'analysis') {
	 		matched = true;
	 		this.sendReply('/analysis [pokemon], [generation] - Links to the Smogon University analysis for this Pokemon in the given generation.');
	 		this.sendReply('!analysis [pokemon], [generation] - Shows everyone this link. Requires: + % @ & ~');
	 	}
	 	if (target === 'all' || target === 'groups') {
	 		matched = true;
	 		this.sendReply('/groups - Explains what the + % @ & next to people\'s names mean.');
	 		this.sendReply('!groups - Show everyone that information. Requires: + % @ & ~');
	 	}
	 	if (target === 'all' || target === 'opensource') {
	 		matched = true;
	 		this.sendReply('/opensource - Links to PS\'s source code repository.');
	 		this.sendReply('!opensource - Show everyone that information. Requires: + % @ & ~');
	 	}
	 	if (target === 'all' || target === 'avatars') {
	 		matched = true;
	 		this.sendReply('/avatars - Explains how to change avatars.');
	 		this.sendReply('!avatars - Show everyone that information. Requires: + % @ & ~');
	 	}
	 	if (target === 'all' || target === 'intro') {
	 		matched = true;
	 		this.sendReply('/intro - Provides an introduction to competitive pokemon.');
	 		this.sendReply('!intro - Show everyone that information. Requires: + % @ & ~');
	 	}
	 	if (target === 'all' || target === 'cap') {
	 		matched = true;
	 		this.sendReply('/cap - Provides an introduction to the Create-A-Pokemon project.');
	 		this.sendReply('!cap - Show everyone that information. Requires: + % @ & ~');
	 	}
	 	if (target === 'all' || target === 'om') {
	 		matched = true;
	 		this.sendReply('/om - Provides links to information on the Other Metagames.');
	 		this.sendReply('!om - Show everyone that information. Requires: + % @ & ~');
	 	}
	 	if (target === 'all' || target === 'learn' || target === 'learnset' || target === 'learnall') {
	 		matched = true;
	 		this.sendReply('/learn [pokemon], [move, move, ...] - Displays how a Pokemon can learn the given moves, if it can at all.')
	 		this.sendReply('!learn [pokemon], [move, move, ...] - Show everyone that information. Requires: + % @ & ~')
	 	}
	 	if (target === 'all' || target === 'calc' || target === 'caclulator') {
	 		matched = true;
	 		this.sendReply('/calc - Provides a link to a damage calculator');
	 		this.sendReply('!calc - Shows everyone a link to a damage calculator. Requires: + % @ & ~');
	 	}
	 	if (target === 'all' || target === 'blockchallenges' || target === 'idle') {
	 		matched = true;
	 		this.sendReply('/blockchallenges - Blocks challenges so no one can challenge you. Deactivate it with /allowchallenges.');
	 	}
	 	if (target === 'all' || target === 'allowchallenges') {
	 		matched = true;
	 		this.sendReply('/allowchallenges - Unlocks challenges so you can be challenged again. Deactivate it with /blockchallenges.');
	 	}
	 	if (target === 'all' || target === 'away') {
	 		matched = true;
	 		this.sendReply('/away - Set yourself as away which will also change your name.');
	 	}
	 	if (target === 'all' || target === 'back') {
	 		matched = true;
	 		this.sendReply('/back - Marks yourself as back and reverts name back.');
	 	}
	 	if (target === 'all' || target === 'faq') {
	 		matched = true;
	 		this.sendReply('/faq [theme] - Provides a link to the FAQ. Add deviation, doubles, randomcap, restart, or staff for a link to these questions. Add all for all of them.');
	 		this.sendReply('!faq [theme] - Shows everyone a link to the FAQ. Add deviation, doubles, randomcap, restart, or staff for a link to these questions. Add all for all of them. Requires: + % @ & ~');
	 	}
	 	if (target === 'all' || target === 'highlight') {
	 		matched = true;
	 		this.sendReply('Set up highlights:');
	 		this.sendReply('/highlight add, word - add a new word to the highlight list.');
	 		this.sendReply('/highlight list - list all words that currently highlight you.');
	 		this.sendReply('/highlight delete, word - delete a word from the highlight list.');
	 		this.sendReply('/highlight delete - clear the highlight list');
	 	}
	 	if (target === 'all' || target === 'timestamps') {
	 		matched = true;
	 		this.sendReply('Set your timestamps preference:');
	 		this.sendReply('/timestamps [all|lobby|pms], [minutes|seconds|off]');
	 		this.sendReply('all - change all timestamps preferences, lobby - change only lobby chat preferences, pms - change only PM preferences');
	 		this.sendReply('off - set timestamps off, minutes - show timestamps of the form [hh:mm], seconds - show timestamps of the form [hh:mm:ss]');
	 	}
	 	if (target === 'all' || target === 'effectiveness') {
	 		matched = true;
	 		this.sendReply('/effectiveness [type1], [type2] - Provides the effectiveness of a [type1] attack to a [type2] Pokémon.');
	 		this.sendReply('!effectiveness [type1], [type2] - Shows everyone the effectiveness of a [type1] attack to a [type2] Pokémon.');
	 	}
	 	if (target === 'all' || target === 'dexsearch') {
	 		matched = true;
	 		this.sendReply('/dexsearch [type], [move], [move], ... - Searches for Pokemon that fulfill the selected criteria.');
	 		this.sendReply('Search categories are: type, tier, color, moves, ability, gen.');
	 		this.sendReply('Valid colors are: green, red, blue, white, brown, yellow, purple, pink, gray and black.');
	 		this.sendReply('Valid tiers are: Uber/OU/BL/UU/BL2/RU/NU/NFE/LC/CAP.');
	 		this.sendReply('Types must be followed by " type", e.g., "dragon type".');
	 		this.sendReply('The order of the parameters does not matter.');
	 	}
	 	if (target === 'all' || target === 'dice' || target === 'roll') {
	 		matched = true;
	 		this.sendReply('/dice [optional max number] - Randomly picks a number between 1 and 6, or between 1 and the number you choose.');
	 		this.sendReply('/dice [number of dice]d[number of sides] - Simulates rolling a number of dice, e.g., /dice 2d4 simulates rolling two 4-sided dice.');
	 	}
	 	if (target === 'all' || target === 'join') {
	 		matched = true;
	 		this.sendReply('/join [roomname] - Attempts to join the room [roomname].');
	 	}
	 	if (target === 'all' || target === 'ignore') {
	 		matched = true;
	 		this.sendReply('/ignore [user] - Ignores all messages from the user [user].');
	 		this.sendReply('Note that staff messages cannot be ignored.');
	 	}
	 	if (target === '%' || target === 'invite') {
	 		matched = true;
	 		this.sendReply('/invite [username], [roomname] - Invites the player [username] to join the room [roomname].');
	 	}
	 	if (target === '%' || target === 'roomban') {
	 		matched = true;
	 		this.sendReply('/roomban [username] - Bans the user from the room you are in. Requires: % @ & ~');
	 	}
	 	if (target === '%' || target === 'roomunban') {
	 		matched = true;
	 		this.sendReply('/roomunban [username] - Unbans the user from the room you are in. Requires: % @ & ~');
	 	}
	 	if (target === '%' || target === 'redirect' || target === 'redir') {
	 		matched = true;
	 		this.sendReply('/redirect or /redir [username], [roomname] - Attempts to redirect the user [username] to the room [roomname]. Requires: % @ & ~');
	 	}
	 	if (target === '%' || target === 'modnote') {
	 		matched = true;
	 		this.sendReply('/modnote [note] - Adds a moderator note that can be read through modlog. Requires: % @ & ~');
	 	}
	 	if (target === '%' || target === 'altcheck' || target === 'alt' || target === 'alts' || target === 'getalts') {
	 		matched = true;
	 		this.sendReply('/alts OR /altcheck OR /alt OR /getalts [username] - Get a user\'s alts. Requires: % @ & ~');
	 	}
	 	if (target === '%' || target === 'forcerename' || target === 'fr') {
	 		matched = true;
	 		this.sendReply('/forcerename OR /fr [username], [reason] - Forcibly change a user\'s name and shows them the [reason]. Requires: % @ & ~');
	 	}
	 	if (target === '@' || target === 'ban' || target === 'b') {
	 		matched = true;
	 		this.sendReply('/ban OR /b [username], [reason] - Kick user from all rooms and ban user\'s IP address with reason. Requires: @ & ~');
	 	}
	 	if (target === '&' || target === 'banip') {
	 		matched = true;
	 		this.sendReply('/banip [ip] - Kick users on this IP or IP range from all rooms and bans it. Accepts wildcards to ban ranges. Requires: & ~');
	 	}
	 	if (target === '@' || target === 'unban') {
	 		matched = true;
	 		this.sendReply('/unban [username] - Unban a user. Requires: @ & ~');
	 	}
	 	if (target === '@' || target === 'unbanall') {
	 		matched = true;
	 		this.sendReply('/unbanall - Unban all IP addresses. Requires: @ & ~');
	 	}
	 	if (target === '%' || target === 'modlog') {
	 		matched = true;
	 		this.sendReply('/modlog [n] - If n is a number or omitted, display the last n lines of the moderator log. Defaults to 15. If n is not a number, search the moderator log for "n". Requires: % @ & ~');
	 	}
	 	if (target === "%" || target === 'kickbattle ') {
	 		matched = true;
	 		this.sendReply('/kickbattle [username], [reason] - Kicks an user from a battle with reason. Requires: % @ & ~');
	 	}
	 	if (target === "%" || target === 'warn' || target === 'k') {
	 		matched = true;
	 		this.sendReply('/warn OR /k [username], [reason] - Warns a user showing them the Pokemon Showdown Rules and [reason] in an overlay. Requires: % @ & ~');
	 	}
	 	if (target === '%' || target === 'mute' || target === 'm') {
	 		matched = true;
	 		this.sendReply('/mute OR /m [username], [reason] - Mute user with reason for 7 minutes. Requires: % @ & ~');
	 	}
	 	if (target === '%' || target === 'hourmute' || target === 'hm') {
	 		matched = true;
	 		this.sendReply('/hourmute OR /hm [username], [reason] - Mute user with reason for an hour. Requires: % @ & ~');
	 	}
	 	if (target === '%' || target === 'unmute') {
	 		matched = true;
	 		this.sendReply('/unmute [username] - Remove mute from user. Requires: % @ & ~');
	 	}
	 	if (target === '&' || target === 'promote') {
	 		matched = true;
	 		this.sendReply('/promote [username], [group] - Promotes the user to the specified group or next ranked group. Requires: & ~');
	 	}
	 	if (target === '&' || target === 'demote') {
	 		matched = true;
	 		this.sendReply('/demote [username], [group] - Demotes the user to the specified group or previous ranked group. Requires: & ~');
	 	}
	 	if (target === '~' || target === 'forcerenameto' || target === 'frt') {
	 		matched = true;
	 		this.sendReply('/forcerenameto OR /frt [username] - Force a user to choose a new name. Requires: & ~');
	 		this.sendReply('/forcerenameto OR /frt [username], [new name] - Forcibly change a user\'s name to [new name]. Requires: & ~');
	 	}
	 	if (target === '&' || target === 'forcetie') {
	 		matched = true;
	 		this.sendReply('/forcetie - Forces the current match to tie. Requires: & ~');
	 	}
	 	if (target === '&' || target === 'declare') {
	 		matched = true;
	 		this.sendReply('/declare [message] - Anonymously announces a message. Requires: & ~');
	 	}
	 	if (target === '~' || target === 'chatdeclare' || target === 'cdeclare') {
	 		matched = true;
	 		this.sendReply('/cdeclare [message] - Anonymously announces a message to all chatrooms on the server. Requires: ~');
	 	}
	 	if (target === '~' || target === 'globaldeclare' || target === 'gdeclare') {
	 		matched = true;
	 		this.sendReply('/globaldeclare [message] - Anonymously announces a message to every room on the server. Requires: ~');
	 	}
	 	if (target === '%' || target === 'announce' || target === 'wall') {
	 		matched = true;
	 		this.sendReply('/announce OR /wall [message] - Makes an announcement. Requires: % @ & ~');
	 	}
	 	if (target === '@' || target === 'modchat') {
	 		matched = true;
	 		this.sendReply('/modchat [off/autoconfirmed/+/%/@/&/~] - Set the level of moderated chat. Requires: @ for off/autoconfirmed/+ options, & ~ for all the options');
	 	}
	 	if (target === '~' || target === 'hotpatch') {
	 		matched = true;
	 		this.sendReply('Hot-patching the game engine allows you to update parts of Showdown without interrupting currently-running battles. Requires: ~');
	 		this.sendReply('Hot-patching has greater memory requirements than restarting.');
	 		this.sendReply('/hotpatch chat - reload chat-commands.js');
	 		this.sendReply('/hotpatch battles - spawn new simulator processes');
	 		this.sendReply('/hotpatch formats - reload the tools.js tree, rebuild and rebroad the formats list, and also spawn new simulator processes');
	 	}
	 	if (target === '~' || target === 'lockdown') {
	 		matched = true;
	 		this.sendReply('/lockdown - locks down the server, which prevents new battles from starting so that the server can eventually be restarted. Requires: ~');
	 	}
	 	if (target === '~' || target === 'kill') {
	 		matched = true;
	 		this.sendReply('/kill - kills the server. Can\'t be done unless the server is in lockdown state. Requires: ~');
	 	}
	 	if (target === '~' || target === 'loadbanlist') {
	 		matched = true;
	 		this.sendReply('/loadbanlist - Loads the bans located at ipbans.txt. The command is executed automatically at startup. Requires: ~');
	 	}
	 	if (target === '~' || target === 'makechatroom') {
	 		matched = true;
	 		this.sendReply('/makechatroom [roomname] - Creates a new room named [roomname]. Requires: ~');
	 	}
	 	if (target === '~' || target === 'deregisterchatroom') {
	 		matched = true;
	 		this.sendReply('/deregisterchatroom [roomname] - Deletes room [roomname] after the next server restart. Requires: ~');
	 	}
	 	if (target === '~' || target === 'roomowner') {
	 		matched = true;
	 		this.sendReply('/roomowner [username] - Appoints [username] as a room owner. Removes official status. Requires: ~');
	 	}
	 	if (target === '~' || target === 'roomdeowner') {
	 		matched = true;
	 		this.sendReply('/roomdeowner [username] - Removes [username]\'s status as a room owner. Requires: ~');
	 	}
	 	if (target === '~' || target === 'privateroom') {
	 		matched = true;
	 		this.sendReply('/privateroom [on/off] - Makes or unmakes a room private. Requires: ~');
	 	}
	 	if (target === 'all' || target === 'help' || target === 'h' || target === '?' || target === 'commands') {
	 		matched = true;
	 		this.sendReply('/help OR /h OR /? - Gives you help.');
	 	}
	 	if (!target) {
	 		this.sendReply('COMMANDS: /msg, /reply, /ignore, /ip, /rating, /nick, /avatar, /rooms, /whois, /help, /away, /back, /timestamps, /highlight');
	 		this.sendReply('INFORMATIONAL COMMANDS: /data, /dexsearch, /groups, /opensource, /avatars, /faq, /rules, /intro, /tiers, /othermetas, /learn, /analysis, /calc (replace / with ! to broadcast. (Requires: + % @ & ~))');
	 		this.sendReply('For details on all room commands, use /roomhelp');
	 		this.sendReply('For details on all commands, use /help all');
	 		if (user.group !== config.groupsranking[0]) {
	 			this.sendReply('DRIVER COMMANDS: /mute, /unmute, /announce, /modlog, /forcerename, /alts')
	 			this.sendReply('MODERATOR COMMANDS: /ban, /unban, /unbanall, /ip, /redirect, /kick');
	 			this.sendReply('LEADER COMMANDS: /promote, /demote, /forcewin, /forcetie, /declare');
	 			this.sendReply('For details on all moderator commands, use /help @');
	 		}
	 		this.sendReply('For details of a specific command, use something like: /help data');
	 	} else if (!matched) {
	 		this.sendReply('The command "/'+target+'" was not found. Try /help for general help');
	 	}
	 },
           //TRAINER CARDS - Brittle, please try and keep them neat :) hi cosy
	ruby: 'Kari Ruby',
	ruby: function(target, room, user) {
		if (!this.canBroadcast()) return;
		this.sendReplyBox('Elite Four:<center><img src="http://i.imgur.com/b8BkoNg.jpg"></center><br \>' +
			'Title:<center> The Gentle Blaze</center><br \>' +
			'Ace:<center> Charizard</center><br \>' +
			'Quote:<center> Now sit back and watch me burn!</center><br \>' +
			'<center><img src="http://fc07.deviantart.net/fs71/f/2013/277/a/b/mega_charizard_y_sprite_by_flamejow-d6m3y7l.png"></center>')
	},

<<<<<<< HEAD
	lily: 'Lily',
	lily: function(target, room, user) {
=======
	roll: 'dice',
	dice: function(target, room, user) {
>>>>>>> 7468bbb8
		if (!this.canBroadcast()) return;
		this.sendReplyBox('Elite Four: Lily Rainbow<br \>' +
			'Ace: Nidoqueen<br \>' +
			'Quote: You better find a cure or I will take over! .<br \>' +
			'<img src="http://media.pldh.net/pokemon/gen5/blackwhite_animated_front/031.gif">')
	},

	quincy: 'quincy',
	quincy: function(target, room, user) {
		if (!this.canBroadcast()) return;
		this.sendReplyBox('Professor: Quincy<br \>' +
			'Ace: Togekiss<br \>' +
			'Quote: If you do not battle with your life on the line, dont battle all .<br \>' +
			'<img src="http://img.pokemondb.net/sprites/black-white/anim/normal/togekiss.gif">')
	},

<<<<<<< HEAD
	red: 'red',
	red: function(target, room, user) {
		if (!this.canBroadcast()) return;
		this.sendReplyBox('Palace Mavin: Red<br \>' +
			'Ace: Darmanitan and Duskinoir<br \>' +
			'Quote: Either I just rek you or we screw eachother passionatly and yaoi style .<br \>' +
			'<img src="http://img.pokemondb.net/sprites/black-white/anim/normal/darmanitan-standard-mode.gif">')
	},        

	blair: 'Blair',
	blair: function(target, room, user) {
		if (!this.canBroadcast()) return;
		this.sendReplyBox('Gym Leader: Blair<br \>' +
			'Ace: Togekiss<br \>' +
			'Quote: Let me just Blair some music .<br \>' +
			'<img src="http://img.pokemondb.net/sprites/black-white/anim/normal/togekiss.gif">')
=======
	br: 'banredirect',
	banredirect: function(){
		this.sendReply('/banredirect - This command is obsolete and has been removed.');
>>>>>>> 7468bbb8
	},

	atom: 'Atomsk',
	atom: function(target, room, user) {
		if (!this.canBroadcast()) return;
		this.sendReplyBox('Elite Four: Atomsk<br \>' +
			'Ace: Greninja<br \>' +
			'Quote: Its no fun unless your fighting a losing battle .<br \>' +
			'<img src="http://img.pokemondb.net/sprites/x-y/pixel/greninja.png">')
	},        

	fluffy: 'Fluffy',
	fluffy: function(target, room, user) {
		if (!this.canBroadcast()) return;
		this.sendReplyBox('Dome Ace: Fluffy<br \>' +
			'Ace: Aegislash<br \>' +
			'Quote: Learning comes from losing .<br \>' +
			'<img src="http://img.pokemondb.net/sprites/x-y/normal/aegislash-blade.png">')
	},        

	lynn: 'Lynn',
	lyzz: 'Lynn',
	lynn: function(target, room, user) {
		if (!this.canBroadcast()) return;
		this.sendReplyBox('Champion Lyn Keikai Hikaru<br \>' +
			'Title: The Eternally Cool yet Elegant<br \>' +
			'Ace: Gardevoir and Gallade<br \>' +
			'Quote: Mind, Skill, Tranquility .<br \>' +
			'<img src="http://img.pokemondb.net/sprites/black-white/anim/normal/gardevoir.gif"><img src="http://img.pokemondb.net/sprites/black-white/anim/normal/gallade.gif">')
	},

	cosy: function(target, room, user) {
		if (!this.canBroadcast()) return;
		this.sendReply('|raw|<center><img src="http://i.imgur.com/yMNJ2xK.png"></center>');
	},

	missing1: 'missing1',
	missing1: function(target, room, user) {
		if (!this.canBroadcast()) return;
		this.sendReplyBox('Gym Leader: Missing1<br \>' +
			'Ace: Arcanine<br \>' +
			'Quote: None as of yet.<br \>' +
			'<img src="http://img.pokemondb.net/sprites/black-white/anim/normal/arcanine.gif">')
	},

	aaron: 'Aaron',
	aaron: function(target, room, user) {
		if (!this.canBroadcast()) return;
		this.sendReplyBox('Gym Leader: Aaron<br \>' +
			'Ace: Mega Aggron<br \>' +
			'Quote: Rock Solid Through The Core.<br \>' +
			'<img src="http://i305.photobucket.com/albums/nn232/XandZero2/MEGAGGRON_zpsa46c3722.png">')
	},

	raven: 'Raven',
	raven: function(target, room, user) {
		if (!this.canBroadcast()) return;
		this.sendReplyBox('Gym Leader: Raven<br \>' +
			'Ace: Toxicroak <br \>' +
			'Quote: Its never truly over until one loses.<br \>' +
			'<img src="http://img.pokemondb.net/sprites/black-white/anim/normal/toxicroak.gif">')
	},

	kolotos: 'kolotos',
	kolotos: function(target, room, user) {
		if (!this.canBroadcast()) return;
		this.sendReplyBox('Elite Four: Kolotos<br \>' +
			'Ace: Electivire<br \>' +
			'Quote: Feel the thunder! .<br \>' +
			'<img src="http://img.pokemondb.net/sprites/black-white/anim/normal/electivire.gif">')
	},
};<|MERGE_RESOLUTION|>--- conflicted
+++ resolved
@@ -240,7 +240,6 @@
 	 * Informational commands
 	 *********************************************************/
 
-<<<<<<< HEAD
 	 stats: 'data',
 	 dex: 'data',
 	 pokedex: 'data',
@@ -569,338 +568,6 @@
 	 	var defender;
 
 	 	if (!pokemon.exists || !type.exists) {
-=======
-	stats: 'data',
-	dex: 'data',
-	pokedex: 'data',
-	data: function(target, room, user) {
-		if (!this.canBroadcast()) return;
-
-		var data = '';
-		var targetId = toId(target);
-		var newTargets = Tools.dataSearch(target);
-		if (newTargets && newTargets.length) {
-			for (var i = 0; i < newTargets.length; i++) {
-				if (newTargets[i].id !== targetId && !Tools.data.Aliases[targetId] && !i) {
-					data = "No Pokemon, item, move or ability named '" + target + "' was found. Showing the data of '" + newTargets[0].name + "' instead.\n";
-				}
-				data += '|c|~|/data-' + newTargets[i].searchType + ' ' + newTargets[i].name + '\n';
-			}
-		} else {
-			data = "No Pokemon, item, move or ability named '" + target + "' was found. (Check your spelling?)";
-		}
-
-		this.sendReply(data);
-	},
-
-	dexsearch: function (target, room, user) {
-		if (!this.canBroadcast()) return;
-
-		if (!target) return this.parse('/help dexsearch');
-		var targets = target.split(',');
-		var moves = {}, tiers = {}, colours = {}, ability = {}, gens = {}, types = {};
-		var allTiers = {'uber':1,'ou':1,'uu':1,'ru':1,'nu':1,'lc':1,'cap':1,'bl':1,'bl2':1,'nfe':1, 'limbo':1};
-		var allColours = {'green':1,'red':1,'blue':1,'white':1,'brown':1,'yellow':1,'purple':1,'pink':1,'gray':1,'black':1};
-		var count = 0;
-		var showAll = false;
-		var output = 10;
-
-		for (var i in targets) {
-			target = Tools.getMove(targets[i]);
-			if (target.exists) {
-				if (!moves.count) {
-					count++;
-					moves.count = 0;
-				}
-				if (moves.count === 4) {
-					return this.sendReply('Specify a maximum of 4 moves.');
-				}
-				moves[target] = 1;
-				moves.count++;
-				continue;
-			}
-
-			target = Tools.getAbility(targets[i]);
-			if (target.exists) {
-				if (!ability.count) {
-					count++;
-					ability.count = 0;
-				}
-				if (ability.count === 1) {
-					return this.sendReply('Specify only one ability.');
-				}
-				ability[target] = 1;
-				ability.count++;
-				continue;
-			}
-
-			target = targets[i].trim().toLowerCase();
-			if (target in allTiers) {
-				if (!tiers.count) {
-					count++;
-					tiers.count = 0;
-				}
-				tiers[target] = 1;
-				tiers.count++;
-				continue;
-			}
-			if (target in allColours) {
-				if (!colours.count) {
-					count++;
-					colours.count = 0;
-				}
-				colours[target] = 1;
-				colours.count++;
-				continue;
-			}
-			var targetInt = parseInt(target);
-			if (0 < targetInt && targetInt < 6) {
-				if (!gens.count) {
-					count++;
-					gens.count = 0;
-				}
-				gens[targetInt] = 1;
-				gens.count++;
-				continue;
-			}
-			if (target === 'all') {
-				if (this.broadcasting) {
-					return this.sendReply('A search with the parameter "all" cannot be broadcast.')
-				}
-				showAll = true;
-				continue;
-			}
-			if (target.indexOf(' type') > -1) {
-				target = target.charAt(0).toUpperCase() + target.slice(1, target.indexOf(' type'));
-				if (target in Tools.data.TypeChart) {
-					if (!types.count) {
-						count++;
-						types.count = 0;
-					}
-					if (types.count === 2) {
-						return this.sendReply('Specify a maximum of two types.');
-					}
-					types[target] = 1;
-					types.count++;
-					continue;
-				}
-			} else {
-				return this.sendReply('"' + targets[i].trim() + '" could not be found in any of the search categories.');
-			}
-		}
-
-		if (showAll && count === 0) return this.sendReply('No search parameters other than "all" were found.\nTry "/help dexsearch" for more information on this command.');
-
-		while (count > 0) {
-			count--;
-			var tempResults = [];
-			if (!results) {
-				for (var pokemon in Tools.data.Pokedex) {
-					pokemon = Tools.getTemplate(pokemon);
-					if (pokemon.tier !== 'Illegal' && (pokemon.tier !== 'CAP' || 'cap' in tiers)) {
-						tempResults.add(pokemon);
-					}
-				}
-			} else {
-				for (var mon in results) tempResults.add(results[mon]);
-			}
-			var results = [];
-
-			if (types.count > 0) {
-				for (var mon in tempResults) {
-					if (types.count === 1) {
-						if (tempResults[mon].types[0] in types || tempResults[mon].types[1] in types) results.add(tempResults[mon]);
-					} else {
-						if (tempResults[mon].types[0] in types && tempResults[mon].types[1] in types) results.add(tempResults[mon]);
-					}
-				}
-				types.count = 0;
-				continue;
-			}
-
-			if (tiers.count > 0) {
-				for (var mon in tempResults) {
-					if (tempResults[mon].tier.toLowerCase() in tiers) results.add(tempResults[mon]);
-				}
-				tiers.count = 0;
-				continue;
-			}
-
-			if (ability.count > 0) {
-				for (var mon in tempResults) {
-					for (var monAbility in tempResults[mon].abilities) {
-						if (Tools.getAbility(tempResults[mon].abilities[monAbility]) in ability) results.add(tempResults[mon]);
-					}
-				}
-				ability.count = 0;
-				continue;
-			}
-
-			if (colours.count > 0) {
-				for (var mon in tempResults) {
-					if (tempResults[mon].color.toLowerCase() in colours) results.add(tempResults[mon]);
-				}
-				colours.count = 0;
-				continue;
-			}
-
-			if (moves.count > 0) {
-				var problem;
-				var move = {};
-				for (var mon in tempResults) {
-					var template = Tools.getTemplate(tempResults[mon].id);
-					if (!template.learnset) template = Tools.getTemplate(template.baseSpecies);
-					if (!template.learnset) continue;
-					for (var i in moves) {
-						move = Tools.getMove(i);
-						if (move.id !== 'count') {
-							if (!move.exists) return this.sendReplyBox('"' + move + '" is not a known move.');
-							if (!template.learnset.sketch && !template.learnset[move.id]) break;
-						}
-					}
-					if (template.learnset[move.id] || template.learnset.sketch) results.add(tempResults[mon]);
-				}
-				moves.count = 0;
-				continue;
-			}
-
-			if (gens.count > 0) {
-				for (var mon in tempResults) {
-					if (tempResults[mon].gen in gens) results.add(tempResults[mon]);
-				}
-				gens.count = 0;
-				continue;
-			}
-		}
-
-		var resultsStr = '';
-		if (results && results.length > 0) {
-			for (var i = 0; i < results.length; ++i) results[i] = results[i].species;
-			if (showAll || results.length <= output) {
-				resultsStr = results.join(', ');
-			} else {
-				var hidden = string(results.length - output);
-				results.sort(function(a,b) {return Math.round(Math.random());});
-				var shown = results.slice(0, 10);
-				resultsStr = shown.join(', ');
-				resultsStr += ', and ' + hidden + ' more. Redo the search with "all" as a search parameter to show all results.';
-			}
-		} else {
-			resultsStr = 'No Pokémon found.';
-		}
-		return this.sendReplyBox(resultsStr);
-	},
-
-	learnset: 'learn',
-	learnall: 'learn',
-	learn5: 'learn',
-	g6learn: 'learn',
-	learn: function(target, room, user, connection, cmd) {
-		if (!target) return this.parse('/help learn');
-
-		if (!this.canBroadcast()) return;
-
-		var lsetData = {set:{}};
-		var targets = target.split(',');
-		var template = Tools.getTemplate(targets[0]);
-		var move = {};
-		var problem;
-		var all = (cmd === 'learnall');
-		if (cmd === 'learn5') lsetData.set.level = 5;
-		if (cmd === 'g6learn') lsetData.format = {noPokebank: true};
-
-		if (!template.exists) {
-			return this.sendReply('Pokemon "'+template.id+'" not found.');
-		}
-
-		if (targets.length < 2) {
-			return this.sendReply('You must specify at least one move.');
-		}
-
-		for (var i=1, len=targets.length; i<len; i++) {
-			move = Tools.getMove(targets[i]);
-			if (!move.exists) {
-				return this.sendReply('Move "'+move.id+'" not found.');
-			}
-			problem = TeamValidator.checkLearnsetSync(null, move, template, lsetData);
-			if (problem) break;
-		}
-		var buffer = ''+template.name+(problem?" <span class=\"message-learn-cannotlearn\">can't</span> learn ":" <span class=\"message-learn-canlearn\">can</span> learn ")+(targets.length>2?"these moves":move.name);
-		if (!problem) {
-			var sourceNames = {E:"egg",S:"event",D:"dream world"};
-			if (lsetData.sources || lsetData.sourcesBefore) buffer += " only when obtained from:<ul class=\"message-learn-list\">";
-			if (lsetData.sources) {
-				var sources = lsetData.sources.sort();
-				var prevSource;
-				var prevSourceType;
-				for (var i=0, len=sources.length; i<len; i++) {
-					var source = sources[i];
-					if (source.substr(0,2) === prevSourceType) {
-						if (prevSourceCount < 0) buffer += ": "+source.substr(2);
-						else if (all || prevSourceCount < 3) buffer += ', '+source.substr(2);
-						else if (prevSourceCount == 3) buffer += ', ...';
-						prevSourceCount++;
-						continue;
-					}
-					prevSourceType = source.substr(0,2);
-					prevSourceCount = source.substr(2)?0:-1;
-					buffer += "<li>gen "+source.substr(0,1)+" "+sourceNames[source.substr(1,1)];
-					if (prevSourceType === '5E' && template.maleOnlyHidden) buffer += " (cannot have hidden ability)";
-					if (source.substr(2)) buffer += ": "+source.substr(2);
-				}
-			}
-			if (lsetData.sourcesBefore) buffer += "<li>any generation before "+(lsetData.sourcesBefore+1);
-			buffer += "</ul>";
-		}
-		this.sendReplyBox(buffer);
-	},
-
-	weak: 'weakness',
-	weakness: function(target, room, user){
-		var targets = target.split(/[ ,\/]/);
-
-		var pokemon = Tools.getTemplate(target);
-		var type1 = Tools.getType(targets[0]);
-		var type2 = Tools.getType(targets[1]);
-
-		if (pokemon.exists) {
-			target = pokemon.species;
-		} else if (type1.exists && type2.exists) {
-			pokemon = {types: [type1.id, type2.id]};
-			target = type1.id + "/" + type2.id;
-		} else if (type1.exists) {
-			pokemon = {types: [type1.id]};
-			target = type1.id;
-		} else {
-			return this.sendReplyBox(target + " isn't a recognized type or pokemon.");
-		}
-
-		var weaknesses = [];
-		Object.keys(Tools.data.TypeChart).forEach(function (type) {
-			var notImmune = Tools.getImmunity(type, pokemon);
-			if (notImmune) {
-				var typeMod = Tools.getEffectiveness(type, pokemon);
-				if (typeMod == 1) weaknesses.push(type);
-				if (typeMod == 2) weaknesses.push("<b>" + type + "</b>");
-			}
-		});
-
-		if (!weaknesses.length) {
-			this.sendReplyBox(target + " has no weaknesses.");
-		} else {
-			this.sendReplyBox(target + " is weak to: " + weaknesses.join(', ') + " (not counting abilities).");
-		}
-	},
-
-	matchup: 'effectiveness',
-	effectiveness: function(target, room, user) {
-		var targets = target.split(/[,/]/);
-		var type = Tools.getType(targets[1]);
-		var pokemon = Tools.getTemplate(targets[0]);
-		var defender;
-
-		if (!pokemon.exists || !type.exists) {
->>>>>>> 7468bbb8
 			// try the other way around
 			pokemon = Tools.getTemplate(targets[1]);
 			type = Tools.getType(targets[0]);
@@ -1797,13 +1464,8 @@
 			'<center><img src="http://fc07.deviantart.net/fs71/f/2013/277/a/b/mega_charizard_y_sprite_by_flamejow-d6m3y7l.png"></center>')
 	},
 
-<<<<<<< HEAD
 	lily: 'Lily',
 	lily: function(target, room, user) {
-=======
-	roll: 'dice',
-	dice: function(target, room, user) {
->>>>>>> 7468bbb8
 		if (!this.canBroadcast()) return;
 		this.sendReplyBox('Elite Four: Lily Rainbow<br \>' +
 			'Ace: Nidoqueen<br \>' +
@@ -1820,7 +1482,6 @@
 			'<img src="http://img.pokemondb.net/sprites/black-white/anim/normal/togekiss.gif">')
 	},
 
-<<<<<<< HEAD
 	red: 'red',
 	red: function(target, room, user) {
 		if (!this.canBroadcast()) return;
@@ -1837,11 +1498,6 @@
 			'Ace: Togekiss<br \>' +
 			'Quote: Let me just Blair some music .<br \>' +
 			'<img src="http://img.pokemondb.net/sprites/black-white/anim/normal/togekiss.gif">')
-=======
-	br: 'banredirect',
-	banredirect: function(){
-		this.sendReply('/banredirect - This command is obsolete and has been removed.');
->>>>>>> 7468bbb8
 	},
 
 	atom: 'Atomsk',
