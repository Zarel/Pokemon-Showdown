/**
 * Team Validator
 * Pokemon Showdown - http://pokemonshowdown.com/
 *
 * Handles team validation, and specifically learnset checking.
 *
 * @license MIT license
 */
/* jscs:disable validateIndentation */

var Validator;

/*if (!process.send) {
	var validationCount = 0;
	var pendingValidations = {};

	var ValidatorProcess = (function () {
		function ValidatorProcess() {
			this.process = require('child_process').fork('team-validator.js');
			var self = this;
			this.process.on('message', function (message) {
				// Protocol:
				// success: "[id]|1[details]"
				// failure: "[id]|0[details]"
				var pipeIndex = message.indexOf('|');
				var id = message.substr(0, pipeIndex);
				var success = (message.charAt(pipeIndex + 1) === '1');

				if (pendingValidations[id]) {
					ValidatorProcess.release(self);
					pendingValidations[id](success, message.substr(pipeIndex + 2));
					delete pendingValidations[id];
				}
			});
		}
		ValidatorProcess.prototype.load = 0;
		ValidatorProcess.prototype.active = true;
		ValidatorProcess.processes = [];
		ValidatorProcess.spawn = function () {
			var num = Config.validatorProcesses || 1;
			for (var i = 0; i < num; ++i) {
				this.processes.push(new ValidatorProcess());
			}
		};
		ValidatorProcess.respawn = function () {
			this.processes.splice(0).forEach(function (process) {
				process.active = false;
				if (!process.load) process.process.disconnect();
			});
			this.spawn();
		};
		ValidatorProcess.acquire = function () {
			var process = this.processes[0];
			for (var i = 1; i < this.processes.length; ++i) {
				if (this.processes[i].load < process.load) {
					process = this.processes[i];
				}
			}
			++process.load;
			return process;
		};
		ValidatorProcess.release = function (process) {
			--process.load;
			if (!process.load && !process.active) {
				process.process.disconnect();
			}
		};
		ValidatorProcess.send = function (format, team, callback) {
			var process = this.acquire();
			pendingValidations[validationCount] = callback;
			try {
				process.process.send('' + validationCount + '|' + format + '|' + team);
			} catch (e) {}
			++validationCount;
		};
		return ValidatorProcess;
	})();

	// Create the initial set of validator processes.
	ValidatorProcess.spawn();

	exports.ValidatorProcess = ValidatorProcess;
	exports.pendingValidations = pendingValidations;*/

	exports.validateTeam = function (format, team, callback) {
		var parsedTeam = Tools.fastUnpackTeam(team);
		var problems = this.validateTeamSync(format, parsedTeam);
		if (problems && problems.length) {
			setImmediate(callback.bind(null, false, problems.join('\n')));
		} else {
			var packedTeam = Tools.packTeam(parsedTeam);
			setImmediate(callback.bind(null, true, packedTeam));
		}
	};

	var synchronousValidators = {};
	exports.validateTeamSync = function (format, team) {
		if (!synchronousValidators[format]) synchronousValidators[format] = new Validator(format);
		return synchronousValidators[format].validateTeam(team);
	};
	exports.validateSetSync = function (format, set, teamHas) {
		if (!synchronousValidators[format]) synchronousValidators[format] = new Validator(format);
		return synchronousValidators[format].validateSet(set, teamHas);
	};
	exports.checkLearnsetSync = function (format, move, template, lsetData) {
		if (!synchronousValidators[format]) synchronousValidators[format] = new Validator(format);
		return synchronousValidators[format].checkLearnset(move, template, lsetData);
	};
/*} else {
	require('sugar');
	global.Config = require('./config/config.js');

	process.on('uncaughtException', function (err) {
		require('./crashlogger.js')(err, 'A team validator process');
	});*/

	/**
	 * Converts anything to an ID. An ID must have only lowercase alphanumeric
	 * characters.
	 * If a string is passed, it will be converted to lowercase and
	 * non-alphanumeric characters will be stripped.
	 * If an object with an ID is passed, its ID will be returned.
	 * Otherwise, an empty string will be returned.
	 */
	/*global.toId = function (text) {
		if (text && text.id) text = text.id;
		else if (text && text.userid) text = text.userid;

		return string(text).toLowerCase().replace(/[^a-z0-9]+/g, '');
	};*/

	/**
	 * Validates a username or Pokemon nickname
	 */
	/*var bannedNameStartChars = {'~':1, '&':1, '@':1, '%':1, '+':1, '-':1, '!':1, '?':1, '#':1, ' ':1};
	global.toName = function (name) {
		name = string(name);
		name = name.replace(/[\|\s\[\]\,]+/g, ' ').trim();
		while (bannedNameStartChars[name.charAt(0)]) {
			name = name.substr(1);
		}
		if (name.length > 18) name = name.substr(0, 18);
		if (Config.nameFilter) {
			name = Config.nameFilter(name);
		}
		return name.trim();
	};*/

	/**
	 * Safely ensures the passed variable is a string
	 * Simply doing '' + str can crash if str.toString crashes or isn't a function
	 * If we're expecting a string and being given anything that isn't a string
	 * or a number, it's safe to assume it's an error, and return ''
	 */
	/*global.string = function (str) {
		if (typeof str === 'string' || typeof str === 'number') return '' + str;
		return '';
	};

	global.Tools = require('./tools.js');

	require('./repl.js').start('team-validator-', process.pid, function (cmd) { return eval(cmd); });

	var validators = {};

	var respond = function respond(id, success, details) {
		process.send(id + (success ? '|1' : '|0') + details);
	};

	process.on('message', function (message) {
		// protocol:
		// "[id]|[format]|[team]"
		var pipeIndex = message.indexOf('|');
		var pipeIndex2 = message.indexOf('|', pipeIndex + 1);
		var id = message.substr(0, pipeIndex);
		var format = message.substr(pipeIndex + 1, pipeIndex2 - pipeIndex - 1);

		if (!validators[format]) validators[format] = new Validator(format);
		var parsedTeam = [];
		parsedTeam = Tools.fastUnpackTeam(message.substr(pipeIndex2 + 1));
		var problems = validators[format].validateTeam(parsedTeam);
		if (problems && problems.length) {
			respond(id, false, problems.join('\n'));
		} else {
			var packedTeam = Tools.packTeam(parsedTeam);
			// console.log('FROM: ' + message.substr(pipeIndex2 + 1));
			// console.log('TO: ' + packedTeam);
			respond(id, true, packedTeam);
		}
	});
<<<<<<< HEAD
}*/
=======

	process.on('disconnect', function () {
		process.exit();
	});
}
>>>>>>> 9851eefd

Validator = (function () {
	function Validator(format) {
		this.format = format;
	}

	Validator.prototype.validateTeam = function (team) {
		var format = Tools.getFormat(this.format);
		var tools = Tools.mod(format);

		var problems = [];
		tools.getBanlistTable(format);
		if (format.team) {
			return false;
		}
		if (!team || !Array.isArray(team)) {
			if (format.canUseRandomTeam) {
				return false;
			}
			return ["You sent invalid team data. If you're not using a custom client, please report this as a bug."];
		}
		if (team.length > 6) {
			return ["Your team has more than 6 pokemon."];
		}
		switch (format.gameType) {
			case 'doubles':
				if (team.length < 2) return ["Your Doubles team needs at least 2 pokemon."];
				break;
			case 'triples':
				if (team.length < 3) return ["Your Triples team needs at least 3 pokemon."];
				break;
			case 'rotation':
				if (team.length < 3) return ["Your Rotation team needs at least 3 pokemon."];
				break;
			default:
				if (team.length < 1) return ["Your team has no pokemon."];
		}
		var teamHas = {};
		for (var i = 0; i < team.length; i++) {
			if (!team[i]) return ["You sent invalid team data. If you're not using a custom client, please report this as a bug."];
			var setProblems = this.validateSet(team[i], teamHas);
			if (setProblems) {
				problems = problems.concat(setProblems);
			}
		}

		for (var i = 0; i < format.teamBanTable.length; i++) {
			var bannedCombo = true;
			for (var j = 0; j < format.teamBanTable[i].length; j++) {
				if (!teamHas[format.teamBanTable[i][j]]) {
					bannedCombo = false;
					break;
				}
			}
			if (bannedCombo) {
				var clause = format.name ? " by " + format.name : '';
				problems.push("Your team has the combination of " + format.teamBanTable[i].join(' + ') + ", which is banned" + clause + ".");
			}
		}

		if (format.ruleset) {
			for (var i = 0; i < format.ruleset.length; i++) {
				var subformat = tools.getFormat(format.ruleset[i]);
				if (subformat.validateTeam) {
					problems = problems.concat(subformat.validateTeam.call(tools, team, format, teamHas) || []);
				}
			}
		}
		if (format.validateTeam) {
			problems = problems.concat(format.validateTeam.call(tools, team, format, teamHas) || []);
		}

		if (!problems.length) return false;
		return problems;
	};

	Validator.prototype.validateSet = function (set, teamHas) {
		var format = Tools.getFormat(this.format);
		var tools = Tools.mod(format);

		var problems = [];
		if (!set) {
			return ["This is not a Pokemon."];
		}

		var template = tools.getTemplate(string(set.species));
		if (!template.exists) {
			return ["The Pokemon '" + set.species + "' does not exist."];
		}
		set.species = template.species;

		set.name = toName(set.name);
		var item = tools.getItem(string(set.item));
		set.item = item.name;
		var ability = tools.getAbility(string(set.ability));
		set.ability = ability.name;
		if (!Array.isArray(set.moves)) set.moves = [];

		var maxLevel = format.maxLevel || 100;
		var maxForcedLevel = format.maxForcedLevel || maxLevel;
		if (!set.level) {
			set.level = (format.defaultLevel || maxLevel);
		}
		if (format.forcedLevel) {
			set.forcedLevel = format.forcedLevel;
		} else if (set.level >= maxForcedLevel) {
			set.forcedLevel = maxForcedLevel;
		}
		if (set.level > maxLevel || set.level === set.forcedLevel || set.level === set.maxForcedLevel) {
			set.level = maxLevel;
		}

		var nameTemplate = tools.getTemplate(set.name);
		if (nameTemplate.exists && nameTemplate.name.toLowerCase() === set.name.toLowerCase()) set.name = null;
		set.species = set.species;
		set.name = set.name || set.species;
		var name = set.species;
		if (set.species !== set.name) name = set.name + " (" + set.species + ")";
		var isHidden = false;
		var lsetData = {set:set, format:format};

		var setHas = {};

		if (!template || !template.abilities) {
			set.species = 'Unown';
			template = tools.getTemplate('Unown');
		}

		if (format.ruleset) {
			for (var i = 0; i < format.ruleset.length; i++) {
				var subformat = tools.getFormat(format.ruleset[i]);
				if (subformat.validateSet) {
					problems = problems.concat(subformat.validateSet.call(tools, set, format) || []);
				}
			}
		}
		template = tools.getTemplate(set.species);
		item = tools.getItem(set.item);
		if (item.id && !item.exists) {
			return ['"' + set.item + "' is an invalid item."];
		}
		ability = tools.getAbility(set.ability);

		var banlistTable = tools.getBanlistTable(format);

		var check = template.id;
		var clause = '';
		setHas[check] = true;
		if (banlistTable[check]) {
			clause = typeof banlistTable[check] === 'string' ? " by " + banlistTable[check] : '';
			problems.push(set.species + ' is banned' + clause + '.');
		} else if (!tools.data.FormatsData[check] || !tools.data.FormatsData[check].tier) {
			check = toId(template.baseSpecies);
			if (banlistTable[check]) {
				clause = typeof banlistTable[check] === 'string' ? " by " + banlistTable[check] : '';
				problems.push(template.baseSpecies + ' is banned' + clause + '.');
			}
		}

		check = toId(set.ability);
		setHas[check] = true;
		if (banlistTable[check]) {
			clause = typeof banlistTable[check] === 'string' ? " by " + banlistTable[check] : '';
			problems.push(name + "'s ability " + set.ability + " is banned" + clause + ".");
		}
		check = toId(set.item);
		setHas[check] = true;
		if (banlistTable[check]) {
			clause = typeof banlistTable[check] === 'string' ? " by " + banlistTable[check] : '';
			problems.push(name + "'s item " + set.item + " is banned" + clause + ".");
		}
		if (banlistTable['Unreleased'] && item.isUnreleased) {
			problems.push(name + "'s item " + set.item + " is unreleased.");
		}
		if (banlistTable['Unreleased'] && template.isUnreleased) {
			if (!format.requirePentagon || (template.eggGroups[0] === 'Undiscovered' && !template.evos)) {
				problems.push(name + " (" + template.species + ") is unreleased.");
			}
		}
		setHas[toId(set.ability)] = true;
		if (banlistTable['illegal']) {
			// Don't check abilities for metagames with All Abilities
			if (tools.gen <= 2) {
				set.ability = 'None';
			} else if (!banlistTable['ignoreillegalabilities']) {
				if (!ability.name) {
					problems.push(name + " needs to have an ability.");
				} else if (ability.name !== template.abilities['0'] &&
					ability.name !== template.abilities['1'] &&
					ability.name !== template.abilities['H']) {
					problems.push(name + " can't have " + set.ability + ".");
				}
				if (ability.name === template.abilities['H']) {
					isHidden = true;

					if (template.unreleasedHidden && banlistTable['illegal']) {
						problems.push(name + "'s hidden ability is unreleased.");
					} else if (tools.gen === 5 && set.level < 10 && (template.maleOnlyHidden || template.gender === 'N')) {
						problems.push(name + " must be at least level 10 with its hidden ability.");
					}
					if (template.maleOnlyHidden) {
						set.gender = 'M';
						lsetData.sources = ['5D'];
					}
				}
			}
		}
		if (set.moves && Array.isArray(set.moves)) {
			set.moves = set.moves.filter(function (val) { return val; });
		}
		if (!set.moves || !set.moves.length) {
			problems.push(name + " has no moves.");
		} else {
			// A limit is imposed here to prevent too much engine strain or
			// too much layout deformation - to be exact, this is the Debug
			// Mode limitation.
			// The usual limit of 4 moves is handled elsewhere - currently
			// in the cartridge-compliant set validator: rulesets.js:pokemon
			set.moves = set.moves.slice(0, 24);

			for (var i = 0; i < set.moves.length; i++) {
				if (!set.moves[i]) continue;
				var move = tools.getMove(string(set.moves[i]));
				set.moves[i] = move.name;
				check = move.id;
				setHas[check] = true;
				if (banlistTable[check]) {
					clause = typeof banlistTable[check] === 'string' ? " by " + banlistTable[check] : '';
					problems.push(name + "'s move " + set.moves[i] + " is banned" + clause + ".");
				}

				if (banlistTable['Unreleased']) {
					if (move.isUnreleased) problems.push(name + "'s move " + set.moves[i] + " is unreleased.");
				}

				if (banlistTable['illegal']) {
					var problem = this.checkLearnset(move, template, lsetData);
					if (problem) {
						var problemString = name + " can't learn " + move.name;
						if (problem.type === 'incompatible') {
							if (isHidden) {
								problemString = problemString.concat(" because it's incompatible with its ability or another move.");
							} else {
								problemString = problemString.concat(" because it's incompatible with another move.");
							}
						} else if (problem.type === 'oversketched') {
							problemString = problemString.concat(" because it can only sketch " + problem.maxSketches + " move" + (problem.maxSketches > 1 ? "s" : "") + ".");
						} else if (problem.type === 'pokebank') {
							problemString = problemString.concat(" because it's only obtainable from a previous generation.");
						} else {
							problemString = problemString.concat(".");
						}
						problems.push(problemString);
					}
				}
			}

			if (lsetData.sources && lsetData.sources.length === 1 && !lsetData.sourcesBefore) {
				// we're restricted to a single source
				var source = lsetData.sources[0];
				if (source.substr(1, 1) === 'S') {
					// it's an event
					var eventData = null;
					var splitSource = source.substr(2).split(' ');
					var eventTemplate = tools.getTemplate(splitSource[1]);
					if (eventTemplate.eventPokemon) eventData = eventTemplate.eventPokemon[parseInt(splitSource[0], 10)];
					if (eventData) {
						if (eventData.nature && eventData.nature !== set.nature) {
							problems.push(name + " must have a " + eventData.nature + " nature because it has a move only available from a specific event.");
						}
						if (eventData.shiny) {
							set.shiny = true;
						}
						if (eventData.generation < 5) eventData.isHidden = false;
						if (eventData.isHidden !== undefined && eventData.isHidden !== isHidden) {
							problems.push(name + (isHidden ? " can't have" : " must have") + " its hidden ability because it has a move only available from a specific event.");
						}
						if (tools.gen <= 5 && eventData.abilities && eventData.abilities.indexOf(ability.id) < 0) {
							problems.push(name + " must have " + eventData.abilities.join(" or ") + " because it has a move only available from a specific event.");
						}
						if (eventData.gender) {
							set.gender = eventData.gender;
						}
						if (eventData.level && set.level < eventData.level) {
							problems.push(name + " must be at least level " + eventData.level + " because it has a move only available from a specific event.");
						}
					}
					isHidden = false;
				}
			}
			if (isHidden && lsetData.sourcesBefore) {
				if (!lsetData.sources && lsetData.sourcesBefore < 5) {
					problems.push(name + " has a hidden ability - it can't have moves only learned before gen 5.");
				} else if (lsetData.sources && template.gender && template.gender !== 'F' && !{'Nidoran-M':1, 'Nidorino':1, 'Nidoking':1, 'Volbeat':1}[template.species]) {
					var compatibleSource = false;
					for (var i = 0, len = lsetData.sources.length; i < len; i++) {
						if (lsetData.sources[i].charAt(1) === 'E' || (lsetData.sources[i].substr(0, 2) === '5D' && set.level >= 10)) {
							compatibleSource = true;
							break;
						}
					}
					if (!compatibleSource) {
						problems.push(name + " has moves incompatible with its hidden ability.");
					}
				}
			}
			if (banlistTable['illegal'] && set.level < template.evoLevel) {
				// FIXME: Event pokemon given at a level under what it normally can be attained at gives a false positive
				problems.push(name + " must be at least level " + template.evoLevel + " to be evolved.");
			}
			if (!lsetData.sources && lsetData.sourcesBefore <= 3 && tools.getAbility(set.ability).gen === 4 && !template.prevo && tools.gen <= 5) {
				problems.push(name + " has a gen 4 ability and isn't evolved - it can't use anything from gen 3.");
			}
			if (!lsetData.sources && lsetData.sourcesBefore >= 3 && (isHidden || tools.gen <= 5) && template.gen <= lsetData.sourcesBefore) {
				var oldAbilities = tools.mod('gen' + lsetData.sourcesBefore).getTemplate(set.species).abilities;
				if (ability.name !== oldAbilities['0'] && ability.name !== oldAbilities['1'] && !oldAbilities['H']) {
					problems.push(name + " has moves incompatible with its ability.");
				}
			}
		}
		setHas[toId(template.tier)] = true;
		if (banlistTable[template.tier]) {
			problems.push(name + " is in " + template.tier + ", which is banned.");
		}

		if (teamHas) {
			for (var i in setHas) {
				teamHas[i] = true;
			}
		}
		for (var i = 0; i < format.setBanTable.length; i++) {
			var bannedCombo = true;
			for (var j = 0; j < format.setBanTable[i].length; j++) {
				if (!setHas[format.setBanTable[i][j]]) {
					bannedCombo = false;
					break;
				}
			}
			if (bannedCombo) {
				clause = format.name ? " by " + format.name : '';
				problems.push(name + " has the combination of " + format.setBanTable[i].join(' + ') + ", which is banned" + clause + ".");
			}
		}

		if (format.validateSet) {
			problems = problems.concat(format.validateSet.call(tools, set, format) || []);
		}

		if (!problems.length) {
			if (set.forcedLevel) set.level = set.forcedLevel;
			return false;
		}

		return problems;
	};

	Validator.prototype.checkLearnset = function (move, template, lsetData) {
		var tools = Tools.mod(Tools.getFormat(this.format));

		move = toId(move);
		template = tools.getTemplate(template);

		lsetData = lsetData || {};
		var set = (lsetData.set || (lsetData.set = {}));
		var format = (lsetData.format || (lsetData.format = {}));
		var alreadyChecked = {};
		var level = set.level || 100;

		var isHidden = false;
		if (set.ability && tools.getAbility(set.ability).name === template.abilities['H']) isHidden = true;
		var incompatibleHidden = false;

		var limit1 = true;
		var sketch = false;
		var blockedHM = false;

		var sometimesPossible = false; // is this move in the learnset at all?

		// This is a pretty complicated algorithm

		// Abstractly, what it does is construct the union of sets of all
		// possible ways this pokemon could be obtained, and then intersect
		// it with a the pokemon's existing set of all possible ways it could
		// be obtained. If this intersection is non-empty, the move is legal.

		// We apply several optimizations to this algorithm. The most
		// important is that with, for instance, a TM move, that Pokemon
		// could have been obtained from any gen at or before that TM's gen.
		// Instead of adding every possible source before or during that gen,
		// we keep track of a maximum gen variable, intended to mean "any
		// source at or before this gen is possible."

		// set of possible sources of a pokemon with this move, represented as an array
		var sources = [];
		// the equivalent of adding "every source at or before this gen" to sources
		var sourcesBefore = 0;
		var noPastGen = !!format.requirePentagon;
		// since Gen 3, Pokemon cannot be traded to past generations
		var noFutureGen = tools.gen >= 3 ? true : !!(format.banlistTable && format.banlistTable['tradeback']);

		do {
			alreadyChecked[template.speciesid] = true;
			// STABmons hack to avoid copying all of validateSet to formats
			if (format.banlistTable && format.banlistTable['ignorestabmoves'] && move !== 'chatter') {
				if (template.species === 'Shaymin') template.types = tools.getTemplate('shayminsky').types;
				if (template.types.indexOf(tools.getMove(move).type) > -1) return false;
			}
			if (template.learnset) {
				if (template.learnset[move] || template.learnset['sketch']) {
					sometimesPossible = true;
					var lset = template.learnset[move];
					if (!lset || template.speciesid === 'smeargle') {
						lset = template.learnset['sketch'];
						sketch = true;
						// Chatter, Struggle and Magikarp's Revenge cannot be sketched
						if (move in {'chatter':1, 'struggle':1, 'magikarpsrevenge':1}) return true;
					}
					if (typeof lset === 'string') lset = [lset];

					for (var i = 0, len = lset.length; i < len; i++) {
						var learned = lset[i];
						if (noPastGen && learned.charAt(0) !== '6') continue;
						if (noFutureGen && parseInt(learned.charAt(0), 10) > tools.gen) continue;
						if (learned.charAt(0) !== '6' && isHidden && !tools.mod('gen' + learned.charAt(0)).getTemplate(template.species).abilities['H']) {
							// check if the Pokemon's hidden ability was available
							incompatibleHidden = true;
							continue;
						}
						if (!template.isNonstandard) {
							// HMs can't be transferred
							if (tools.gen >= 4 && learned.charAt(0) <= 3 && move in {'cut':1, 'fly':1, 'surf':1, 'strength':1, 'flash':1, 'rocksmash':1, 'waterfall':1, 'dive':1}) continue;
							if (tools.gen >= 5 && learned.charAt(0) <= 4 && move in {'cut':1, 'fly':1, 'surf':1, 'strength':1, 'rocksmash':1, 'waterfall':1, 'rockclimb':1}) continue;
							// Defog and Whirlpool can't be transferred together
							if (tools.gen >= 5 && move in {'defog':1, 'whirlpool':1} && learned.charAt(0) <= 4) blockedHM = true;
						}
						if (learned.substr(0, 2) in {'4L':1, '5L':1, '6L':1}) {
							// gen 4-6 level-up moves
							if (level >= parseInt(learned.substr(2), 10)) {
								// we're past the required level to learn it
								return false;
							}
							if (!template.gender || template.gender === 'F') {
								// available as egg move
								learned = learned.charAt(0) + 'Eany';
							} else {
								// this move is unavailable, skip it
								continue;
							}
						}
						if (learned.charAt(1) in {L:1, M:1, T:1}) {
							if (learned.charAt(0) === '6') {
								// current-gen TM or tutor moves:
								//   always available
								return false;
							}
							// past-gen level-up, TM, or tutor moves:
							//   available as long as the source gen was or was before this gen
							limit1 = false;
							sourcesBefore = Math.max(sourcesBefore, parseInt(learned.charAt(0), 10));
						} else if (learned.charAt(1) in {E:1, S:1, D:1}) {
							// egg, event, or DW moves:
							//   only if that was the source
							if (learned.charAt(1) === 'E') {
								// it's an egg move, so we add each pokemon that can be bred with to its sources
								if (learned.charAt(0) === '6') {
									// gen 6 doesn't have egg move incompatibilities except for certain cases with baby Pokemon
									learned = '6E' + (template.prevo ? template.id : '');
									sources.push(learned);
									continue;
								}
								var eggGroups = template.eggGroups;
								if (!eggGroups) continue;
								if (eggGroups[0] === 'Undiscovered') eggGroups = tools.getTemplate(template.evos[0]).eggGroups;
								var atLeastOne = false;
								var fromSelf = (learned.substr(1) === 'Eany');
								learned = learned.substr(0, 2);
								for (var templateid in tools.data.Pokedex) {
									var dexEntry = tools.getTemplate(templateid);
									if (
										// CAP pokemon can't breed
										!dexEntry.isNonstandard &&
										// can't breed mons from future gens
										dexEntry.gen <= parseInt(learned.charAt(0), 10) &&
										// genderless pokemon can't pass egg moves
										(dexEntry.gender !== 'N' || tools.gen <= 1 && dexEntry.gen <= 1)) {
										if (
											// chainbreeding
											fromSelf ||
											// otherwise parent must be able to learn the move
											!alreadyChecked[dexEntry.speciesid] && dexEntry.learnset && (dexEntry.learnset[move] || dexEntry.learnset['sketch'])) {
											if (dexEntry.eggGroups.intersect(eggGroups).length) {
												// we can breed with it
												atLeastOne = true;
												sources.push(learned + dexEntry.id);
											}
										}
									}
								}
								// chainbreeding with itself from earlier gen
								if (!atLeastOne) sources.push(learned + template.id);
								// Egg move tradeback for gens 1 and 2.
								if (!noFutureGen) sourcesBefore = Math.max(sourcesBefore, parseInt(learned.charAt(0), 10));
							} else if (learned.charAt(1) === 'S') {
								// Event Pokémon:
								//	Available as long as the past gen can get the Pokémon and then trade it back.
								sources.push(learned + ' ' + template.id);
								if (!noFutureGen) sourcesBefore = Math.max(sourcesBefore, parseInt(learned.charAt(0), 10));
							} else {
								// DW Pokemon are at level 10 or at the evolution level
								var minLevel = (template.evoLevel && template.evoLevel > 10) ? template.evoLevel : 10;
								if (set.level < minLevel) continue;
								sources.push(learned);
							}
						}
					}
				}
				if (format.mimicGlitch && template.gen < 5) {
					// include the Mimic Glitch when checking this mon's learnset
					var glitchMoves = {metronome:1, copycat:1, transform:1, mimic:1, assist:1};
					var getGlitch = false;
					for (var i in glitchMoves) {
						if (template.learnset[i]) {
							if (!(i === 'mimic' && tools.getAbility(set.ability).gen === 4 && !template.prevo)) {
								getGlitch = true;
								break;
							}
						}
					}
					if (getGlitch) {
						sourcesBefore = Math.max(sourcesBefore, 4);
						if (tools.getMove(move).gen < 5) {
							limit1 = false;
						}
					}
				}
			}
			// also check to see if the mon's prevo or freely switchable formes can learn this move
			if (!template.learnset && template.baseSpecies !== template.species) {
				// forme takes precedence over prevo only if forme has no learnset
				template = tools.getTemplate(template.baseSpecies);
			} else if (template.prevo) {
				template = tools.getTemplate(template.prevo);
				if (template.gen > Math.max(2, tools.gen)) template = null;
				if (template && !template.abilities['H']) isHidden = false;
			} else if (template.baseSpecies !== template.species && template.baseSpecies !== 'Kyurem' && template.baseSpecies !== 'Pikachu') {
				template = tools.getTemplate(template.baseSpecies);
			} else {
				template = null;
			}
		} while (template && template.species && !alreadyChecked[template.speciesid]);

		if (limit1 && sketch) {
			// limit 1 sketch move
			if (lsetData.sketchMove) {
				return {type:'oversketched', maxSketches: 1};
			}
			lsetData.sketchMove = move;
		}

		if (blockedHM) {
			// Limit one of Defog/Whirlpool to be transferred
			if (lsetData.hm) return {type:'incompatible'};
			lsetData.hm = move;
		}

		// Now that we have our list of possible sources, intersect it with the current list
		if (!sourcesBefore && !sources.length) {
			if (noPastGen && sometimesPossible) return {type:'pokebank'};
			if (incompatibleHidden) return {type:'incompatible'};
			return true;
		}
		if (!sources.length) sources = null;
		if (sourcesBefore || lsetData.sourcesBefore) {
			// having sourcesBefore is the equivalent of having everything before that gen
			// in sources, so we fill the other array in preparation for intersection
			var learned;
			if (sourcesBefore && lsetData.sources) {
				if (!sources) sources = [];
				for (var i = 0, len = lsetData.sources.length; i < len; i++) {
					learned = lsetData.sources[i];
					if (parseInt(learned.substr(0, 1), 10) <= sourcesBefore) {
						sources.push(learned);
					}
				}
				if (!lsetData.sourcesBefore) sourcesBefore = 0;
			}
			if (lsetData.sourcesBefore && sources) {
				if (!lsetData.sources) lsetData.sources = [];
				for (var i = 0, len = sources.length; i < len; i++) {
					learned = sources[i];
					if (parseInt(learned.substr(0, 1), 10) <= lsetData.sourcesBefore) {
						lsetData.sources.push(learned);
					}
				}
				if (!sourcesBefore) delete lsetData.sourcesBefore;
			}
		}
		if (sources) {
			if (lsetData.sources) {
				var intersectSources = lsetData.sources.intersect(sources);
				if (!intersectSources.length && !(sourcesBefore && lsetData.sourcesBefore)) {
					return {type:'incompatible'};
				}
				lsetData.sources = intersectSources;
			} else {
				lsetData.sources = sources.unique();
			}
		}

		if (sourcesBefore) {
			lsetData.sourcesBefore = Math.min(sourcesBefore, lsetData.sourcesBefore || 6);
		}

		return false;
	};

	return Validator;
})();<|MERGE_RESOLUTION|>--- conflicted
+++ resolved
@@ -188,15 +188,11 @@
 			respond(id, true, packedTeam);
 		}
 	});
-<<<<<<< HEAD
-}*/
-=======
 
 	process.on('disconnect', function () {
 		process.exit();
 	});
-}
->>>>>>> 9851eefd
+}*/
 
 Validator = (function () {
 	function Validator(format) {
