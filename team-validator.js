/**
 * Team Validator
 * Pokemon Showdown - http://pokemonshowdown.com/
 *
 * Handles team validation, and specifically learnset checking.
 *
 * @license MIT license
 */

/*if (!process.send) {
	var validationCount = 0;
	var pendingValidations = {};

	var ValidatorProcess = (function () {
		function ValidatorProcess() {
			this.process = require('child_process').fork('team-validator.js');
			var self = this;
			this.process.on('message', function (message) {
				// Protocol:
				// success: "[id]|1[details]"
				// failure: "[id]|0[details]"
				var pipeIndex = message.indexOf('|');
				var id = message.substr(0, pipeIndex);
				var success = (message.charAt(pipeIndex + 1) === '1');

				if (pendingValidations[id]) {
					ValidatorProcess.release(self);
					pendingValidations[id](success, message.substr(pipeIndex + 2));
					delete pendingValidations[id];
				}
			});
		}
		ValidatorProcess.prototype.load = 0;
		ValidatorProcess.prototype.active = true;
		ValidatorProcess.processes = [];
		ValidatorProcess.spawn = function () {
			var num = Config.validatorProcesses || 1;
			for (var i = 0; i < num; ++i) {
				this.processes.push(new ValidatorProcess());
			}
		};
		ValidatorProcess.respawn = function () {
			this.processes.splice(0).forEach(function (process) {
				process.active = false;
				if (!process.load) process.process.disconnect();
			});
			this.spawn();
		};
		ValidatorProcess.acquire = function () {
			var process = this.processes[0];
			for (var i = 1; i < this.processes.length; ++i) {
				if (this.processes[i].load < process.load) {
					process = this.processes[i];
				}
			}
			++process.load;
			return process;
		};
		ValidatorProcess.release = function (process) {
			--process.load;
			if (!process.load && !process.active) {
				process.process.disconnect();
			}
		};
		ValidatorProcess.send = function (format, team, callback) {
			var process = this.acquire();
			pendingValidations[validationCount] = callback;
			try {
				process.process.send('' + validationCount + '|' + format + '|' + team);
			} catch (e) {}
			++validationCount;
		};
		return ValidatorProcess;
	})();

	// Create the initial set of validator processes.
	ValidatorProcess.spawn();

	exports.ValidatorProcess = ValidatorProcess;
	exports.pendingValidations = pendingValidations;*/

<<<<<<< HEAD
	exports.validateTeam = function(format, team, callback) {
=======
	exports.validateTeam = function (format, team, callback) {
>>>>>>> 3ea81e13
		var parsedTeam = Tools.fastUnpackTeam(team);
		var problems = this.validateTeamSync(format, parsedTeam);
		if (problems && problems.length)
			setImmediate(callback.bind(null, false, problems.join('\n')));
		else {
			var packedTeam = Tools.packTeam(parsedTeam);
			if (packedTeam === team)
				packedTeam = '';
			setImmediate(callback.bind(null, true, packedTeam));
		}
	};

	var synchronousValidators = {};
	exports.validateTeamSync = function (format, team) {
		if (!synchronousValidators[format]) synchronousValidators[format] = new Validator(format);
		return synchronousValidators[format].validateTeam(team);
	};
	exports.validateSetSync = function (format, set, teamHas) {
		if (!synchronousValidators[format]) synchronousValidators[format] = new Validator(format);
		return synchronousValidators[format].validateSet(set, teamHas);
	};
	exports.checkLearnsetSync = function (format, move, template, lsetData) {
		if (!synchronousValidators[format]) synchronousValidators[format] = new Validator(format);
		return synchronousValidators[format].checkLearnset(move, template, lsetData);
	};
/*} else {
	require('sugar');
	global.Config = require('./config/config.js');

	process.on('uncaughtException', function (err) {
		require('./crashlogger.js')(err, 'A team validator process');
	});*/

	/**
	 * Converts anything to an ID. An ID must have only lowercase alphanumeric
	 * characters.
	 * If a string is passed, it will be converted to lowercase and
	 * non-alphanumeric characters will be stripped.
	 * If an object with an ID is passed, its ID will be returned.
	 * Otherwise, an empty string will be returned.
	 */
<<<<<<< HEAD
	/*global.toId = function(text) {
=======
	/*global.toId = function (text) {
>>>>>>> 3ea81e13
		if (text && text.id) text = text.id;
		else if (text && text.userid) text = text.userid;

		return string(text).toLowerCase().replace(/[^a-z0-9]+/g, '');
<<<<<<< HEAD
	};
	global.toUserid = toId;*/
=======
	};*/
>>>>>>> 3ea81e13

	/**
	 * Validates a username or Pokemon nickname
	 */
	/*var bannedNameStartChars = {'~':1, '&':1, '@':1, '%':1, '+':1, '-':1, '!':1, '?':1, '#':1, ' ':1};
<<<<<<< HEAD
	global.toName = function(name) {
=======
	global.toName = function (name) {
>>>>>>> 3ea81e13
		name = string(name);
		name = name.replace(/[\|\s\[\]\,]+/g, ' ').trim();
		while (bannedNameStartChars[name.charAt(0)]) {
			name = name.substr(1);
		}
		if (name.length > 18) name = name.substr(0, 18);
		if (Config.nameFilter) {
			name = Config.nameFilter(name);
		}
		return name.trim();
	};*/

	/**
	 * Safely ensures the passed variable is a string
	 * Simply doing '' + str can crash if str.toString crashes or isn't a function
	 * If we're expecting a string and being given anything that isn't a string
	 * or a number, it's safe to assume it's an error, and return ''
	 */
<<<<<<< HEAD
	/*global.string = function(str) {
		if (typeof str === 'string' || typeof str === 'number') return ''+str;
=======
	/*global.string = function (str) {
		if (typeof str === 'string' || typeof str === 'number') return '' + str;
>>>>>>> 3ea81e13
		return '';
	};

	global.Tools = require('./tools.js');

	var validators = {};

	function respond(id, success, details) {
		process.send(id + (success ? '|1' : '|0') + details);
	}

	process.on('message', function (message) {
		// protocol:
		// "[id]|[format]|[team]"
		var pipeIndex = message.indexOf('|');
		var pipeIndex2 = message.indexOf('|', pipeIndex + 1);
		var id = message.substr(0, pipeIndex);
		var format = message.substr(pipeIndex + 1, pipeIndex2 - pipeIndex - 1);

		if (!validators[format]) validators[format] = new Validator(format);
		var parsedTeam = [];
		parsedTeam = Tools.fastUnpackTeam(message.substr(pipeIndex2 + 1));
		var problems = validators[format].validateTeam(parsedTeam);
		if (problems && problems.length) {
			respond(id, false, problems.join('\n'));
		} else {
			var packedTeam = Tools.packTeam(parsedTeam);
			if (packedTeam === message.substr(pipeIndex2 + 1)) packedTeam = '';
			// console.log('FROM: ' + message.substr(pipeIndex2 + 1));
			// console.log('TO: ' + packedTeam);
			respond(id, true, packedTeam);
		}
	});
}*/

var Validator = (function () {
	function Validator(format) {
		this.format = Tools.getFormat(format);
		this.tools = Tools.mod(this.format);
	}

	Validator.prototype.validateTeam = function (team) {
		var format = this.format;
		var tools = this.tools;

		var problems = [];
		tools.getBanlistTable(format);
		if (format.team) {
			return false;
		}
		if (!team || !Array.isArray(team)) {
			if (format.canUseRandomTeam) {
				return false;
			}
			return ["You sent invalid team data. If you're not using a custom client, please report this as a bug."];
		}
		if (!team.length) {
			return ["Your team has no pokemon."];
		}
		if (team.length > 6) {
			return ["Your team has more than 6 pokemon."];
		}
		var teamHas = {};
		for (var i = 0; i < team.length; i++) {
			if (!team[i]) return ["You sent invalid team data. If you're not using a custom client, please report this as a bug."];
			var setProblems = this.validateSet(team[i], teamHas);
			if (setProblems) {
				problems = problems.concat(setProblems);
			}
		}

		for (var i = 0; i < format.teamBanTable.length; i++) {
			var bannedCombo = true;
			for (var j = 0; j < format.teamBanTable[i].length; j++) {
				if (!teamHas[format.teamBanTable[i][j]]) {
					bannedCombo = false;
					break;
				}
			}
			if (bannedCombo) {
				var clause = format.name ? " by " + format.name : '';
				problems.push("Your team has the combination of " + format.teamBanTable[i].join(' + ') + ", which is banned" + clause + ".");
			}
		}

		if (format.ruleset) {
			for (var i = 0; i < format.ruleset.length; i++) {
				var subformat = tools.getFormat(format.ruleset[i]);
				if (subformat.validateTeam) {
					problems = problems.concat(subformat.validateTeam.call(tools, team, format) || []);
				}
			}
		}
		if (format.validateTeam) {
			problems = problems.concat(format.validateTeam.call(tools, team, format) || []);
		}

		if (!problems.length) return false;
		return problems;
	};

	Validator.prototype.validateSet = function (set, teamHas) {
		var format = this.format;
		var tools = this.tools;

		var problems = [];
		if (!set) {
			return ["This is not a Pokemon."];
		}

		var template = tools.getTemplate(string(set.species));
		if (!template.exists) {
			return ["The Pokemon '" + set.species + "' does not exist."];
		}
		set.species = template.species;

		set.name = toName(set.name);
		var item = tools.getItem(string(set.item));
		set.item = item.name;
		var ability = tools.getAbility(string(set.ability));
		set.ability = ability.name;
		if (!Array.isArray(set.moves)) set.moves = [];

		var maxLevel = format.maxLevel || 100;
		var maxForcedLevel = format.maxForcedLevel || maxLevel;
		if (!set.level) {
			set.level = (format.defaultLevel || maxLevel);
		}
		if (format.forcedLevel) {
			set.forcedLevel = format.forcedLevel;
		} else if (set.level >= maxForcedLevel) {
			set.forcedLevel = maxForcedLevel;
		}
		if (set.level > maxLevel || set.level === set.forcedLevel || set.level === set.maxForcedLevel) {
			set.level = maxLevel;
		}

		var nameTemplate = tools.getTemplate(set.name);
		if (nameTemplate.exists && nameTemplate.name.toLowerCase() === set.name.toLowerCase()) set.name = null;
		set.species = set.species;
		set.name = set.name || set.species;
		var name = set.species;
		if (set.species !== set.name) name = set.name + " (" + set.species + ")";
		var isHidden = false;
		var lsetData = {set:set, format:format};

		var setHas = {};

		if (!template || !template.abilities) {
			set.species = 'Unown';
			template = tools.getTemplate('Unown');
		}

		if (format.ruleset) {
			for (var i = 0; i < format.ruleset.length; i++) {
				var subformat = tools.getFormat(format.ruleset[i]);
				if (subformat.validateSet) {
					problems = problems.concat(subformat.validateSet.call(tools, set, format) || []);
				}
			}
		}
		template = tools.getTemplate(set.species);
		item = tools.getItem(set.item);
		if (item.id && !item.exists) {
			return ['"' + set.item + "' is an invalid item."];
		}
		ability = tools.getAbility(set.ability);

		var banlistTable = tools.getBanlistTable(format);

		var check = template.id;
		var clause = '';
		setHas[check] = true;
		if (banlistTable[check]) {
			clause = typeof banlistTable[check] === 'string' ? " by "+ banlistTable[check] : '';
			problems.push(set.species + ' is banned' + clause + '.');
		} else if (!tools.data.FormatsData[check] || !tools.data.FormatsData[check].tier) {
			check = toId(template.baseSpecies);
			if (banlistTable[check]) {
				clause = typeof banlistTable[check] === 'string' ? " by "+ banlistTable[check] : '';
				problems.push(template.baseSpecies + ' is banned' + clause + '.');
			}
		}

		check = toId(set.ability);
		setHas[check] = true;
		if (banlistTable[check]) {
			clause = typeof banlistTable[check] === 'string' ? " by "+ banlistTable[check] : '';
			problems.push(name + "'s ability " + set.ability + " is banned" + clause + ".");
		}
		check = toId(set.item);
		setHas[check] = true;
		if (banlistTable[check]) {
			clause = typeof banlistTable[check] === 'string' ? " by "+ banlistTable[check] : '';
			problems.push(name + "'s item " + set.item + " is banned" + clause + ".");
		}
		if (banlistTable['illegal'] && item.isUnreleased) {
			problems.push(name + "'s item " + set.item + " is unreleased.");
		}
		if (banlistTable['Unreleased'] && template.isUnreleased) {
			if (!format.requirePentagon || (template.eggGroups[0] === 'Undiscovered' && !template.evos)) {
				problems.push(name + " (" + template.species + ") is unreleased.");
			}
		}
		setHas[toId(set.ability)] = true;
		if (banlistTable['illegal']) {
			var totalEV = 0;
			for (var k in set.evs) {
				if (typeof set.evs[k] !== 'number' || set.evs[k] < 0) {
					set.evs[k] = 0;
				}
				totalEV += set.evs[k];
			}
			// In gen 1 and 2, it was possible to max out all EVs
			if (tools.gen >= 3 && totalEV > 510) {
				problems.push(name + " has more than 510 total EVs.");
			}

			// Don't check abilities for metagames with All Abilities
			if (tools.gen <= 2) {
				set.ability = 'None';
			} else if (!banlistTable['ignoreillegalabilities']) {
				if (!ability.name) {
					problems.push(name + " needs to have an ability.");
				} else if (ability.name !== template.abilities['0'] &&
					ability.name !== template.abilities['1'] &&
					ability.name !== template.abilities['H']) {
					problems.push(name + " can't have " + set.ability + ".");
				}
				if (ability.name === template.abilities['H']) {
					isHidden = true;

					if (template.unreleasedHidden && banlistTable['illegal']) {
						problems.push(name + "'s hidden ability is unreleased.");
					} else if (tools.gen === 5 && set.level < 10 && (template.maleOnlyHidden || template.gender === 'N')) {
						problems.push(name + " must be at least level 10 with its hidden ability.");
					}
					if (template.maleOnlyHidden) {
						set.gender = 'M';
						lsetData.sources = ['5D'];
					}
				}
			}
		}
		if (set.moves && Array.isArray(set.moves)) {
			set.moves = set.moves.filter(function (val){ return val; });
		}
		if (!set.moves || !set.moves.length) {
			problems.push(name + " has no moves.");
		} else {
			// A limit is imposed here to prevent too much engine strain or
			// too much layout deformation - to be exact, this is the Debug
			// Mode limitation.
			// The usual limit of 4 moves is handled elsewhere - currently
			// in the cartridge-compliant set validator: rulesets.js:pokemon
			set.moves = set.moves.slice(0, 24);

			for (var i = 0; i < set.moves.length; i++) {
				if (!set.moves[i]) continue;
				var move = tools.getMove(string(set.moves[i]));
				set.moves[i] = move.name;
				check = move.id;
				setHas[check] = true;
				if (banlistTable[check]) {
					clause = typeof banlistTable[check] === 'string' ? " by "+ banlistTable[check] : '';
					problems.push(name + "'s move " + set.moves[i] + " is banned" + clause + ".");
				}

				if (banlistTable['Unreleased']) {
					if (move.isUnreleased) problems.push(name + "'s move " + set.moves[i] + " is unreleased.");
				}

				if (banlistTable['illegal']) {
					var problem = this.checkLearnset(move, template, lsetData);
					if (problem) {
						var problemString = name + " can't learn " + move.name;
						if (problem.type === 'incompatible') {
							if (isHidden) {
								problemString = problemString.concat(" because it's incompatible with its ability or another move.");
							} else {
								problemString = problemString.concat(" because it's incompatible with another move.");
							}
						} else if (problem.type === 'oversketched') {
							problemString = problemString.concat(" because it can only sketch " + problem.maxSketches + " move" + (problem.maxSketches > 1 ? "s" : "") + ".");
						} else if (problem.type === 'pokebank') {
							problemString = problemString.concat(" because it's only obtainable from a previous generation.");
						} else {
							problemString = problemString.concat(".");
						}
						problems.push(problemString);
					}
				}
			}

			if (lsetData.sources && lsetData.sources.length === 1 && !lsetData.sourcesBefore) {
				// we're restricted to a single source
				var source = lsetData.sources[0];
				if (source.substr(1, 1) === 'S') {
					// it's an event
					var eventData = null;
					var splitSource = source.substr(2).split(' ');
					var eventTemplate = tools.getTemplate(splitSource[1]);
					if (eventTemplate.eventPokemon) eventData = eventTemplate.eventPokemon[parseInt(splitSource[0], 10)];
					if (eventData) {
						if (eventData.nature && eventData.nature !== set.nature) {
							problems.push(name + " must have a " + eventData.nature + " nature because it comes from a specific event.");
						}
						if (eventData.shiny) {
							set.shiny = true;
						}
						if (eventData.generation < 5) eventData.isHidden = false;
						if (eventData.isHidden !== undefined && eventData.isHidden !== isHidden) {
							problems.push(name + (isHidden ? " can't have" : " must have") + " its hidden ability because it comes from a specific event.");
						}
						if (tools.gen <= 5 && eventData.abilities && eventData.abilities.indexOf(ability.id) < 0) {
							problems.push(name + " must have " + eventData.abilities.join(" or ") + " because it comes from a specific event.");
						}
						if (eventData.gender) {
							set.gender = eventData.gender;
						}
						if (eventData.level && set.level < eventData.level) {
							problems.push(name + " must be at least level " + eventData.level + " because it comes from a specific event.");
						}
					}
					isHidden = false;
				}
			}
			if (isHidden && lsetData.sourcesBefore < 5) {
				if (!lsetData.sources) {
					problems.push(name + " has a hidden ability - it can't have moves only learned before gen 5.");
				} else if (template.gender) {
					var compatibleSource = false;
					for (var i = 0, len = lsetData.sources.length; i < len; i++) {
						if (lsetData.sources[i].charAt(1) === 'E' || (lsetData.sources[i].substr(0, 2) === '5D' && set.level >= 10)) {
							compatibleSource = true;
							break;
						}
					}
					if (!compatibleSource) {
						problems.push(name + " has moves incompatible with its hidden ability.");
					}
				}
			}
			if (banlistTable['illegal'] && set.level < template.evoLevel) {
				// FIXME: Event pokemon given at a level under what it normally can be attained at gives a false positive
				problems.push(name + " must be at least level " + template.evoLevel + ".");
			}
			if (!lsetData.sources && lsetData.sourcesBefore <= 3 && tools.getAbility(set.ability).gen === 4 && !template.prevo && tools.gen <= 5) {
				problems.push(name + " has a gen 4 ability and isn't evolved - it can't use anything from gen 3.");
			}
			if (!lsetData.sources && lsetData.sourcesBefore >= 3 && (isHidden || tools.gen <= 5) && template.gen <= lsetData.sourcesBefore) {
				var oldAbilities = tools.mod('gen' + lsetData.sourcesBefore).getTemplate(set.species).abilities;
				if (ability.name !== oldAbilities['0'] && ability.name !== oldAbilities['1'] && !oldAbilities['H']) {
					problems.push(name + " has moves incompatible with its ability.");
				}
			}
		}
		setHas[toId(template.tier)] = true;
		if (banlistTable[template.tier]) {
			problems.push(name + " is in " + template.tier + ", which is banned.");
		}

		if (teamHas) {
			for (var i in setHas) {
				teamHas[i] = true;
			}
		}
		for (var i = 0; i < format.setBanTable.length; i++) {
			var bannedCombo = true;
			for (var j = 0; j < format.setBanTable[i].length; j++) {
				if (!setHas[format.setBanTable[i][j]]) {
					bannedCombo = false;
					break;
				}
			}
			if (bannedCombo) {
				clause = format.name ? " by " + format.name : '';
				problems.push(name + " has the combination of " + format.setBanTable[i].join(' + ') + ", which is banned" + clause + ".");
			}
		}

		if (format.validateSet) {
			problems = problems.concat(format.validateSet.call(tools, set, format) || []);
		}

		if (!problems.length) {
			if (set.forcedLevel) set.level = set.forcedLevel;
			return false;
		}
		return problems;
	};

	Validator.prototype.checkLearnset = function (move, template, lsetData) {
		var tools = this.tools;

		move = toId(move);
		template = tools.getTemplate(template);

		lsetData = lsetData || {};
		var set = (lsetData.set || (lsetData.set = {}));
		var format = (lsetData.format || (lsetData.format = {}));
		var alreadyChecked = {};
		var level = set.level || 100;
		if (format.id === 'alphabetcup') var alphabetCupLetter = template.speciesid.charAt(0);

		var isHidden = false;
		if (set.ability && tools.getAbility(set.ability).name === template.abilities['H']) isHidden = true;
		var incompatibleHidden = false;

		var limit1 = true;
		var sketch = false;

		var sometimesPossible = false; // is this move in the learnset at all?

		// This is a pretty complicated algorithm

		// Abstractly, what it does is construct the union of sets of all
		// possible ways this pokemon could be obtained, and then intersect
		// it with a the pokemon's existing set of all possible ways it could
		// be obtained. If this intersection is non-empty, the move is legal.

		// We apply several optimizations to this algorithm. The most
		// important is that with, for instance, a TM move, that Pokemon
		// could have been obtained from any gen at or before that TM's gen.
		// Instead of adding every possible source before or during that gen,
		// we keep track of a maximum gen variable, intended to mean "any
		// source at or before this gen is possible."

		// set of possible sources of a pokemon with this move, represented as an array
		var sources = [];
		// the equivalent of adding "every source at or before this gen" to sources
		var sourcesBefore = 0;
		var noPastGen = format.requirePentagon;

		do {
			alreadyChecked[template.speciesid] = true;
			// Stabmons hack to avoid copying all of validateSet to formats.
			if (format.id === 'stabmons' && template.types.indexOf(tools.getMove(move).type) > -1) return false;
			// Alphabet Cup hack to do the same
			if (alphabetCupLetter && alphabetCupLetter === Tools.getMove(move).id.slice(0, 1) && Tools.getMove(move).id !== 'sketch') return false;
			if (template.learnset) {
				if (template.learnset[move] || template.learnset['sketch']) {
					sometimesPossible = true;
					var lset = template.learnset[move];
					if (!lset || template.speciesid === 'smeargle') {
						lset = template.learnset['sketch'];
						sketch = true;
						// Chatter, Struggle and Magikarp's Revenge cannot be sketched
						if (move in {'chatter':1, 'struggle':1, 'magikarpsrevenge':1}) return true;
					}
					if (typeof lset === 'string') lset = [lset];

					for (var i = 0, len = lset.length; i < len; i++) {
						var learned = lset[i];
						if (noPastGen && learned.charAt(0) !== '6') continue;
						if (parseInt(learned.charAt(0), 10) > tools.gen) continue;
						if (isHidden && !tools.mod('gen' + learned.charAt(0)).getTemplate(template.species).abilities['H']) {
							// check if the Pokemon's hidden ability was available
							incompatibleHidden = true;
							continue;
						}
						if (!template.isNonstandard) {
							// HMs can't be transferred
							if (tools.gen >= 4 && learned.charAt(0) <= 3 && move in {'cut':1, 'fly':1, 'surf':1, 'strength':1, 'flash':1, 'rocksmash':1, 'waterfall':1, 'dive':1}) continue;
							if (tools.gen >= 5 && learned.charAt(0) <= 4 && move in {'cut':1, 'fly':1, 'surf':1, 'strength':1, 'rocksmash':1, 'waterfall':1, 'rockclimb':1}) continue;
						}
						if (learned.substr(0, 2) in {'4L':1, '5L':1, '6L':1}) {
							// gen 4-6 level-up moves
							if (level >= parseInt(learned.substr(2), 10)) {
								// we're past the required level to learn it
								return false;
							}
							if (!template.gender || template.gender === 'F') {
								// available as egg move
								learned = learned.charAt(0) + 'Eany';
							} else {
								// this move is unavailable, skip it
								continue;
							}
						}
						if (learned.charAt(1) in {L:1, M:1, T:1}) {
							if (learned.charAt(0) === '6') {
								// current-gen TM or tutor moves:
								//   always available
								return false;
							}
							// past-gen level-up, TM, or tutor moves:
							//   available as long as the source gen was or was before this gen
							limit1 = false;
							sourcesBefore = Math.max(sourcesBefore, parseInt(learned.charAt(0), 10));
						} else if (learned.charAt(1) in {E:1, S:1, D:1}) {
							// egg, event, or DW moves:
							//   only if that was the source
							if (learned.charAt(1) === 'E') {
								// it's an egg move, so we add each pokemon that can be bred with to its sources
								if (learned.charAt(0) === '6') {
									// gen 6 doesn't have egg move incompatibilities
									sources.push('6E');
									continue;
								}
								var eggGroups = template.eggGroups;
								if (!eggGroups) continue;
								if (eggGroups[0] === 'Undiscovered') eggGroups = tools.getTemplate(template.evos[0]).eggGroups;
								var atLeastOne = false;
								var fromSelf = (learned.substr(1) === 'Eany');
								learned = learned.substr(0, 2);
								for (var templateid in tools.data.Pokedex) {
									var dexEntry = tools.getTemplate(templateid);
									if (
										// CAP pokemon can't breed
										!dexEntry.isNonstandard &&
										// can't breed mons from future gens
										dexEntry.gen <= parseInt(learned.charAt(0), 10) &&
										// genderless pokemon can't pass egg moves
										dexEntry.gender !== 'N') {
										if (
											// chainbreeding
											fromSelf ||
											// otherwise parent must be able to learn the move
											!alreadyChecked[dexEntry.speciesid] && dexEntry.learnset && (dexEntry.learnset[move] || dexEntry.learnset['sketch'])) {
											if (dexEntry.eggGroups.intersect(eggGroups).length) {
												// we can breed with it
												atLeastOne = true;
												sources.push(learned + dexEntry.id);
											}
										}
									}
								}
								// chainbreeding with itself from earlier gen
								if (!atLeastOne) sources.push(learned + template.id);
							} else if (learned.charAt(1) === 'S') {
								sources.push(learned + ' ' + template.id);
							} else {
								sources.push(learned);
							}
						}
					}
				}
				if (format.mimicGlitch && template.gen < 5) {
					// include the Mimic Glitch when checking this mon's learnset
					var glitchMoves = {metronome:1, copycat:1, transform:1, mimic:1, assist:1};
					var getGlitch = false;
					for (var i in glitchMoves) {
						if (template.learnset[i]) {
							if (i === 'mimic' && tools.getAbility(set.ability).gen === 4 && !template.prevo) {
								// doesn't get the glitch
							} else {
								getGlitch = true;
								break;
							}
						}
					}
					if (getGlitch) {
						sourcesBefore = Math.max(sourcesBefore, 4);
						if (tools.getMove(move).gen < 5) {
							limit1 = false;
						}
					}
				}
			}
			// also check to see if the mon's prevo or freely switchable formes can learn this move
			if (!template.learnset && template.baseSpecies !== template.species) {
				// forme takes precedence over prevo only if forme has no learnset
				template = tools.getTemplate(template.baseSpecies);
			} else if (template.prevo) {
				template = tools.getTemplate(template.prevo);
			} else if (template.speciesid === 'shaymin') {
				template = tools.getTemplate('shayminsky');
			} else if (template.baseSpecies !== template.species && template.baseSpecies !== 'Kyurem') {
				template = tools.getTemplate(template.baseSpecies);
			} else {
				template = null;
			}
		} while (template && template.species && !alreadyChecked[template.speciesid]);

		if (limit1 && sketch) {
			// limit 1 sketch move
			if (lsetData.sketchMove) {
				return {type:'oversketched', maxSketches: 1};
			}
			lsetData.sketchMove = move;
		}

		// Now that we have our list of possible sources, intersect it with the current list
		if (!sourcesBefore && !sources.length) {
			if (noPastGen && sometimesPossible) return {type:'pokebank'};
			if (incompatibleHidden) return {type:'incompatible'};
			return true;
		}
		if (!sources.length) sources = null;
		if (sourcesBefore || lsetData.sourcesBefore) {
			// having sourcesBefore is the equivalent of having everything before that gen
			// in sources, so we fill the other array in preparation for intersection
			var learned;
			if (sourcesBefore && lsetData.sources) {
				if (!sources) sources = [];
				for (var i = 0, len = lsetData.sources.length; i < len; i++) {
					learned = lsetData.sources[i];
					if (parseInt(learned.substr(0, 1), 10) <= sourcesBefore) {
						sources.push(learned);
					}
				}
				if (!lsetData.sourcesBefore) sourcesBefore = 0;
			}
			if (lsetData.sourcesBefore && sources) {
				if (!lsetData.sources) lsetData.sources = [];
				for (var i = 0, len = sources.length; i < len; i++) {
					learned = sources[i];
					if (parseInt(learned.substr(0, 1), 10) <= lsetData.sourcesBefore) {
						lsetData.sources.push(learned);
					}
				}
				if (!sourcesBefore) delete lsetData.sourcesBefore;
			}
		}
		if (sources) {
			if (lsetData.sources) {
				var intersectSources = lsetData.sources.intersect(sources);
				if (!intersectSources.length && !(sourcesBefore && lsetData.sourcesBefore)) {
					return {type:'incompatible'};
				}
				lsetData.sources = intersectSources;
			} else {
				lsetData.sources = sources.unique();
			}
		}

		if (sourcesBefore) {
			lsetData.sourcesBefore = Math.min(sourcesBefore, lsetData.sourcesBefore || 6);
		}

		return false;
	};

	return Validator;
})();<|MERGE_RESOLUTION|>--- conflicted
+++ resolved
@@ -79,11 +79,7 @@
 	exports.ValidatorProcess = ValidatorProcess;
 	exports.pendingValidations = pendingValidations;*/
 
-<<<<<<< HEAD
-	exports.validateTeam = function(format, team, callback) {
-=======
 	exports.validateTeam = function (format, team, callback) {
->>>>>>> 3ea81e13
 		var parsedTeam = Tools.fastUnpackTeam(team);
 		var problems = this.validateTeamSync(format, parsedTeam);
 		if (problems && problems.length)
@@ -125,31 +121,18 @@
 	 * If an object with an ID is passed, its ID will be returned.
 	 * Otherwise, an empty string will be returned.
 	 */
-<<<<<<< HEAD
-	/*global.toId = function(text) {
-=======
 	/*global.toId = function (text) {
->>>>>>> 3ea81e13
 		if (text && text.id) text = text.id;
 		else if (text && text.userid) text = text.userid;
 
 		return string(text).toLowerCase().replace(/[^a-z0-9]+/g, '');
-<<<<<<< HEAD
-	};
-	global.toUserid = toId;*/
-=======
 	};*/
->>>>>>> 3ea81e13
 
 	/**
 	 * Validates a username or Pokemon nickname
 	 */
 	/*var bannedNameStartChars = {'~':1, '&':1, '@':1, '%':1, '+':1, '-':1, '!':1, '?':1, '#':1, ' ':1};
-<<<<<<< HEAD
-	global.toName = function(name) {
-=======
 	global.toName = function (name) {
->>>>>>> 3ea81e13
 		name = string(name);
 		name = name.replace(/[\|\s\[\]\,]+/g, ' ').trim();
 		while (bannedNameStartChars[name.charAt(0)]) {
@@ -168,13 +151,8 @@
 	 * If we're expecting a string and being given anything that isn't a string
 	 * or a number, it's safe to assume it's an error, and return ''
 	 */
-<<<<<<< HEAD
-	/*global.string = function(str) {
-		if (typeof str === 'string' || typeof str === 'number') return ''+str;
-=======
 	/*global.string = function (str) {
 		if (typeof str === 'string' || typeof str === 'number') return '' + str;
->>>>>>> 3ea81e13
 		return '';
 	};
 
