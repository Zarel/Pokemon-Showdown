--- conflicted
+++ resolved
@@ -34,24 +34,12 @@
 	globalauth: 'authority',
 	authlist: 'authority',
 	authority: function (target, room, user, connection) {
-<<<<<<< HEAD
-		var rankLists = {};
-		for (var u in Users.usergroups) {
-			var rank = Users.usergroups[u].charAt(0);
-			if (rank === ' ' || rank === '+') continue;
+		let rankLists = {};
+		for (let u in Users.usergroups) {
+			let rank = Users.usergroups[u].charAt(0);
 			// In case the usergroups.csv file is not proper, we check for the server ranks.
 			if (Config.groups.bySymbol[rank]) {
-				var name = Users.usergroups[u].substr(1);
-=======
-		let rankLists = {};
-		let ranks = Object.keys(Config.groups);
-		for (let u in Users.usergroups) {
-			let rank = Users.usergroups[u].charAt(0);
-			if (rank === ' ' || rank === '+') continue;
-			// In case the usergroups.csv file is not proper, we check for the server ranks.
-			if (ranks.indexOf(rank) >= 0) {
 				let name = Users.usergroups[u].substr(1);
->>>>>>> 436dd0c2
 				if (!rankLists[rank]) rankLists[rank] = [];
 				if (name) rankLists[rank].push(name);
 			}
@@ -153,17 +141,10 @@
 			return;
 		}
 
-<<<<<<< HEAD
 		if (Config.modchat.pm) {
-			var userGroup = user.group;
+			let userGroup = user.group;
 			if (Config.groups.bySymbol[userGroup].rank < Config.groups.bySymbol[Config.modchat.pm].rank) {
-				var groupName = Config.groups.bySymbol[Config.modchat.pm].name || Config.modchat.pm;
-=======
-		if (Config.pmmodchat) {
-			let userGroup = user.group;
-			if (Config.groupsranking.indexOf(userGroup) < Config.groupsranking.indexOf(Config.pmmodchat)) {
-				let groupName = Config.groups[Config.pmmodchat].name || Config.pmmodchat;
->>>>>>> 436dd0c2
+				let groupName = Config.groups.bySymbol[Config.modchat.pm].name || Config.modchat.pm;
 				this.errorReply("Because moderated chat is set, you must be of rank " + groupName + " or higher to PM users.");
 				return false;
 			}
@@ -331,13 +312,8 @@
 			return this.errorReply("Title must be under 32 characters long.");
 		} else if (!title) {
 			title = ('' + Math.floor(Math.random() * 100000000));
-<<<<<<< HEAD
 		} else if (Config.chatFilter) {
-			var filterResult = Config.chatFilter.call(this, title, user, null, connection);
-=======
-		} else if (Config.chatfilter) {
-			let filterResult = Config.chatfilter.call(this, title, user, null, connection);
->>>>>>> 436dd0c2
+			let filterResult = Config.chatFilter.call(this, title, user, null, connection);
 			if (!filterResult) return;
 			if (title !== filterResult) {
 				return this.errorReply("Invalid title.");
@@ -376,17 +352,10 @@
 		let privacySettings = {private: true, hidden: 'hidden', public: false};
 		if (!(privacy in privacySettings)) privacy = 'hidden';
 
-<<<<<<< HEAD
-		var groupChatLink = '<code>&lt;&lt;' + roomid + '>></code>';
-		var groupChatURL = '';
+		let groupChatLink = '<code>&lt;&lt;' + roomid + '>></code>';
+		let groupChatURL = '';
 		if (Config.serverId) {
 			groupChatURL = 'http://' + (Config.serverId === 'showdown' ? 'psim.us' : Config.serverId + '.psim.us') + '/' + roomid;
-=======
-		let groupChatLink = '<code>&lt;&lt;' + roomid + '>></code>';
-		let groupChatURL = '';
-		if (Config.serverid) {
-			groupChatURL = 'http://' + (Config.serverid === 'showdown' ? 'psim.us' : Config.serverid + '.psim.us') + '/' + roomid;
->>>>>>> 436dd0c2
 			groupChatLink = '<a href="' + groupChatURL + '">' + groupChatLink + '</a>';
 		}
 		let titleHTML = '';
@@ -503,12 +472,8 @@
 			if (target === 'on' || target === 'true' || !target) {
 				room.modjoin = true;
 				this.addModCommand("" + user.name + " turned on modjoin.");
-<<<<<<< HEAD
 			} else if (Config.groups[room.auth ? room.type + 'Room' : 'global'][target]) {
-=======
-			} else if (target in Config.groups) {
 				if (room.battle && !this.can('makeroom')) return;
->>>>>>> 436dd0c2
 				room.modjoin = target;
 				this.addModCommand("" + user.name + " set modjoin to " + target + ".");
 			} else {
@@ -715,17 +680,10 @@
 		}
 		if (!target) return this.parse('/help roomdeowner');
 		target = this.splitTarget(target, true);
-<<<<<<< HEAD
-		var targetUser = this.targetUser;
-		var name = this.targetUsername;
-		var userid = toId(name);
-		if (!userid || userid === '') return this.sendReply("User '" + name + "' does not exist.");
-=======
 		let targetUser = this.targetUser;
 		let name = this.targetUsername;
 		let userid = toId(name);
-		if (!userid || userid === '') return this.errorReply("User '" + name + "' does not exist.");
->>>>>>> 436dd0c2
+		if (!userid || userid === '') return this.sendReply("User '" + name + "' does not exist.");
 
 		if (room.auth[userid] !== '#') return this.sendReply("User '" + name + "' is not a room owner.");
 		if (!this.can('makeroom')) return false;
@@ -758,15 +716,9 @@
 			}
 		}
 
-<<<<<<< HEAD
-		var currentGroup = ((room.auth && room.auth[userid]) || (room.isPrivate !== true && targetUser.group) || Config.groups.default[room.type + 'Room'])[0];
-		var nextGroup = target;
+		let currentGroup = ((room.auth && room.auth[userid]) || (room.isPrivate !== true && targetUser.group) || Config.groups.default[room.type + 'Room'])[0];
+		let nextGroup = target;
 		if (target === 'deauth') nextGroup = Config.groups.default[room.type + 'Room'];
-=======
-		let currentGroup = ((room.auth && room.auth[userid]) || (room.isPrivate !== true && targetUser.group) || ' ');
-		let nextGroup = target;
-		if (target === 'deauth') nextGroup = Config.groupsranking[0];
->>>>>>> 436dd0c2
 		if (!nextGroup) {
 			return this.errorReply("Please specify a group such as /roomvoice or /roomdeauth");
 		}
@@ -782,13 +734,8 @@
 			return this.sendReply("Before setting room auth, you need to set it up with /room" + Config.groups.bySymbol[Config.groups[room.type + 'RoomByRank'].slice(-1)[0]].id);
 		}
 
-<<<<<<< HEAD
-		var groupName = Config.groups.bySymbol[nextGroup].name || "regular user";
+		let groupName = Config.groups.bySymbol[nextGroup].name || "regular user";
 		if (((room.auth && room.auth[userid]) || Config.groups.default[room.type + 'Room']) === nextGroup) {
-=======
-		let groupName = Config.groups[nextGroup].name || "regular user";
-		if ((room.auth[userid] || Config.groupsranking[0]) === nextGroup) {
->>>>>>> 436dd0c2
 			return this.errorReply("User '" + name + "' is already a " + groupName + " in this room.");
 		}
 		if (!user.can('makeroom')) {
@@ -798,12 +745,6 @@
 			if (!user.can('roompromote', nextGroup, room)) {
 				return this.errorReply("/" + cmd + " - Access denied for giving " + groupName + ".");
 			}
-		}
-		if (targetUser && targetUser.locked && !room.isPrivate && !room.battle && !room.isPersonal && (nextGroup === '%' || nextGroup === '@')) {
-			Monitor.log("[CrisisMonitor] " + user.name + " was automatically demoted in " + room.id + " for trying to promote locked user: " + targetUser.name + ".");
-			room.auth[user.userid] = '@';
-			user.updateIdentity(room.id);
-			return this.errorReply("You have been automatically deauthed for trying to promote locked user: '" + name + "'.");
 		}
 
 		if (!room.auth) room.auth = room.chatRoomData.auth = {};
@@ -1116,13 +1057,8 @@
 	unmute: function (target, room, user) {
 		if (!target) return this.parse('/help unmute');
 		target = this.splitTarget(target);
-<<<<<<< HEAD
-		if (room.isMuted(user) && !user.can('bypassall')) return this.errorReply("You cannot do this while unable to talk.");
+		if (!this.canTalk()) return this.errorReply("You cannot do this while unable to talk.");
 		if (!this.can('mute', room)) return false;
-=======
-		if (!this.canTalk()) return this.errorReply("You cannot do this while unable to talk.");
-		if (!this.can('mute', null, room)) return false;
->>>>>>> 436dd0c2
 
 		let targetUser = this.targetUser;
 		let successfullyUnmuted = room.unmute(targetUser ? targetUser.userid : this.targetUsername, "Your mute in '" + room.title + "' has been lifted.");
@@ -1319,41 +1255,7 @@
 		}
 		this.addModCommand("All bans and locks have been lifted by " + user.name + ".");
 	},
-<<<<<<< HEAD
 	unbanallhelp: ["/unbanall - Unban all IP addresses. Requires: " + Users.getGroupsThatCan('rangeban').join(" ")],
-=======
-	unbanallhelp: ["/unbanall - Unban all IP addresses. Requires: & ~"],
-
-	deroomvoiceall: function (target, room, user) {
-		if (!this.can('editroom', null, room)) return false;
-		if (!room.auth) return this.errorReply("Room does not have roomauth.");
-		if (!target) {
-			user.lastCommand = '/deroomvoiceall';
-			this.errorReply("THIS WILL DEROOMVOICE ALL ROOMVOICED USERS.");
-			this.errorReply("To confirm, use: /deroomvoiceall confirm");
-			return;
-		}
-		if (user.lastCommand !== '/deroomvoiceall' || target !== 'confirm') {
-			return this.parse('/help deroomvoiceall');
-		}
-		let count = 0;
-		for (let userid in room.auth) {
-			if (room.auth[userid] === '+') {
-				delete room.auth[userid];
-				if (userid in room.users) room.users[userid].updateIdentity(room.id);
-				count++;
-			}
-		}
-		if (!count) {
-			return this.sendReply("(This room has zero roomvoices)");
-		}
-		if (room.chatRoomData) {
-			Rooms.global.writeChatRoomData();
-		}
-		this.addModCommand("All " + count + " roomvoices have been cleared by " + user.name + ".");
-	},
-	deroomvoiceallhelp: ["/deroomvoiceall - Devoice all roomvoiced users. Requires: # & ~"],
->>>>>>> 436dd0c2
 
 	banip: function (target, room, user) {
 		target = target.trim();
@@ -1434,15 +1336,9 @@
 
 		if (!userid) return this.parse('/help promote');
 
-<<<<<<< HEAD
-		var currentGroup = ((targetUser && targetUser.group) || Users.usergroups[userid] || Config.groups.default.global)[0];
-		var nextGroup = target;
+		let currentGroup = ((targetUser && targetUser.group) || Users.usergroups[userid] || Config.groups.default.global)[0];
+		let nextGroup = target;
 		if (target === 'deauth') nextGroup = Config.groups.default.global;
-=======
-		let currentGroup = ((targetUser && targetUser.group) || Users.usergroups[userid] || ' ')[0];
-		let nextGroup = target;
-		if (target === 'deauth') nextGroup = Config.groupsranking[0];
->>>>>>> 436dd0c2
 		if (!nextGroup) {
 			return this.errorReply("Please specify a group such as /globalvoice or /globaldeauth");
 		}
@@ -1453,11 +1349,7 @@
 			return this.errorReply("Group '" + nextGroup + "' does not exist as a global rank.");
 		}
 
-<<<<<<< HEAD
-		var groupName = Config.groups.bySymbol[nextGroup].name || "regular user";
-=======
-		let groupName = Config.groups[nextGroup].name || "regular user";
->>>>>>> 436dd0c2
+		let groupName = Config.groups.bySymbol[nextGroup].name || "regular user";
 		if (currentGroup === nextGroup) {
 			return this.errorReply("User '" + name + "' is already a " + groupName);
 		}
@@ -1494,15 +1386,9 @@
 		// warning: never document this command in /help
 		if (!this.can('forcepromote')) return false;
 		target = this.splitTarget(target, true);
-<<<<<<< HEAD
-		var name = this.targetUsername;
-		var nextGroup = target;
-		if (!Config.groups.bySymbol[nextGroup]) return this.errorReply("Group '" + nextGroup + "' does not exist.");
-=======
 		let name = this.targetUsername;
 		let nextGroup = target;
-		if (!Config.groups[nextGroup]) return this.errorReply("Group '" + nextGroup + "' does not exist.");
->>>>>>> 436dd0c2
+		if (!Config.groups.bySymbol[nextGroup]) return this.errorReply("Group '" + nextGroup + "' does not exist.");
 
 		if (!Users.setOfflineGroup(name, nextGroup, true)) {
 			return this.errorReply("/forcepromote - Don't forcepromote unless you have to.");
@@ -1525,15 +1411,10 @@
 
 	modchat: function (target, room, user) {
 		if (!target) return this.sendReply("Moderated chat is currently set to: " + room.modchat);
-<<<<<<< HEAD
-		if ((user.locked || room.isMuted(user)) && !user.can('bypassall')) return this.errorReply("You cannot do this while unable to talk.");
+		if (!this.canTalk()) return this.errorReply("You cannot do this while unable to talk.");
 		if (!this.can('modchat', room)) return false;
-=======
-		if (!this.canTalk()) return this.errorReply("You cannot do this while unable to talk.");
-		if (!this.can('modchat', null, room)) return false;
->>>>>>> 436dd0c2
-
-		var roomType = room.auth ? room.type + 'Room' : 'global';
+
+		let roomType = room.auth ? room.type + 'Room' : 'global';
 		if (room.modchat && Config.groups[roomType][room.modchat] && Config.groups.bySymbol[room.modchat][roomType + 'Rank'] > 1 && !user.can('modchatall', room)) {
 			return this.errorReply("/modchat - Access denied for removing a setting higher than " + Config.groups[roomType + 'ByRank'][1] + ".");
 		}
@@ -1555,29 +1436,11 @@
 		case 'autoconfirmed':
 			room.modchat = 'autoconfirmed';
 			break;
-<<<<<<< HEAD
-		default:
+		default: {
 			if (Config.groups.byId[target]) target = Config.groups.byId[target];
 			if (!Config.groups[roomType][target]) return this.parse('/help modchat');
 			if (Config.groups.bySymbol[target][roomType + 'Rank'] > 1 && !user.can('modchatall', room)) {
 				return this.errorReply("/modchat - Access denied for setting higher than " + Config.groups[roomType + 'ByRank'][1] + ".");
-=======
-		case '*':
-		case 'player':
-			target = '\u2605';
-			/* falls through */
-		default: {
-			if (!Config.groups[target]) {
-				return this.parse('/help modchat');
-			}
-			if (Config.groupsranking.indexOf(target) > 1 && !user.can('modchatall', null, room)) {
-				return this.errorReply("/modchat - Access denied for setting higher than " + Config.groupsranking[1] + ".");
->>>>>>> 436dd0c2
-			}
-			let roomGroup = (room.auth && room.isPrivate === true ? ' ' : user.group);
-			if (user.userid in room.auth) roomGroup = room.auth[user.userid];
-			if (Config.groupsranking.indexOf(target) > Math.max(1, Config.groupsranking.indexOf(roomGroup)) && !user.can('makeroom')) {
-				return this.errorReply("/modchat - Access denied for setting higher than " + Config.groupsranking[1] + ".");
 			}
 			room.modchat = target;
 			break;
@@ -1799,8 +1662,8 @@
 				let timestamp = new Date(time).format('{yyyy}-{MM}-{dd} {hh}:{mm}{tt}');
 				parenIndex = line.indexOf(')');
 				let roomid = line.slice(bracketIndex + 3, parenIndex);
-				if (!hideIps && Config.modloglink) {
-					let url = Config.modloglink(time, roomid);
+				if (!hideIps && Config.modlogLink) {
+					let url = Config.modlogLink(time, roomid);
 					if (url) timestamp = '<a href="' + url + '">' + timestamp + '</a>';
 				}
 				return '<small>[' + timestamp + '] (' + roomid + ')</small>' + Tools.escapeHTML(line.slice(parenIndex + 1));
@@ -2389,21 +2252,16 @@
 		}
 		if (!this.can('joinbattle', room)) return;
 
-<<<<<<< HEAD
-		var requiredGroup = Users.getGroupsThatCan('joinbattle', room)[0];
+		let requiredGroup = Users.getGroupsThatCan('joinbattle', room)[0];
 		room.auth[targetUser.userid] = requiredGroup;
-		this.addModCommand("" + name  + " was promoted to " + Config.groups.bySymbol[requiredGroup].name + " by " + user.name + ".");
-=======
-		room.auth[targetUser.userid] = '\u2605';
-		this.addModCommand("" + name + " was promoted to Player by " + user.name + ".");
->>>>>>> 436dd0c2
+		this.addModCommand("" + name + " was promoted to " + Config.groups.bySymbol[requiredGroup].name + " by " + user.name + ".");
 	},
 	addplayerhelp: ["/addplayer [username] - Allow the specified user to join the battle as a player."],
 
 	joinbattle: function (target, room, user) {
 		if (!room.joinBattle) return this.errorReply("You can only do this in battle rooms.");
 		if (!user.can('joinbattle', room)) {
-			var requiredGroupId = Config.groups.bySymbol[Users.getGroupsThatCan('joinbattle', room)[0]].id;
+			let requiredGroupId = Config.groups.bySymbol[Users.getGroupsThatCan('joinbattle', room)[0]].id;
 			return this.popupReply("You must be a room" + requiredGroupId + " to join a battle you didn't start. Ask a player to use /room" + requiredGroupId + " on you to join this battle.");
 		}
 
@@ -2448,11 +2306,7 @@
 		target = toId(target);
 		if (room.requestKickInactive) {
 			if (target === 'off' || target === 'false' || target === 'stop') {
-<<<<<<< HEAD
-				var canForceTimer = user.can('timer', room);
-=======
-				let canForceTimer = user.can('timer', null, room);
->>>>>>> 436dd0c2
+				let canForceTimer = user.can('timer', room);
 				if (room.resetTimer) {
 					room.stopKickInactive(user, canForceTimer);
 					if (canForceTimer) room.send('|inactiveoff|Timer was turned off by staff. Please do not turn it back on until our staff say it\'s okay');
@@ -2516,17 +2370,10 @@
 	cancelsearch: 'search',
 	search: function (target, room, user) {
 		if (target) {
-<<<<<<< HEAD
 			if (Config.modchat.pm) {
-				var userGroup = user.group;
+				let userGroup = user.group;
 				if (Config.groups.bySymbol[userGroup].rank < Config.groups.bySymbol[Config.modchat.pm].rank) {
-					var groupName = Config.groups.bySymbol[Config.modchat.pm].name || Config.modchat.pm;
-=======
-			if (Config.pmmodchat) {
-				let userGroup = user.group;
-				if (Config.groupsranking.indexOf(userGroup) < Config.groupsranking.indexOf(Config.pmmodchat)) {
-					let groupName = Config.groups[Config.pmmodchat].name || Config.pmmodchat;
->>>>>>> 436dd0c2
+					let groupName = Config.groups.bySymbol[Config.modchat.pm].name || Config.modchat.pm;
 					this.popupReply("Because moderated chat is set, you must be of rank " + groupName + " or higher to search for a battle.");
 					return false;
 				}
@@ -2547,17 +2394,10 @@
 		if (targetUser.blockChallenges && !user.can('bypassblocks', targetUser)) {
 			return this.popupReply("The user '" + this.targetUsername + "' is not accepting challenges right now.");
 		}
-<<<<<<< HEAD
 		if (Config.modchat.pm) {
-			var userGroup = user.group;
+			let userGroup = user.group;
 			if (Config.groups.bySymbol[userGroup].rank < Config.groups.bySymbol[Config.modchat.pm].rank) {
-				var groupName = Config.groups.bySymbol[Config.modchat.pm].name || Config.modchat.pm;
-=======
-		if (Config.pmmodchat) {
-			let userGroup = user.group;
-			if (Config.groupsranking.indexOf(userGroup) < Config.groupsranking.indexOf(Config.pmmodchat)) {
-				let groupName = Config.groups[Config.pmmodchat].name || Config.pmmodchat;
->>>>>>> 436dd0c2
+				let groupName = Config.groups.bySymbol[Config.modchat.pm].name || Config.modchat.pm;
 				this.popupReply("Because moderated chat is set, you must be of rank " + groupName + " or higher to challenge users.");
 				return false;
 			}
