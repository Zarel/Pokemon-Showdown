/**
 * System commands
 * Pokemon Showdown - http://pokemonshowdown.com/
 *
 * These are system commands - commands required for Pokemon Showdown
 * to run. A lot of these are sent by the client.
 *
 * If you'd like to modify commands, please go to config/commands.js,
 * which also teaches you how to use commands.
 *
 * @license MIT license
 */

var crypto = require('crypto');
var fs = require('fs');

const MAX_REASON_LENGTH = 300;

var commands = exports.commands = {

	version: function (target, room, user) {
		if (!this.canBroadcast()) return;
		this.sendReplyBox("Server version: <b>" + CommandParser.package.version + "</b>");
	},

	me: function (target, room, user, connection) {
		// By default, /me allows a blank message
		if (target) target = this.canTalk(target);
		if (!target) return;

		return '/me ' + target;
	},

	mee: function (target, room, user, connection) {
		// By default, /mee allows a blank message
		if (target) target = this.canTalk(target);
		if (!target) return;

		return '/mee ' + target;
	},

	avatar: function (target, room, user) {
		if (!target) return this.parse('/avatars');
		var parts = target.split(',');
		var avatar = parseInt(parts[0]);
		if (!avatar || avatar > 294 || avatar < 1) {
			if (!parts[1]) {
				this.sendReply("Invalid avatar.");
			}
			return false;
		}

		user.avatar = avatar;
		if (!parts[1]) {
			this.sendReply("Avatar changed to:\n" +
				'|raw|<img src="//play.pokemonshowdown.com/sprites/trainers/' + avatar + '.png" alt="" width="80" height="80" />');
		}
	},

	logout: function (target, room, user) {
		user.resetName();
	},

	r: 'reply',
	reply: function (target, room, user) {
		if (!target) return this.parse('/help reply');
		if (!user.lastPM) {
			return this.sendReply("No one has PMed you yet.");
		}
		return this.parse('/msg ' + (user.lastPM || '') + ', ' + target);
	},

	pm: 'msg',
	whisper: 'msg',
	w: 'msg',
	msg: function (target, room, user, connection) {
		if (!target) return this.parse('/help msg');
		target = this.splitTarget(target);
		var targetUser = this.targetUser;
		if (!target) {
			this.sendReply("You forgot the comma.");
			return this.parse('/help msg');
		}
		if (!targetUser || !targetUser.connected) {
			if (targetUser && !targetUser.connected) {
				this.popupReply("User " + this.targetUsername + " is offline.");
			} else if (!target) {
				this.popupReply("User " + this.targetUsername + " not found. Did you forget a comma?");
			} else {
				this.popupReply("User "  + this.targetUsername + " not found. Did you misspell their name?");
			}
			return this.parse('/help msg');
		}

		if (Config.modchat.pm) {
			var userGroup = user.group;
			if (Config.groups.bySymbol[userGroup].rank < Config.groups.bySymbol[Config.modchat.pm].rank) {
				var groupName = Config.groups.bySymbol[Config.modchat.pm].name || Config.modchat.pm;
				this.popupReply("Because moderated chat is set, you must be of rank " + groupName + " or higher to PM users.");
				return false;
			}
		}

		if (user.locked && !targetUser.can('lock', user)) {
			return this.popupReply("You can only private message members of the moderation team (users marked by " + Users.getGroupsThatCan('lock', user).join(", ") + ") when locked.");
		}
		if (targetUser.locked && !user.can('lock', targetUser)) {
			return this.popupReply("This user is locked and cannot PM.");
		}
		if (targetUser.ignorePMs && !user.can('lock')) {
			if (!targetUser.can('lock')) {
				return this.popupReply("This user is blocking Private Messages right now.");
			} else if (targetUser.can('hotpatch')) {
				return this.popupReply("This " + (Config.groups.bySymbol[targetUser.group].name || "Administrator") + " is too busy to answer Private Messages right now. Please contact a different staff member.");
			}
		}

		target = this.canTalk(target, null);
		if (!target) return false;

		if (target.charAt(0) === '/' && target.charAt(1) !== '/') {
			// PM command
			var targetCmdIndex = target.indexOf(' ');
			var targetCmd = (targetCmdIndex >= 0 ? target.slice(1, targetCmdIndex) : target.slice(1));
			switch (targetCmd) {
			case 'me':
			case 'announce':
			case 'invite':
				break;
			default:
				return connection.send('|pm|' + user.getIdentity() + '|' + targetUser.getIdentity() + "|/text The command '/" + targetCmd + "' was unrecognized or unavailable in private messages. To send a message starting with '/" + targetCmd + "', type '//" + targetCmd + "'.");
			}
		}

		var message = '|pm|' + user.getIdentity() + '|' + targetUser.getIdentity() + '|' + target;
		user.send(message);
		if (targetUser !== user) targetUser.send(message);
		targetUser.lastPM = user.userid;
		user.lastPM = targetUser.userid;
	},

	blockpm: 'ignorepms',
	blockpms: 'ignorepms',
	ignorepm: 'ignorepms',
	ignorepms: function (target, room, user) {
		if (user.ignorePMs) return this.sendReply("You are already blocking Private Messages!");
		if (user.can('lock') && !user.can('hotpatch')) return this.sendReply("You are not allowed to block Private Messages.");
		user.ignorePMs = true;
		return this.sendReply("You are now blocking Private Messages.");
	},

	unblockpm: 'unignorepms',
	unblockpms: 'unignorepms',
	unignorepm: 'unignorepms',
	unignorepms: function (target, room, user) {
		if (!user.ignorePMs) return this.sendReply("You are not blocking Private Messages!");
		user.ignorePMs = false;
		return this.sendReply("You are no longer blocking Private Messages.");
	},

	makechatroom: function (target, room, user) {
		if (!this.can('makeroom')) return;
		var id = toId(target);
		if (!id) return this.parse('/help makechatroom');
		if (Rooms.rooms[id]) return this.sendReply("The room '" + target + "' already exists.");
		if (Rooms.global.addChatRoom(target)) {
			return this.sendReply("The room '" + target + "' was created.");
		}
		return this.sendReply("An error occurred while trying to create the room '" + target + "'.");
	},

	deregisterchatroom: function (target, room, user) {
		if (!this.can('makeroom')) return;
		var id = toId(target);
		if (!id) return this.parse('/help deregisterchatroom');
		var targetRoom = Rooms.search(id);
		if (!targetRoom) return this.sendReply("The room '" + target + "' doesn't exist.");
		target = targetRoom.title || targetRoom.id;
		if (Rooms.global.deregisterChatRoom(id)) {
			this.sendReply("The room '" + target + "' was deregistered.");
			this.sendReply("It will be deleted as of the next server restart.");
			return;
		}
		return this.sendReply("The room '" + target + "' isn't registered.");
	},

	privateroom: function (target, room, user) {
		if (!this.can('privateroom', room)) return;
		if (target === 'off') {
			delete room.isPrivate;
			this.addModCommand("" + user.name + " made this room public.");
			if (room.chatRoomData) {
				delete room.chatRoomData.isPrivate;
				Rooms.global.writeChatRoomData();
			}
		} else {
			room.isPrivate = true;
			this.addModCommand("" + user.name + " made this room private.");
			if (room.chatRoomData) {
				room.chatRoomData.isPrivate = true;
				Rooms.global.writeChatRoomData();
			}
		}
	},

	modjoin: function (target, room, user) {
		if (!this.can('privateroom', room)) return;
		if (target === 'off') {
			delete room.modjoin;
			this.addModCommand("" + user.name + " turned off modjoin.");
			if (room.chatRoomData) {
				delete room.chatRoomData.modjoin;
				Rooms.global.writeChatRoomData();
			}
		} else {
			room.modjoin = true;
			this.addModCommand("" + user.name + " turned on modjoin.");
			if (room.chatRoomData) {
				room.chatRoomData.modjoin = true;
				Rooms.global.writeChatRoomData();
			}
			if (!room.modchat) this.parse('/modchat ' + Config.groups.default[room.type + 'Room']);
			if (!room.isPrivate) this.parse('/privateroom');
		}
	},

	officialchatroom: 'officialroom',
	officialroom: function (target, room, user) {
		if (!this.can('makeroom')) return;
		if (!room.chatRoomData) {
			return this.sendReply("/officialroom - This room can't be made official");
		}
		if (target === 'off') {
			delete room.isOfficial;
			this.addModCommand("" + user.name + " made this chat room unofficial.");
			delete room.chatRoomData.isOfficial;
			Rooms.global.writeChatRoomData();
		} else {
			room.isOfficial = true;
			this.addModCommand("" + user.name + " made this chat room official.");
			room.chatRoomData.isOfficial = true;
			Rooms.global.writeChatRoomData();
		}
	},

	roomdesc: function (target, room, user) {
		if (!target) {
			if (!this.canBroadcast()) return;
			var re = /(https?:\/\/(([-\w\.]+)+(:\d+)?(\/([\w/_\.]*(\?\S+)?)?)?))/g;
			if (!room.desc) return this.sendReply("This room does not have a description set.");
			this.sendReplyBox("The room description is: " + room.desc.replace(re, '<a href="$1">$1</a>'));
			return;
		}
		if (!this.can('roomdesc', room)) return false;
		if (target.length > 80) return this.sendReply("Error: Room description is too long (must be at most 80 characters).");

		room.desc = target;
		this.sendReply("(The room description is now: " + target + ")");

		this.privateModCommand("(" + user.name + " changed the roomdesc to: \"" + target + "\".)");

		if (room.chatRoomData) {
			room.chatRoomData.desc = room.desc;
			Rooms.global.writeChatRoomData();
		}
	},

	roomintro: function (target, room, user) {
		if (!target) {
			if (!this.canBroadcast()) return;
			if (!room.introMessage) return this.sendReply("This room does not have an introduction set.");
			this.sendReplyBox(room.introMessage);
			if (!this.broadcasting && user.can('roomintro', room)) {
				this.sendReply("Source:");
				this.sendReplyBox('<code>' + Tools.escapeHTML(room.introMessage) + '</code>');
			}
			return;
		}
		if (!this.can('roomintro', room)) return false;
		if (!this.canHTML(target)) return;
		if (!/</.test(target)) {
			// not HTML, do some simple URL linking
			var re = /(https?:\/\/(([-\w\.]+)+(:\d+)?(\/([\w/_\.]*(\?\S+)?)?)?))/g;
			target = target.replace(re, '<a href="$1">$1</a>');
		}

		if (!target.trim()) target = '';
		room.introMessage = target;
		this.sendReply("(The room introduction has been changed to:)");
		this.sendReplyBox(target);

		this.privateModCommand("(" + user.name + " changed the roomintro.)");

		if (room.chatRoomData) {
			room.chatRoomData.introMessage = room.introMessage;
			Rooms.global.writeChatRoomData();
		}
	},

	roomalias: function (target, room, user) {
		if (!room.chatRoomData) return this.sendReply("This room isn't designed for aliases.");
		if (!target) {
			if (!room.chatRoomData.aliases || !room.chatRoomData.aliases.length) return this.sendReplyBox("This room does not have any aliases.");
			return this.sendReplyBox("This room has the following aliases: " + room.chatRoomData.aliases.join(", ") + "");
		}
		if (!this.can('setalias')) return false;
		var alias = toId(target);
		if (!alias.length) return this.sendReply("Only alphanumeric characters are valid in an alias.");
		if (Rooms.get(alias) || Rooms.aliases[alias]) return this.sendReply("You cannot set an alias to an existing room or alias.");

		this.privateModCommand("(" + user.name + " added the room alias '" + target + "'.)");

		if (!room.chatRoomData.aliases) room.chatRoomData.aliases = [];
		room.chatRoomData.aliases.push(alias);
		Rooms.aliases[alias] = room;
		Rooms.global.writeChatRoomData();
	},

	removeroomalias: function (target, room, user) {
		if (!room.chatRoomData) return this.sendReply("This room isn't designed for aliases.");
		if (!room.chatRoomData.aliases) return this.sendReply("This room does not have any aliases.");
		if (!this.can('setalias')) return false;
		var alias = toId(target);
		if (!alias.length || !Rooms.aliases[alias]) return this.sendReply("Please specify an existing alias.");
		if (Rooms.aliases[alias] !== room) return this.sendReply("You may only remove an alias from the current room.");

		this.privateModCommand("(" + user.name + " removed the room alias '" + target + "'.)");

		var aliasIndex = room.chatRoomData.aliases.indexOf(alias);
		if (aliasIndex >= 0) {
			room.chatRoomData.aliases.splice(aliasIndex, 1);
			delete Rooms.aliases[alias];
			Rooms.global.writeChatRoomData();
		}
	},

	roomdemote: 'roompromote',
	roompromote: function (target, room, user, connection, cmd) {
		if (!target) return this.parse('/help roompromote');

		target = this.splitTarget(target, true);
		var targetUser = this.targetUser;
		var userid = toId(this.targetUsername);
		var name = targetUser ? targetUser.name : this.targetUsername;

		if (!userid) return this.parse('/help roompromote');
		if (!targetUser && (!room.auth || !room.auth[userid])) {
			return this.sendReply("User '" + name + "' is offline and unauthed, and so can't be promoted.");
		}

		var currentGroup = ((room.auth && room.auth[userid]) || Config.groups.default[room.type + 'Room'])[0];
		var nextGroup = Config.groups.default[room.type + 'Room'];
		if (target !== 'deauth') {
			var isDemote = cmd === 'roomdemote';
			var nextGroupRank = Config.groups.bySymbol[currentGroup][room.type + 'RoomRank'] + (isDemote ? -1 : 1);
			nextGroup = target || Config.groups[room.type + 'RoomByRank'][nextGroupRank] || (isDemote ? Config.groups.default[room.type + 'Room'] : Config.groups[room.type + 'RoomByRank'].slice(-1)[0]);
		}
		if (!Config.groups.bySymbol[nextGroup]) {
			return this.sendReply("Group '" + nextGroup + "' does not exist.");
		}
		if (!Config.groups[room.type + 'Room'][nextGroup]) {
			return this.sendReply("Group '" + nextGroup + "' does not exist as a room rank.");
		}

		if (!room.auth && nextGroup !== Config.groups[room.type + 'RoomByRank'].slice(-1)[0]) {
			this.sendReply("/roompromote - This room isn't designed for per-room moderation");
			return this.sendReply("Before setting room auth, you need to set it up with /room" + Config.groups.bySymbol[Config.groups[room.type + 'RoomByRank'].slice(-1)[0]].id);
		}

		var groupName = Config.groups.bySymbol[nextGroup].name || "regular user";
		if (currentGroup === nextGroup) {
			return this.sendReply("User '" + name + "' is already a " + groupName + " in this room.");
		}
		if (!user.can('makeroom')) {
			if (!user.can('roompromote', currentGroup, room)) {
				return this.sendReply("/" + cmd + " - Access denied for removing " + ((Config.groups.bySymbol[currentGroup] ? Config.groups.bySymbol[currentGroup].name : "an undefined group") || "regular user") + ".");
			}
			if (!user.can('roompromote', nextGroup, room)) {
				return this.sendReply("/" + cmd + " - Access denied for giving " + groupName + ".");
			}
		}

		if (!room.auth) room.auth = room.chatRoomData.auth = {};
		if (nextGroup === Config.groups.default[room.type + 'Room']) {
			delete room.auth[userid];
		} else {
			room.auth[userid] = nextGroup;
		}

		if (Config.groups.bySymbol[nextGroup].rank < Config.groups.bySymbol[currentGroup].rank) {
			this.privateModCommand("(" + name + " was demoted to Room " + groupName + " by " + user.name + ".)");
			if (targetUser && Rooms.rooms[room.id].users[targetUser.userid]) targetUser.popup("You were demoted to Room " + groupName + " by " + user.name + ".");
		} else if (nextGroup === '#') {
			this.addModCommand("" + name + " was promoted to " + groupName + " by " + user.name + ".");
		} else {
			this.addModCommand("" + name + " was promoted to Room " + groupName + " by " + user.name + ".");
		}

		if (targetUser) targetUser.updateIdentity();
		if (room.chatRoomData) Rooms.global.writeChatRoomData();
	},

	roomauth: function (target, room, user, connection) {
		var targetRoom = room;
		if (target) targetRoom = Rooms.search(target);
		if (!targetRoom || (targetRoom !== room && targetRoom.modjoin && !user.can('bypassall'))) return this.sendReply("The room '" + target + "' does not exist.");
		if (!targetRoom.auth) return this.sendReply("/roomauth - The room '" + (targetRoom.title ? targetRoom.title : target) + "' isn't designed for per-room moderation and therefore has no auth list.");

		var rankLists = {};
		for (var u in targetRoom.auth) {
			if (!rankLists[targetRoom.auth[u]]) rankLists[targetRoom.auth[u]] = [];
			rankLists[targetRoom.auth[u]].push(u);
		}

		var buffer = [];
		Object.keys(rankLists).sort(function (a, b) {
			return (Config.groups.bySymbol[b] || {rank: 0}).rank - (Config.groups.bySymbol[a] || {rank: 0}).rank;
		}).forEach(function (r) {
			buffer.push((Config.groups.bySymbol[r] ? Config.groups.bySymbol[r].name + "s (" + r + ")" : r) + ":\n" + rankLists[r].sort().join(", "));
		});

		if (!buffer.length) {
			connection.popup("The room '" + targetRoom.title + "' has no auth.");
			return;
		}
		if (targetRoom !== room) buffer.unshift("" + targetRoom.title + " room auth:");
		connection.popup(buffer.join("\n\n"));
	},

	rb: 'roomban',
	roomban: function (target, room, user, connection) {
		if (!target) return this.parse('/help roomban');
		if (user.locked || user.mutedRooms[room.id]) return this.sendReply("You cannot do this while unable to talk.");

		target = this.splitTarget(target, true);
		var targetUser = this.targetUser;
		var name = this.targetUsername;
		var userid = toId(name);

		if (!userid || !targetUser) return this.sendReply("User '" + name + "' does not exist.");
		if (!this.can('ban', targetUser, room)) return false;
		if (!room.bannedUsers || !room.bannedIps) {
			return this.sendReply("Room bans are not meant to be used in room " + room.id + ".");
		}
		if (room.bannedUsers[userid] || room.bannedIps[targetUser.latestIp]) return this.sendReply("User " + targetUser.name + " is already banned from room " + room.id + ".");
		room.bannedUsers[userid] = true;
		for (var ip in targetUser.ips) {
			room.bannedIps[ip] = true;
		}
		targetUser.popup("" + user.name + " has banned you from the room " + room.id + ". To appeal the ban, PM the moderator that banned you or a room owner." + (target ? " (" + target + ")" : ""));
		this.addModCommand("" + targetUser.name + " was banned from room " + room.id + " by " + user.name + "." + (target ? " (" + target + ")" : ""));
		var alts = targetUser.getAlts();
		if (alts.length) {
			this.privateModCommand("(" + targetUser.name + "'s alts were also banned from room " + room.id + ": " + alts.join(", ") + ")");
			for (var i = 0; i < alts.length; ++i) {
				var altId = toId(alts[i]);
				this.add('|unlink|' + altId);
				room.bannedUsers[altId] = true;
				Users.getExact(altId).leaveRoom(room.id);
			}
		}
		this.add('|unlink|' + this.getLastIdOf(targetUser));
		if (!targetUser.can('bypassall')) targetUser.leaveRoom(room.id);
	},

	unroomban: 'roomunban',
	roomunban: function (target, room, user, connection) {
		if (!target) return this.parse('/help roomunban');
		if (user.locked || user.mutedRooms[room.id]) return this.sendReply("You cannot do this while unable to talk.");

		target = this.splitTarget(target, true);
		var targetUser = this.targetUser;
		var name = this.targetUsername;
		var userid = toId(name);
		var success;

		if (!userid || !targetUser) return this.sendReply("User '" + name + "' does not exist.");
		if (!this.can('ban', targetUser, room)) return false;
		if (!room.bannedUsers || !room.bannedIps) {
			return this.sendReply("Room bans are not meant to be used in room " + room.id + ".");
		}
		if (room.bannedUsers[userid]) {
			delete room.bannedUsers[userid];
			success = true;
		}
		for (var ip in targetUser.ips) {
			if (room.bannedIps[ip]) {
				delete room.bannedIps[ip];
				success = true;
			}
		}
		if (!success) return this.sendReply("User " + targetUser.name + " is not banned from room " + room.id + ".");

		targetUser.popup("" + user.name + " has unbanned you from the room " + room.id + ".");
		this.addModCommand("" + targetUser.name + " was unbanned from room " + room.id + " by " + user.name + ".");
		var alts = targetUser.getAlts();
		if (!alts.length) return;
		for (var i = 0; i < alts.length; ++i) {
			var altId = toId(alts[i]);
			if (room.bannedUsers[altId]) delete room.bannedUsers[altId];
		}
		this.privateModCommand("(" + targetUser.name + "'s alts were also unbanned from room " + room.id + ": " + alts.join(", ") + ")");
	},

	autojoin: function (target, room, user, connection) {
		Rooms.global.autojoinRooms(user, connection);
	},

	join: function (target, room, user, connection) {
		if (!target) return false;
		var targetRoom = Rooms.search(target);
		if (!targetRoom) {
			return connection.sendTo(target, "|noinit|nonexistent|The room '" + target + "' does not exist.");
		}
		if (targetRoom.isPrivate) {
			if (targetRoom.modjoin && !user.can('bypassall')) {
				var userGroup = user.group;
				if (targetRoom.auth) {
					userGroup = targetRoom.auth[user.userid] || Config.groups.default[room.type + 'Room'];
				}
				if (targetRoom.modchat && Config.groups.bySymbol[userGroup].rank < Config.groups.bySymbol[targetRoom.modchat].rank) {
					return connection.sendTo(target, "|noinit|nonexistent|The room '" + target + "' does not exist.");
				}
			}
			if (!user.named) {
				return connection.sendTo(target, "|noinit|namerequired|You must have a name in order to join the room '" + target + "'.");
			}
		}
		if (!user.joinRoom(targetRoom || room, connection)) {
			return connection.sendTo(target, "|noinit|joinfailed|The room '" + target + "' could not be joined.");
		}
	},

	leave: 'part',
	part: function (target, room, user, connection) {
		if (room.id === 'global') return false;
		var targetRoom = Rooms.search(target);
		if (target && !targetRoom) {
			return this.sendReply("The room '" + target + "' does not exist.");
		}
		user.leaveRoom(targetRoom || room, connection);
	},

	/*********************************************************
	 * Moderating: Punishments
	 *********************************************************/

	kick: 'warn',
	k: 'warn',
	warn: function (target, room, user) {
		if (!target) return this.parse('/help warn');
		if (user.locked || user.mutedRooms[room.id]) return this.sendReply("You cannot do this while unable to talk.");

		target = this.splitTarget(target);
		var targetUser = this.targetUser;
		if (!targetUser || !targetUser.connected) return this.sendReply("User '" + this.targetUsername + "' does not exist.");
		if (room.isPrivate && room.auth) {
			return this.sendReply("You can't warn here: This is a privately-owned room not subject to global rules.");
		}
		if (target.length > MAX_REASON_LENGTH) {
			return this.sendReply("The reason is too long. It cannot exceed " + MAX_REASON_LENGTH + " characters.");
		}
		if (!this.can('warn', targetUser, room)) return false;

		this.addModCommand("" + targetUser.name + " was warned by " + user.name + "." + (target ? " (" + target + ")" : ""));
		targetUser.send('|c|~|/warn ' + target);
		this.add('|unlink|' + this.getLastIdOf(targetUser));
	},

	redirect: 'redir',
	redir: function (target, room, user, connection) {
		if (!target) return this.parse('/help redirect');
		if (user.locked || user.mutedRooms[room.id]) return this.sendReply("You cannot do this while unable to talk.");
		target = this.splitTarget(target);
		var targetUser = this.targetUser;
		var targetRoom = Rooms.search(target);
		if (!targetRoom) {
			return this.sendReply("The room '" + target + "' does not exist.");
		}
		if (!this.can('redirect', targetUser, room) || !this.can('redirect', targetUser, targetRoom)) return false;
		if (!targetUser || !targetUser.connected) {
			return this.sendReply("User " + this.targetUsername + " not found.");
		}
		if (Rooms.rooms[targetRoom.id].users[targetUser.userid]) {
			return this.sendReply("User " + targetUser.name + " is already in the room " + targetRoom.title + "!");
		}
		if (!Rooms.rooms[room.id].users[targetUser.userid]) {
			return this.sendReply("User " + this.targetUsername + " is not in the room " + room.id + ".");
		}
		if (targetUser.joinRoom(targetRoom.id) === false) return this.sendReply("User " + targetUser.name + " could not be joined to room " + targetRoom.title + ". They could be banned from the room.");
		var roomName = (targetRoom.isPrivate)? "a private room" : "room " + targetRoom.title;
		this.addModCommand("" + targetUser.name + " was redirected to " + roomName + " by " + user.name + ".");
		targetUser.leaveRoom(room);
	},

	m: 'mute',
	mute: function (target, room, user) {
		if (!target) return this.parse('/help mute');
		if (user.locked || user.mutedRooms[room.id]) return this.sendReply("You cannot do this while unable to talk.");

		target = this.splitTarget(target);
		var targetUser = this.targetUser;
		if (!targetUser) return this.sendReply("User '" + this.targetUsername + "' does not exist.");
		if (target.length > MAX_REASON_LENGTH) {
			return this.sendReply("The reason is too long. It cannot exceed " + MAX_REASON_LENGTH + " characters.");
		}
		if (!this.can('mute', targetUser, room)) return false;
		if (targetUser.mutedRooms[room.id] || targetUser.locked || !targetUser.connected) {
			var problem = " but was already " + (!targetUser.connected ? "offline" : targetUser.locked ? "locked" : "muted");
			if (!target) {
				return this.privateModCommand("(" + targetUser.name + " would be muted by " + user.name + problem + ".)");
			}
			return this.addModCommand("" + targetUser.name + " would be muted by " + user.name + problem + "." + (target ? " (" + target + ")" : ""));
		}

		targetUser.popup("" + user.name + " has muted you for 7 minutes. " + target);
		this.addModCommand("" + targetUser.name + " was muted by " + user.name + " for 7 minutes." + (target ? " (" + target + ")" : ""));
		var alts = targetUser.getAlts();
		if (alts.length) this.privateModCommand("(" + targetUser.name + "'s alts were also muted: " + alts.join(", ") + ")");
		this.add('|unlink|' + this.getLastIdOf(targetUser));

		targetUser.mute(room.id, 7 * 60 * 1000);
	},

	hm: 'hourmute',
	hourmute: function (target, room, user) {
		if (!target) return this.parse('/help hourmute');
		if (user.locked || user.mutedRooms[room.id]) return this.sendReply("You cannot do this while unable to talk.");

		target = this.splitTarget(target);
		var targetUser = this.targetUser;
		if (!targetUser) return this.sendReply("User '" + this.targetUsername + "' does not exist.");
		if (target.length > MAX_REASON_LENGTH) {
			return this.sendReply("The reason is too long. It cannot exceed " + MAX_REASON_LENGTH + " characters.");
		}
		if (!this.can('mute', targetUser, room)) return false;

		if (((targetUser.mutedRooms[room.id] && (targetUser.muteDuration[room.id] || 0) >= 50 * 60 * 1000) || targetUser.locked) && !target) {
			var problem = " but was already " + (!targetUser.connected ? "offline" : targetUser.locked ? "locked" : "muted");
			return this.privateModCommand("(" + targetUser.name + " would be muted by " + user.name + problem + ".)");
		}

		targetUser.popup("" + user.name + " has muted you for 60 minutes. " + target);
		this.addModCommand("" + targetUser.name + " was muted by " + user.name + " for 60 minutes." + (target ? " (" + target + ")" : ""));
		var alts = targetUser.getAlts();
		if (alts.length) this.privateModCommand("(" + targetUser.name + "'s alts were also muted: " + alts.join(", ") + ")");
		this.add('|unlink|' + this.getLastIdOf(targetUser));

		targetUser.mute(room.id, 60 * 60 * 1000, true);
	},

	um: 'unmute',
	unmute: function (target, room, user) {
		if (!target) return this.parse('/help unmute');
		if (user.locked || user.mutedRooms[room.id]) return this.sendReply("You cannot do this while unable to talk.");
		var targetUser = Users.get(target);
		if (!targetUser) return this.sendReply("User '" + target + "' does not exist.");
		if (!this.can('mute', targetUser, room)) return false;

		if (!targetUser.mutedRooms[room.id]) {
			return this.sendReply("" + targetUser.name + " is not muted.");
		}

		this.addModCommand("" + targetUser.name + " was unmuted by " + user.name + ".");

		targetUser.unmute(room.id);
	},

	l: 'lock',
	ipmute: 'lock',
	lock: function (target, room, user) {
		if (!target) return this.parse('/help lock');
		if (user.locked || user.mutedRooms[room.id]) return this.sendReply("You cannot do this while unable to talk.");

		target = this.splitTarget(target);
		var targetUser = this.targetUser;
		if (!targetUser) return this.sendReply("User '" + this.targetUsername + "' does not exist.");
		if (target.length > MAX_REASON_LENGTH) {
			return this.sendReply("The reason is too long. It cannot exceed " + MAX_REASON_LENGTH + " characters.");
		}
		if (!this.can('lock', targetUser)) return false;

		if ((targetUser.locked || Users.checkBanned(targetUser.latestIp)) && !target) {
			var problem = " but was already " + (targetUser.locked ? "locked" : "banned");
			return this.privateModCommand("(" + targetUser.name + " would be locked by " + user.name + problem + ".)");
		}

		targetUser.popup("" + user.name + " has locked you from talking in chats, battles, and PMing regular users.\n\n" + target + "\n\nIf you feel that your lock was unjustified, you can still PM staff members (" + Users.getGroupsThatCan('lock', user).join(", ") + ") to discuss it.");

		this.addModCommand("" + targetUser.name + " was locked from talking by " + user.name + "." + (target ? " (" + target + ")" : ""));
		var alts = targetUser.getAlts();
		if (alts.length) {
			this.privateModCommand("(" + targetUser.name + "'s " + (targetUser.autoconfirmed ? " ac account: " + targetUser.autoconfirmed + ", " : "") + "locked alts: " + alts.join(", ") + ")");
		} else if (targetUser.autoconfirmed) {
			this.privateModCommand("(" + targetUser.name + "'s ac account: " + targetUser.autoconfirmed + ")");
		}
		this.add('|unlink|' + this.getLastIdOf(targetUser));

		targetUser.lock();
	},

	unlock: function (target, room, user) {
		if (!target) return this.parse('/help unlock');
		if (user.locked || user.mutedRooms[room.id]) return this.sendReply("You cannot do this while unable to talk.");
		if (!this.can('lock')) return false;

		var unlocked = Users.unlock(target);

		if (unlocked) {
			var names = Object.keys(unlocked);
			this.addModCommand(names.join(", ") + " " +
				((names.length > 1) ? "were" : "was") +
				" unlocked by " + user.name + ".");
		} else {
			this.sendReply("User '" + target + "' is not locked.");
		}
	},

	lockdt: 'lockdetails',
	lockdetails: function (target, room, user) {
		if (!this.can('lock')) return false;
		var targetUser = Users.get(target);
		if (!targetUser) return this.sendReply("User '" + target + "' does not exist.");
		if (!targetUser.locked) return this.sendReply("User '" + targetUser.name + "' was not locked from chat.");
		var canIp = user.can('ip', targetUser);
		for (var ip in targetUser.ips) {
			if (Dnsbl.cache[ip]) return this.sendReply("User '" + targetUser.name + "' is locked due to their IP " + (canIp ? "(" + ip + ") " : "") + "being in a DNS-based blacklist" + (canIp ? " (" + Dnsbl.cache[ip] + ")." : "."));
		}
		return this.sendReply("User '" + targetUser.name + "' is locked for unknown reasons. Check their modlog?");
	},

	b: 'ban',
	ban: function (target, room, user) {
		if (!target) return this.parse('/help ban');
		if (user.locked || user.mutedRooms[room.id]) return this.sendReply("You cannot do this while unable to talk.");

		target = this.splitTarget(target);
		var targetUser = this.targetUser;
		if (!targetUser) return this.sendReply("User '" + this.targetUsername + "' does not exist.");
		if (target.length > MAX_REASON_LENGTH) {
			return this.sendReply("The reason is too long. It cannot exceed " + MAX_REASON_LENGTH + " characters.");
		}
		if (!this.can('ban', targetUser)) return false;

		if (Users.checkBanned(targetUser.latestIp) && !target && !targetUser.connected) {
			var problem = " but was already banned";
			return this.privateModCommand("(" + targetUser.name + " would be banned by " + user.name + problem + ".)");
		}

		targetUser.popup("" + user.name + " has banned you." + (Config.appealurl ? (" If you feel that your banning was unjustified you can appeal the ban:\n" + Config.appealurl) : "") + "\n\n" + target);

		this.addModCommand("" + targetUser.name + " was banned by " + user.name + "." + (target ? " (" + target + ")" : ""), " (" + targetUser.latestIp + ")");
		var alts = targetUser.getAlts();
		if (alts.length) {
			this.privateModCommand("(" + targetUser.name + "'s " + (targetUser.autoconfirmed ? " ac account: " + targetUser.autoconfirmed + ", " : "") + "banned alts: " + alts.join(", ") + ")");
			for (var i = 0; i < alts.length; ++i) {
				this.add('|unlink|' + toId(alts[i]));
			}
		} else if (targetUser.autoconfirmed) {
			this.privateModCommand("(" + targetUser.name + "'s ac account: " + targetUser.autoconfirmed + ")");
		}

		this.add('|unlink|' + this.getLastIdOf(targetUser));
		targetUser.ban();
	},

	unban: function (target, room, user) {
		if (!target) return this.parse('/help unban');
		if (user.locked || user.mutedRooms[room.id]) return this.sendReply("You cannot do this while unable to talk.");
		if (!this.can('ban')) return false;

		var name = Users.unban(target);

		if (name) {
			this.addModCommand("" + name + " was unbanned by " + user.name + ".");
		} else {
			this.sendReply("User '" + target + "' is not banned.");
		}
	},

	unbanall: function (target, room, user) {
		if (!this.can('rangeban')) return false;
		if (user.locked || user.mutedRooms[room.id]) return this.sendReply("You cannot do this while unable to talk.");
		// we have to do this the hard way since it's no longer a global
		for (var i in Users.bannedIps) {
			delete Users.bannedIps[i];
		}
		for (var i in Users.lockedIps) {
			delete Users.lockedIps[i];
		}
		this.addModCommand("All bans and locks have been lifted by " + user.name + ".");
	},

	banip: function (target, room, user) {
		if (user.locked || user.mutedRooms[room.id]) return this.sendReply("You cannot do this while unable to talk.");
		target = target.trim();
		if (!target) {
			return this.parse('/help banip');
		}
		if (!this.can('rangeban')) return false;
		if (Users.bannedIps[target] === '#ipban') return this.sendReply("The IP " + (target.charAt(target.length - 1) === '*' ? "range " : "") + target + " has already been temporarily banned.");

		Users.bannedIps[target] = '#ipban';
		this.addModCommand("" + user.name + " temporarily banned the " + (target.charAt(target.length - 1) === '*' ? "IP range" : "IP") + ": " + target);
	},

	unbanip: function (target, room, user) {
		if (user.locked || user.mutedRooms[room.id]) return this.sendReply("You cannot do this while unable to talk.");
		target = target.trim();
		if (!target) {
			return this.parse('/help unbanip');
		}
		if (!this.can('rangeban')) return false;
		if (!Users.bannedIps[target]) {
			return this.sendReply("" + target + " is not a banned IP or IP range.");
		}
		delete Users.bannedIps[target];
		this.addModCommand("" + user.name + " unbanned the " + (target.charAt(target.length - 1) === '*' ? "IP range" : "IP") + ": " + target);
	},

	/*********************************************************
	 * Moderating: Other
	 *********************************************************/

	mn: 'modnote',
	modnote: function (target, room, user, connection) {
		if (!target) return this.parse('/help modnote');
		if (user.locked || user.mutedRooms[room.id]) return this.sendReply("You cannot do this while unable to talk.");

		if (target.length > MAX_REASON_LENGTH) {
			return this.sendReply("The note is too long. It cannot exceed " + MAX_REASON_LENGTH + " characters.");
		}
		if (!this.can('staff', room)) return false;
		return this.privateModCommand("(" + user.name + " notes: " + target + ")");
	},

	demote: 'promote',
	promote: function (target, room, user, connection, cmd) {
		if (!target) return this.parse('/help promote');

		target = this.splitTarget(target, true);
		var targetUser = this.targetUser;
		var userid = toId(this.targetUsername);
		var name = targetUser ? targetUser.name : this.targetUsername;

		if (!userid) return this.parse('/help promote');

		var currentGroup = ((targetUser && targetUser.group) || Users.usergroups[userid] || Config.groups.default.global)[0];
		var nextGroup = Config.groups.default.global;
		if (target !== 'deauth') {
			var isDemote = cmd === 'demote';
			var nextGroupRank = Config.groups.bySymbol[currentGroup].globalRank + (isDemote ? -1 : 1);
			nextGroup = target || Config.groups.globalByRank[nextGroupRank] || (isDemote ? Config.groups.default.global : Config.groups.globalByRank.slice(-1)[0]);
		}
		if (!Config.groups.bySymbol[nextGroup]) {
			return this.sendReply("Group '" + nextGroup + "' does not exist.");
		}
		if (!Config.groups.global[nextGroup]) {
			return this.sendReply("Group '" + nextGroup + "' does not exist as a global rank.");
		}

		var groupName = Config.groups.bySymbol[nextGroup].name || "regular user";
		if (currentGroup === nextGroup) {
			return this.sendReply("User '" + name + "' is already a " + groupName);
		}
		if (!user.can('promote', currentGroup)) {
			return this.sendReply("/" + cmd + " - Access denied for removing " + (Config.groups.bySymbol[currentGroup].name || "regular user") + ".");
		}
		if (!user.can('promote', nextGroup)) {
			return this.sendReply("/" + cmd + " - Access denied for giving " + groupName + ".");
		}

		if (!Users.setOfflineGroup(name, nextGroup)) {
			return this.sendReply("/promote - WARNING: This user is offline and could be unregistered. Use /forcepromote if you're sure you want to risk it.");
		}

		if (Config.groups.bySymbol[nextGroup].rank < Config.groups.bySymbol[currentGroup].rank) {
			this.privateModCommand("(" + name + " was demoted to " + groupName + " by " + user.name + ".)");
			if (targetUser) targetUser.popup("You were demoted to " + groupName + " by " + user.name + ".");
		} else {
			this.addModCommand("" + name + " was promoted to " + groupName + " by " + user.name + ".");
		}

		if (targetUser) targetUser.updateIdentity();
	},

	forcepromote: function (target, room, user) {
		// warning: never document this command in /help
		if (!this.can('forcepromote')) return false;
		target = this.splitTarget(target, true);
		var name = this.targetUsername;

		var nextGroupRank = Config.groups.bySymbol[Config.groups.default.global].globalRank + 1;
		var nextGroup = target || Config.groups.globalByRank[nextGroupRank] || Config.groups.globalByRank.slice(-1)[0];

		if (!Users.setOfflineGroup(name, nextGroup, true)) {
			return this.sendReply("/forcepromote - Don't forcepromote unless you have to.");
		}

		this.addModCommand("" + name + " was promoted to " + (Config.groups.bySymbol[nextGroup].name || "regular user") + " by " + user.name + ".");
	},

	deauth: function (target, room, user) {
		return this.parse('/demote ' + target + ', deauth');
	},

	modchat: function (target, room, user) {
		if (!target) return this.sendReply("Moderated chat is currently set to: " + room.modchat);
		if (user.locked || user.mutedRooms[room.id]) return this.sendReply("You cannot do this while unable to talk.");
		if (!this.can('modchat', room)) return false;

		var roomType = room.auth ? room.type + 'Room' : 'global';
		if (room.modchat && Config.groups[roomType][room.modchat] && Config.groups.bySymbol[room.modchat][roomType + 'Rank'] > 1 && !user.can('modchatall', room)) {
			return this.sendReply("/modchat - Access denied for removing a setting higher than " + Config.groups[roomType + 'ByRank'][1] + ".");
		}

		target = target.toLowerCase();
		var currentModchat = room.modchat;
		switch (target) {
		case 'off':
		case 'false':
		case 'no':
		case ' ':
			room.modchat = false;
			break;
		case 'ac':
		case 'autoconfirmed':
			room.modchat = 'autoconfirmed';
			break;
		default:
			if (Config.groups.byId[target]) target = Config.groups.byId[target];
			if (!Config.groups[roomType][target]) return this.parse('/help modchat');
			if (Config.groups.bySymbol[target][roomType + 'Rank'] > 1 && !user.can('modchatall', room)) {
				return this.sendReply("/modchat - Access denied for setting higher than " + Config.groups[roomType + 'ByRank'][1] + ".");
			}
			room.modchat = target;
			break;
		}
		if (currentModchat === room.modchat) {
			return this.sendReply("Modchat is already set to " + currentModchat + ".");
		}
		if (!room.modchat) {
			this.add("|raw|<div class=\"broadcast-blue\"><b>Moderated chat was disabled!</b><br />Anyone may talk now.</div>");
		} else {
			var modchat = Tools.escapeHTML(room.modchat);
			this.add("|raw|<div class=\"broadcast-red\"><b>Moderated chat was set to " + modchat + "!</b><br />Only users of rank " + modchat + " and higher can talk.</div>");
		}
		this.logModCommand(user.name + " set modchat to " + room.modchat);

		if (room.chatRoomData) {
			room.chatRoomData.modchat = room.modchat;
			Rooms.global.writeChatRoomData();
		}
	},

	declare: function (target, room, user) {
		if (!target) return this.parse('/help declare');
		if (!this.can('declare', room)) return false;

		if (!this.canTalk()) return;

		this.add('|raw|<div class="broadcast-blue"><b>' + Tools.escapeHTML(target) + '</b></div>');
		this.logModCommand(user.name + " declared " + target);
	},

	htmldeclare: function (target, room, user) {
		if (!target) return this.parse('/help htmldeclare');
		if (!this.can('gdeclare', room)) return false;

		if (!this.canTalk()) return;

		this.add('|raw|<div class="broadcast-blue"><b>' + target + '</b></div>');
		this.logModCommand(user.name + " declared " + target);
	},

	gdeclare: 'globaldeclare',
	globaldeclare: function (target, room, user) {
		if (!target) return this.parse('/help globaldeclare');
		if (!this.can('gdeclare')) return false;

		for (var id in Rooms.rooms) {
			if (id !== 'global') Rooms.rooms[id].addRaw('<div class="broadcast-blue"><b>' + target + '</b></div>');
		}
		this.logModCommand(user.name + " globally declared " + target);
	},

	cdeclare: 'chatdeclare',
	chatdeclare: function (target, room, user) {
		if (!target) return this.parse('/help chatdeclare');
		if (!this.can('gdeclare')) return false;

		for (var id in Rooms.rooms) {
			if (id !== 'global') if (Rooms.rooms[id].type !== 'battle') Rooms.rooms[id].addRaw('<div class="broadcast-blue"><b>' + target + '</b></div>');
		}
		this.logModCommand(user.name + " globally declared (chat level) " + target);
	},

	wall: 'announce',
	announce: function (target, room, user) {
		if (!target) return this.parse('/help announce');

		if (!this.can('announce', room)) return false;

		target = this.canTalk(target);
		if (!target) return;

		return '/announce ' + target;
	},

	fr: 'forcerename',
	forcerename: function (target, room, user) {
		if (!target) return this.parse('/help forcerename');
		if (user.locked || user.mutedRooms[room.id]) return this.sendReply("You cannot do this while unable to talk.");
		var commaIndex = target.indexOf(',');
		var targetUser, reason;
		if (commaIndex !== -1) {
			reason = target.substr(commaIndex + 1).trim();
			target = target.substr(0, commaIndex);
		}
		targetUser = Users.get(target);
		if (!targetUser) return this.sendReply("User '" + this.targetUsername + "' not found.");
		if (!this.can('forcerename', targetUser)) return false;

		if (targetUser.userid !== toId(target)) {
			return this.sendReply("User '" + target + "' had already changed its name to '" + targetUser.name + "'.");
		}

		var entry = targetUser.name + " was forced to choose a new name by " + user.name + (reason ? ": " + reason : "");
		this.privateModCommand("(" + entry + ")");
		Rooms.global.cancelSearch(targetUser);
		targetUser.resetName();
		targetUser.send("|nametaken||" + user.name + " has forced you to change your name. " + target);
	},

	modlog: function (target, room, user, connection) {
		var lines = 0;
		// Specific case for modlog command. Room can be indicated with a comma, lines go after the comma.
		// Otherwise, the text is defaulted to text search in current room's modlog.
		var roomId = room.id;
		var hideIps = !user.can('ban');

		if (target.indexOf(',') > -1) {
			var targets = target.split(',');
			target = targets[1].trim();
			roomId = toId(targets[0]) || room.id;
		}

		// Let's check the number of lines to retrieve or if it's a word instead
		if (!target.match('[^0-9]')) {
			lines = parseInt(target || 15, 10);
			if (lines > 100) lines = 100;
		}
		var wordSearch = (!lines || lines < 0);

		// Control if we really, really want to check all modlogs for a word.
		var roomNames = '';
		var filename = '';
		var command = '';
		if (roomId === 'all' && wordSearch) {
			if (!this.can('staff')) return;
			roomNames = 'all rooms';
			// Get a list of all the rooms
			var fileList = fs.readdirSync('logs/modlog');
			for (var i = 0; i < fileList.length; ++i) {
				filename += 'logs/modlog/' + fileList[i] + ' ';
			}
		} else {
			if (!this.can('staff', Rooms.get(roomId))) return;
			roomNames = 'the room ' + roomId;
			filename = 'logs/modlog/modlog_' + roomId + '.txt';
		}

		// Seek for all input rooms for the lines or text
		command = 'tail -' + lines + ' ' + filename;
		var grepLimit = 100;
		if (wordSearch) { // searching for a word instead
			if (target.match(/^["'].+["']$/)) target = target.substring(1, target.length - 1);
			command = "awk '{print NR,$0}' " + filename + " | sort -nr | cut -d' ' -f2- | grep -m" + grepLimit + " -i '" + target.replace(/\\/g, '\\\\\\\\').replace(/["'`]/g, '\'\\$&\'').replace(/[\{\}\[\]\(\)\$\^\.\?\+\-\*]/g, '[$&]') + "'";
		}

		// Execute the file search to see modlog
		require('child_process').exec(command, function (error, stdout, stderr) {
			if (error && stderr) {
				connection.popup("/modlog empty on " + roomNames + " or erred - modlog does not support Windows");
				console.log("/modlog error: " + error);
				return false;
			}
			if (stdout && hideIps) {
				stdout = stdout.replace(/\([0-9]+\.[0-9]+\.[0-9]+\.[0-9]+\)/g, '');
			}
			if (lines) {
				if (!stdout) {
					connection.popup("The modlog is empty. (Weird.)");
				} else {
					connection.popup("Displaying the last " + lines + " lines of the Moderator Log of " + roomNames + ":\n\n" + stdout);
				}
			} else {
				if (!stdout) {
					connection.popup("No moderator actions containing '" + target + "' were found on " + roomNames + ".");
				} else {
					connection.popup("Displaying the last " + grepLimit + " logged actions containing '" + target + "' on " + roomNames + ":\n\n" + stdout);
				}
			}
		});
	},

	/*********************************************************
	 * Server management commands
	 *********************************************************/

	hotpatch: function (target, room, user) {
		if (!target) return this.parse('/help hotpatch');
		if (!this.can('hotpatch')) return false;

		this.logEntry(user.name + " used /hotpatch " + target);

		if (target === 'chat' || target === 'commands') {
			try {
				CommandParser.uncacheTree('./command-parser.js');
				global.CommandParser = require('./command-parser.js');

				var runningTournaments = Tournaments.tournaments;
				CommandParser.uncacheTree('./tournaments');
				global.Tournaments = require('./tournaments');
				Tournaments.tournaments = runningTournaments;

				return this.sendReply("Chat commands have been hot-patched.");
			} catch (e) {
				return this.sendReply("Something failed while trying to hotpatch chat: \n" + e.stack);
			}
		} else if (target === 'tournaments') {
			try {
				var runningTournaments = Tournaments.tournaments;
				CommandParser.uncacheTree('./tournaments');
				global.Tournaments = require('./tournaments');
				Tournaments.tournaments = runningTournaments;
				return this.sendReply("Tournaments have been hot-patched.");
			} catch (e) {
				return this.sendReply("Something failed while trying to hotpatch tournaments: \n" + e.stack);
			}
		} else if (target === 'battles') {
<<<<<<< HEAD

			/*Simulator.SimulatorProcess.respawn();
			return this.sendReply("Battles have been hotpatched. Any battles started after now will use the new code; however, in-progress battles will continue to use the old code.");*/
			return this.sendReply("Battle hotpatching is not supported with the single process hack.");

=======
			Simulator.SimulatorProcess.respawn();
			return this.sendReply("Battles have been hotpatched. Any battles started after now will use the new code; however, in-progress battles will continue to use the old code.");
>>>>>>> f1ef00c2
		} else if (target === 'formats') {
			try {
				// uncache the tools.js dependency tree
				CommandParser.uncacheTree('./tools.js');
				// reload tools.js
				global.Tools = require('./tools.js'); // note: this will lock up the server for a few seconds
				// rebuild the formats list
				Rooms.global.formatListText = Rooms.global.getFormatListText();
				// respawn validator processes
				//TeamValidator.ValidatorProcess.respawn();
				global.battleProtoCache = {};
				// respawn simulator processes
				//Simulator.SimulatorProcess.respawn();
				// broadcast the new formats list to clients
				Rooms.global.send(Rooms.global.formatListText);

				return this.sendReply("Formats have been hotpatched.");
			} catch (e) {
				return this.sendReply("Something failed while trying to hotpatch formats: \n" + e.stack);
			}
		} else if (target === 'learnsets') {
			try {
				// uncache the tools.js dependency tree
				CommandParser.uncacheTree('./tools.js');
				// reload tools.js
				global.Tools = require('./tools.js'); // note: this will lock up the server for a few seconds

				return this.sendReply("Learnsets have been hotpatched.");
			} catch (e) {
				return this.sendReply("Something failed while trying to hotpatch learnsets: \n" + e.stack);
			}
		}
		this.sendReply("Your hot-patch command was unrecognized.");
	},

	savelearnsets: function (target, room, user) {
		if (!this.can('hotpatch')) return false;
		fs.writeFile('data/learnsets.js', 'exports.BattleLearnsets = ' + JSON.stringify(Tools.data.Learnsets) + ";\n");
		this.sendReply("learnsets.js saved.");
	},

	disableladder: function (target, room, user) {
		if (!this.can('disableladder')) return false;
		if (LoginServer.disabled) {
			return this.sendReply("/disableladder - Ladder is already disabled.");
		}
		LoginServer.disabled = true;
		this.logModCommand("The ladder was disabled by " + user.name + ".");
		this.add("|raw|<div class=\"broadcast-red\"><b>Due to high server load, the ladder has been temporarily disabled</b><br />Rated games will no longer update the ladder. It will be back momentarily.</div>");
	},

	enableladder: function (target, room, user) {
		if (!this.can('disableladder')) return false;
		if (!LoginServer.disabled) {
			return this.sendReply("/enable - Ladder is already enabled.");
		}
		LoginServer.disabled = false;
		this.logModCommand("The ladder was enabled by " + user.name + ".");
		this.add("|raw|<div class=\"broadcast-green\"><b>The ladder is now back.</b><br />Rated games will update the ladder now.</div>");
	},

	lockdown: function (target, room, user) {
		if (!this.can('lockdown')) return false;

		Rooms.global.lockdown = true;
		for (var id in Rooms.rooms) {
			if (id === 'global') continue;
			var curRoom = Rooms.rooms[id];
			curRoom.addRaw("<div class=\"broadcast-red\"><b>The server is restarting soon.</b><br />Please finish your battles quickly. No new battles can be started until the server resets in a few minutes.</div>");
			if (curRoom.requestKickInactive && !curRoom.battle.ended) {
				curRoom.requestKickInactive(user, true);
				if (!curRoom.modchat) {
					curRoom.modchat = Users.getGroupsThatCan('joinbattle', curRoom)[0];
					curRoom.addRaw("<div class=\"broadcast-red\"><b>Moderated chat was set to " + Users.getGroupsThatCan('joinbattle', curRoom)[0] + "!</b><br />Only users of rank " + Users.getGroupsThatCan('joinbattle', curRoom)[0] + " and higher can talk.</div>");
				}
			}
		}

		this.logEntry(user.name + " used /lockdown");
	},

	slowlockdown: function (target, room, user) {
		if (!this.can('lockdown')) return false;

		Rooms.global.lockdown = true;
		for (var id in Rooms.rooms) {
			if (id === 'global') continue;
			var curRoom = Rooms.rooms[id];
			if (curRoom.battle) continue;
			curRoom.addRaw("<div class=\"broadcast-red\"><b>The server is restarting soon.</b><br />Please finish your battles quickly. No new battles can be started until the server resets in a few minutes.</div>");
		}

		this.logEntry(user.name + " used /slowlockdown");
	},

	endlockdown: function (target, room, user) {
		if (!this.can('lockdown')) return false;

		if (!Rooms.global.lockdown) {
			return this.sendReply("We're not under lockdown right now.");
		}
		Rooms.global.lockdown = false;
		for (var id in Rooms.rooms) {
			if (id !== 'global') Rooms.rooms[id].addRaw("<div class=\"broadcast-green\"><b>The server shutdown was canceled.</b></div>");
		}

		this.logEntry(user.name + " used /endlockdown");
	},

	emergency: function (target, room, user) {
		if (!this.can('lockdown')) return false;

		if (Config.emergency) {
			return this.sendReply("We're already in emergency mode.");
		}
		Config.emergency = true;
		for (var id in Rooms.rooms) {
			if (id !== 'global') Rooms.rooms[id].addRaw("<div class=\"broadcast-red\">The server has entered emergency mode. Some features might be disabled or limited.</div>");
		}

		this.logEntry(user.name + " used /emergency");
	},

	endemergency: function (target, room, user) {
		if (!this.can('lockdown')) return false;

		if (!Config.emergency) {
			return this.sendReply("We're not in emergency mode.");
		}
		Config.emergency = false;
		for (var id in Rooms.rooms) {
			if (id !== 'global') Rooms.rooms[id].addRaw("<div class=\"broadcast-green\"><b>The server is no longer in emergency mode.</b></div>");
		}

		this.logEntry(user.name + " used /endemergency");
	},

	kill: function (target, room, user) {
		if (!this.can('lockdown')) return false;

		if (!Rooms.global.lockdown) {
			return this.sendReply("For safety reasons, /kill can only be used during lockdown.");
		}

		if (CommandParser.updateServerLock) {
			return this.sendReply("Wait for /updateserver to finish before using /kill.");
		}

		/*for (var i in Sockets.workers) {
			Sockets.workers[i].kill();
		}*/

		if (!room.destroyLog) {
			process.exit();
			return;
		}
		room.destroyLog(function () {
			room.logEntry(user.name + " used /kill");
		}, function () {
			process.exit();
		});

		// Just in the case the above never terminates, kill the process
		// after 10 seconds.
		setTimeout(function () {
			process.exit();
		}, 10000);
	},

	loadbanlist: function (target, room, user, connection) {
		if (!this.can('hotpatch')) return false;

		connection.sendTo(room, "Loading ipbans.txt...");
		fs.readFile('config/ipbans.txt', function (err, data) {
			if (err) return;
			data = ('' + data).split('\n');
			var rangebans = [];
			for (var i = 0; i < data.length; ++i) {
				var line = data[i].split('#')[0].trim();
				if (!line) continue;
				if (line.indexOf('/') >= 0) {
					rangebans.push(line);
				} else if (line && !Users.bannedIps[line]) {
					Users.bannedIps[line] = '#ipban';
				}
			}
			Users.checkRangeBanned = Cidr.checker(rangebans);
			connection.sendTo(room, "ipbans.txt has been reloaded.");
		});
	},

	refreshpage: function (target, room, user) {
		if (!this.can('refreshpage')) return false;
		Rooms.global.send('|refresh|');
		this.logEntry(user.name + " used /refreshpage");
	},

	updateserver: function (target, room, user, connection) {
		if (!user.hasConsoleAccess(connection)) {
			return this.sendReply("/updateserver - Access denied.");
		}

		if (CommandParser.updateServerLock) {
			return this.sendReply("/updateserver - Another update is already in progress.");
		}

		CommandParser.updateServerLock = true;

		var logQueue = [];
		logQueue.push(user.name + " used /updateserver");

		connection.sendTo(room, "updating...");

		var exec = require('child_process').exec;
		exec('git diff-index --quiet HEAD --', function (error) {
			var cmd = 'git pull --rebase';
			if (error) {
				if (error.code === 1) {
					// The working directory or index have local changes.
					cmd = 'git stash && ' + cmd + ' && git stash pop';
				} else {
					// The most likely case here is that the user does not have
					// `git` on the PATH (which would be error.code === 127).
					connection.sendTo(room, "" + error);
					logQueue.push("" + error);
					logQueue.forEach(function (line) {
						room.logEntry(line);
					});
					CommandParser.updateServerLock = false;
					return;
				}
			}
			var entry = "Running `" + cmd + "`";
			connection.sendTo(room, entry);
			logQueue.push(entry);
			exec(cmd, function (error, stdout, stderr) {
				("" + stdout + stderr).split("\n").forEach(function (s) {
					connection.sendTo(room, s);
					logQueue.push(s);
				});
				logQueue.forEach(function (line) {
					room.logEntry(line);
				});
				CommandParser.updateServerLock = false;
			});
		});
	},

	crashfixed: function (target, room, user) {
		if (!Rooms.global.lockdown) {
			return this.sendReply('/crashfixed - There is no active crash.');
		}
		if (!this.can('hotpatch')) return false;

		Rooms.global.lockdown = false;
		if (Rooms.lobby) {
			Rooms.lobby.modchat = false;
			Rooms.lobby.addRaw("<div class=\"broadcast-green\"><b>We fixed the crash without restarting the server!</b><br />You may resume talking in the lobby and starting new battles.</div>");
		}
		this.logEntry(user.name + " used /crashfixed");
	},

	'memusage': 'memoryusage',
	memoryusage: function (target) {
		if (!this.can('hotpatch')) return false;
		target = toId(target) || 'all';
		if (target === 'all') {
			this.sendReply("Loading memory usage, this might take a while.");
		}
		var roomSize, configSize, rmSize, cpSize, simSize, usersSize, toolsSize;
		if (target === 'all' || target === 'rooms' || target === 'room') {
			this.sendReply("Calculating Room size...");
			roomSize = ResourceMonitor.sizeOfObject(Rooms);
			this.sendReply("Rooms are using " + roomSize + " bytes of memory.");
		}
		if (target === 'all' || target === 'config') {
			this.sendReply("Calculating config size...");
			configSize = ResourceMonitor.sizeOfObject(Config);
			this.sendReply("Config is using " + configSize + " bytes of memory.");
		}
		if (target === 'all' || target === 'resourcemonitor' || target === 'rm') {
			this.sendReply("Calculating Resource Monitor size...");
			rmSize = ResourceMonitor.sizeOfObject(ResourceMonitor);
			this.sendReply("The Resource Monitor is using " + rmSize + " bytes of memory.");
		}
		if (target === 'all' || target === 'cmdp' || target === 'cp' || target === 'commandparser') {
			this.sendReply("Calculating Command Parser size...");
			cpSize = ResourceMonitor.sizeOfObject(CommandParser);
			this.sendReply("Command Parser is using " + cpSize + " bytes of memory.");
		}
		if (target === 'all' || target === 'sim' || target === 'simulator') {
			this.sendReply("Calculating Simulator size...");
			simSize = ResourceMonitor.sizeOfObject(Simulator);
			this.sendReply("Simulator is using " + simSize + " bytes of memory.");
		}
		if (target === 'all' || target === 'users') {
			this.sendReply("Calculating Users size...");
			usersSize = ResourceMonitor.sizeOfObject(Users);
			this.sendReply("Users is using " + usersSize + " bytes of memory.");
		}
		if (target === 'all' || target === 'tools') {
			this.sendReply("Calculating Tools size...");
			toolsSize = ResourceMonitor.sizeOfObject(Tools);
			this.sendReply("Tools are using " + toolsSize + " bytes of memory.");
		}
		if (target === 'all' || target === 'v8') {
			this.sendReply("Retrieving V8 memory usage...");
			var o = process.memoryUsage();
			this.sendReply("Resident set size: " + o.rss + ", " + o.heapUsed + " heap used of " + o.heapTotal  + " total heap. " + (o.heapTotal - o.heapUsed) + " heap left.");
		}
		if (target === 'all') {
			this.sendReply("Calculating Total size...");
			var total = (roomSize + configSize + rmSize + cpSize + simSize + usersSize + toolsSize) || 0;
			var units = ["bytes", "K", "M", "G"];
			var converted = total;
			var unit = 0;
			while (converted > 1024) {
				converted /= 1024;
				++unit;
			}
			converted = Math.round(converted);
			this.sendReply("Total memory used: " + converted + units[unit] + " (" + total + " bytes).");
		}
		return;
	},

	bash: function (target, room, user, connection) {
		if (!user.hasConsoleAccess(connection)) {
			return this.sendReply("/bash - Access denied.");
		}

		var exec = require('child_process').exec;
		exec(target, function (error, stdout, stderr) {
			connection.sendTo(room, ("" + stdout + stderr));
		});
	},

	eval: function (target, room, user, connection) {
		if (!user.hasConsoleAccess(connection)) {
			return this.sendReply("/eval - Access denied.");
		}
		if (!this.canBroadcast()) return;

		if (!this.broadcasting) this.sendReply('||>> ' + target);
		try {
			var battle = room.battle;
			var me = user;
			this.sendReply('||<< ' + eval(target));
		} catch (e) {
			this.sendReply('||<< error: ' + e.message);
			var stack = '||' + ('' + e.stack).replace(/\n/g, '\n||');
			connection.sendTo(room, stack);
		}
	},

	evalbattle: function (target, room, user, connection) {
		if (!user.hasConsoleAccess(connection)) {
			return this.sendReply("/evalbattle - Access denied.");
		}
		if (!this.canBroadcast()) return;
		if (!room.battle) {
			return this.sendReply("/evalbattle - This isn't a battle room.");
		}

		room.battle.send('eval', target.replace(/\n/g, '\f'));
	},

	/*********************************************************
	 * Battle commands
	 *********************************************************/

	forfeit: function (target, room, user) {
		if (!room.battle) {
			return this.sendReply("There's nothing to forfeit here.");
		}
		if (!room.forfeit(user)) {
			return this.sendReply("You can't forfeit this battle.");
		}
	},

	savereplay: function (target, room, user, connection) {
		if (!room || !room.battle) return;
		var logidx = 2; // spectator log (no exact HP)
		if (room.battle.ended) {
			// If the battle is finished when /savereplay is used, include
			// exact HP in the replay log.
			logidx = 3;
		}
		var data = room.getLog(logidx).join("\n");
		var datahash = crypto.createHash('md5').update(data.replace(/[^(\x20-\x7F)]+/g, '')).digest('hex');

		LoginServer.request('prepreplay', {
			id: room.id.substr(7),
			loghash: datahash,
			p1: room.p1.name,
			p2: room.p2.name,
			format: room.format
		}, function (success) {
			if (success && success.errorip) {
				connection.popup("This server's request IP " + success.errorip + " is not a registered server.");
				return;
			}
			connection.send('|queryresponse|savereplay|' + JSON.stringify({
				log: data,
				id: room.id.substr(7)
			}));
		});
	},

	mv: 'move',
	attack: 'move',
	move: function (target, room, user) {
		if (!room.decision) return this.sendReply("You can only do this in battle rooms.");

		room.decision(user, 'choose', 'move ' + target);
	},

	sw: 'switch',
	switch: function (target, room, user) {
		if (!room.decision) return this.sendReply("You can only do this in battle rooms.");

		room.decision(user, 'choose', 'switch ' + parseInt(target, 10));
	},

	choose: function (target, room, user) {
		if (!room.decision) return this.sendReply("You can only do this in battle rooms.");

		room.decision(user, 'choose', target);
	},

	undo: function (target, room, user) {
		if (!room.decision) return this.sendReply("You can only do this in battle rooms.");

		room.decision(user, 'undo', target);
	},

	team: function (target, room, user) {
		if (!room.decision) return this.sendReply("You can only do this in battle rooms.");

		room.decision(user, 'choose', 'team ' + target);
	},

	joinbattle: function (target, room, user) {
		if (!room.joinBattle) return this.sendReply("You can only do this in battle rooms.");
		if (!user.can('joinbattle', room)) {
			var requiredGroupId = Config.groups.bySymbol[Users.getGroupsThatCan('joinbattle', room)[0]].id;
			return this.popupReply("You must be a room" + requiredGroupId + " to join a battle you didn't start. Ask a player to use /room" + requiredGroupId + " on you to join this battle.");
		}

		room.joinBattle(user);
	},

	partbattle: 'leavebattle',
	leavebattle: function (target, room, user) {
		if (!room.leaveBattle) return this.sendReply("You can only do this in battle rooms.");

		room.leaveBattle(user);
	},

	kickbattle: function (target, room, user) {
		if (!room.leaveBattle) return this.sendReply("You can only do this in battle rooms.");

		target = this.splitTarget(target);
		var targetUser = this.targetUser;
		if (!targetUser || !targetUser.connected) {
			return this.sendReply("User " + this.targetUsername + " not found.");
		}
		if (!this.can('kick', targetUser)) return false;

		if (room.leaveBattle(targetUser)) {
			this.addModCommand("" + targetUser.name + " was kicked from a battle by " + user.name + (target ? " (" + target + ")" : ""));
		} else {
			this.sendReply("/kickbattle - User isn't in battle.");
		}
	},

	kickinactive: function (target, room, user) {
		if (room.requestKickInactive) {
			room.requestKickInactive(user);
		} else {
			this.sendReply("You can only kick inactive players from inside a room.");
		}
	},

	timer: function (target, room, user) {
		target = toId(target);
		if (room.requestKickInactive) {
			if (target === 'off' || target === 'false' || target === 'stop') {
				room.stopKickInactive(user, user.can('timer'));
			} else if (target === 'on' || target === 'true' || !target) {
				room.requestKickInactive(user, user.can('timer'));
			} else {
				this.sendReply("'" + target + "' is not a recognized timer state.");
			}
		} else {
			this.sendReply("You can only set the timer from inside a room.");
		}
	},

	autotimer: 'forcetimer',
	forcetimer: function (target, room, user) {
		target = toId(target);
		if (!this.can('autotimer')) return;
		if (target === 'off' || target === 'false' || target === 'stop') {
			Config.forceTimer = false;
			this.addModCommand("Forcetimer is now OFF: The timer is now opt-in. (set by " + user.name + ")");
		} else if (target === 'on' || target === 'true' || !target) {
			Config.forceTimer = true;
			this.addModCommand("Forcetimer is now ON: All battles will be timed. (set by " + user.name + ")");
		} else {
			this.sendReply("'" + target + "' is not a recognized forcetimer setting.");
		}
	},

	forcetie: 'forcewin',
	forcewin: function (target, room, user) {
		if (!this.can('forcewin')) return false;
		if (!room.battle) {
			this.sendReply("/forcewin - This is not a battle room.");
			return false;
		}

		room.battle.endType = 'forced';
		if (!target) {
			room.battle.tie();
			this.logModCommand(user.name + " forced a tie.");
			return false;
		}
		target = Users.get(target);
		if (target) target = target.userid;
		else target = '';

		if (target) {
			room.battle.win(target);
			this.logModCommand(user.name + " forced a win for " + target + ".");
		}
	},

	/*********************************************************
	 * Challenging and searching commands
	 *********************************************************/

	cancelsearch: 'search',
	search: function (target, room, user) {
		if (target) {
			if (Config.modchat.pm) {
				var userGroup = user.group;
				if (Config.groups.bySymbol[userGroup].rank < Config.groups.bySymbol[Config.modchat.pm].rank) {
					var groupName = Config.groups.bySymbol[Config.modchat.pm].name || Config.modchat.pm;
					this.popupReply("Because moderated chat is set, you must be of rank " + groupName + " or higher to search for a battle.");
					return false;
				}
			}
			Rooms.global.searchBattle(user, target);
		} else {
			Rooms.global.cancelSearch(user);
		}
	},

	chall: 'challenge',
	challenge: function (target, room, user, connection) {
		target = this.splitTarget(target);
		var targetUser = this.targetUser;
		if (!targetUser || !targetUser.connected) {
			return this.popupReply("The user '" + this.targetUsername + "' was not found.");
		}
		if (targetUser.blockChallenges && !user.can('bypassblocks', targetUser)) {
			return this.popupReply("The user '" + this.targetUsername + "' is not accepting challenges right now.");
		}
		if (Config.modchat.pm) {
			var userGroup = user.group;
			if (Config.groups.bySymbol[userGroup].rank < Config.groups.bySymbol[Config.modchat.pm].rank) {
				var groupName = Config.groups.bySymbol[Config.modchat.pm].name || Config.modchat.pm;
				this.popupReply("Because moderated chat is set, you must be of rank " + groupName + " or higher to challenge users.");
				return false;
			}
		}
		user.prepBattle(target, 'challenge', connection, function (result) {
			if (result) user.makeChallenge(targetUser, target);
		});
	},

	away: 'blockchallenges',
	idle: 'blockchallenges',
	blockchallenges: function (target, room, user) {
		user.blockChallenges = true;
		this.sendReply("You are now blocking all incoming challenge requests.");
	},

	back: 'allowchallenges',
	allowchallenges: function (target, room, user) {
		user.blockChallenges = false;
		this.sendReply("You are available for challenges from now on.");
	},

	cchall: 'cancelChallenge',
	cancelchallenge: function (target, room, user) {
		user.cancelChallengeTo(target);
	},

	accept: function (target, room, user, connection) {
		var userid = toId(target);
		var format = '';
		if (user.challengesFrom[userid]) format = user.challengesFrom[userid].format;
		if (!format) {
			this.popupReply(target + " cancelled their challenge before you could accept it.");
			return false;
		}
		user.prepBattle(format, 'challenge', connection, function (result) {
			if (result) user.acceptChallengeFrom(userid);
		});
	},

	reject: function (target, room, user) {
		user.rejectChallengeFrom(toId(target));
	},

	saveteam: 'useteam',
	utm: 'useteam',
	useteam: function (target, room, user) {
		user.team = target;
	},

	/*********************************************************
	 * Low-level
	 *********************************************************/

	cmd: 'query',
	query: function (target, room, user, connection) {
		// Avoid guest users to use the cmd errors to ease the app-layer attacks in emergency mode
		var trustable = (!Config.emergency || (user.named && user.authenticated));
		if (Config.emergency && ResourceMonitor.countCmd(connection.ip, user.name)) return false;
		var spaceIndex = target.indexOf(' ');
		var cmd = target;
		if (spaceIndex > 0) {
			cmd = target.substr(0, spaceIndex);
			target = target.substr(spaceIndex + 1);
		} else {
			target = '';
		}
		if (cmd === 'userdetails') {
			var targetUser = Users.get(target);
			if (!trustable || !targetUser) {
				connection.send('|queryresponse|userdetails|' + JSON.stringify({
					userid: toId(target),
					rooms: false
				}));
				return false;
			}
			var roomList = {};
			for (var i in targetUser.roomCount) {
				if (i === 'global') continue;
				var targetRoom = Rooms.get(i);
				if (!targetRoom || targetRoom.isPrivate) continue;
				var roomData = {};
				if (targetRoom.battle) {
					var battle = targetRoom.battle;
					roomData.p1 = battle.p1 ? ' ' + battle.p1 : '';
					roomData.p2 = battle.p2 ? ' ' + battle.p2 : '';
				}
				roomList[i] = roomData;
			}
			if (!targetUser.roomCount['global']) roomList = false;
			var userdetails = {
				userid: targetUser.userid,
				avatar: targetUser.avatar,
				rooms: roomList
			};
			if (user.can('ip', targetUser)) {
				var ips = Object.keys(targetUser.ips);
				if (ips.length === 1) {
					userdetails.ip = ips[0];
				} else {
					userdetails.ips = ips;
				}
			}
			connection.send('|queryresponse|userdetails|' + JSON.stringify(userdetails));
		} else if (cmd === 'roomlist') {
			if (!trustable) return false;
			connection.send('|queryresponse|roomlist|' + JSON.stringify({
				rooms: Rooms.global.getRoomList(target)
			}));
		} else if (cmd === 'rooms') {
			if (!trustable) return false;
			connection.send('|queryresponse|rooms|' + JSON.stringify(
				Rooms.global.getRooms()
			));
		}
	},

	trn: function (target, room, user, connection) {
		var commaIndex = target.indexOf(',');
		var targetName = target;
		var targetAuth = false;
		var targetToken = '';
		if (commaIndex >= 0) {
			targetName = target.substr(0, commaIndex);
			target = target.substr(commaIndex + 1);
			commaIndex = target.indexOf(',');
			targetAuth = target;
			if (commaIndex >= 0) {
				targetAuth = !!parseInt(target.substr(0, commaIndex), 10);
				targetToken = target.substr(commaIndex + 1);
			}
		}
		user.rename(targetName, targetToken, targetAuth, connection);
	}

};<|MERGE_RESOLUTION|>--- conflicted
+++ resolved
@@ -1139,16 +1139,9 @@
 				return this.sendReply("Something failed while trying to hotpatch tournaments: \n" + e.stack);
 			}
 		} else if (target === 'battles') {
-<<<<<<< HEAD
-
 			/*Simulator.SimulatorProcess.respawn();
 			return this.sendReply("Battles have been hotpatched. Any battles started after now will use the new code; however, in-progress battles will continue to use the old code.");*/
 			return this.sendReply("Battle hotpatching is not supported with the single process hack.");
-
-=======
-			Simulator.SimulatorProcess.respawn();
-			return this.sendReply("Battles have been hotpatched. Any battles started after now will use the new code; however, in-progress battles will continue to use the old code.");
->>>>>>> f1ef00c2
 		} else if (target === 'formats') {
 			try {
 				// uncache the tools.js dependency tree
