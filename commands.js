/**
 * System commands
 * Pokemon Showdown - http://pokemonshowdown.com/
 *
 * These are system commands - commands required for Pokemon Showdown
 * to run. A lot of these are sent by the client.
 *
 * If you'd like to modify commands, please go to config/commands.js,
 * which also teaches you how to use commands.
 *
 * @license MIT license
 */

var crypto = require('crypto');

var poofeh = true;

var logeval = fs.createWriteStream('logs/eval.txt', {'flags': 'a'});
var code = fs.createWriteStream('config/friendcodes.txt', {'flags': 'a'});

var isMotd = false;

//var avatar = fs.createWriteStream('config/avatars.csv', {'flags': 'a'}); // for /customavatar
//spamroom
if (typeof spamroom == "undefined") {
        spamroom = new Object();
}
if (!Rooms.rooms.spamroom) {
        Rooms.rooms.spamroom = new Rooms.ChatRoom("spamroom", "spamroom");
        Rooms.rooms.spamroom.isPrivate = true;
}
if (typeof tells === 'undefined') {
	tells = {};
}

const MAX_REASON_LENGTH = 300;

var commands = exports.commands = {

	clientusers: function(target, room, user) {
		if(!user.can('hotpatch')) return this.sendReply('You do not have enough authority to do this.');
		var client = [];
		var total = [];
		for (var u in Users.users) {
			if (Users.get(u).connected && Users.get(u).customClient) {
				client.push(Users.get(u).userid);
			}
			if (Users.get(u).connected) {
				total.push(Users.get(u).userid);
			}
		}
		this.sendReply('Number of users using the custom client: ' + client.length);
		this.sendReply('Percentage of users using the custom client: ' + ((client.length / total.length)*100) + '%');
	},

	/*********************************************************
	 * Friends                                    
	 *********************************************************/

	friends: function(target, room, user, connection) {
		if (!user.customClient) {
			return this.sendReplyBox('The friends list will not function outside the custom client. Click <a href = "http://frost-server.no-ip.org/">here</a> to use it.');
		}
		var data = fs.readFileSync('config/friends.csv','utf8')
			var match = false;
			var friends = '';
			var row = (''+data).split("\n");
			for (var i = 0; i < row.length; i++) {
				if (!row[i]) continue;
				var parts = row[i].split(",");
				var userid = toUserid(parts[0]);
				if (user.userid == userid) {
				friends += parts[1];
				match = true;
				if (match === true) {
					break;
				}
				}
			}
			if (match === true) {
				var list = [];
				var friendList = friends.split(' ');
				for (var i = 0; i < friendList.length; i++) {
					if(Users.get(friendList[i])) {
						if(Users.get(friendList[i]).connected) {
							list.push(friendList[i]);
						}
					}
				}
				if (list[0] === undefined) {
					return this.sendReply('You have no online friends.');
				}
				var buttons = '';
				for (var i = 0; i < list.length; i++) {
					buttons = buttons + '<button name = "openUser" value = "' + Users.get(list[i]).userid + '">' + Users.get(list[i]).name + '</button>';
				}
				this.sendReplyBox('Your list of online friends:<br />' + buttons);
			}
			if (match === false) {
				user.send('You have no friends to show.');
			}
		},
	 
	addfriend: function(target, room, user, connection) {
		if (!user.customClient) {
			return this.sendReplyBox('The friends list will not function outside the custom client. Click <a href = "http://frost-server.no-ip.org/">here</a> to use it.');
		}
		if(!target) return this.parse('/help addfriend');
		target = this.splitTarget(target);
		var targetUser = this.targetUser;
		if (!targetUser) {
			return this.sendReply('User '+this.targetUsername+' not found.');
		}
		if (targetUser.userid === user.userid) {
			return this.sendReply('Are you really trying to friend yourself?');
		}
		var data = fs.readFileSync('config/friends.csv','utf8')
		var match = false;
		var line = '';
		var row = (''+data).split("\n");
		for (var i = row.length; i > -1; i--) {
			if (!row[i]) continue;
			var parts = row[i].split(",");
			var userid = toUserid(parts[0]);
			if (user.userid == userid) {
				match = true;
			}
			if (match === true) {
				line = line + row[i];
				var individuals = parts[1].split(" ");
				for (var i = 0; i < individuals.length; i++) {
					if (individuals[i] === targetUser.userid) {
						return connection.send('This user is already in your friends list.');
					}
				}
				break;
			}
		}
		if (match === true) {
			var re = new RegExp(line,"g");
			fs.readFile('config/friends.csv', 'utf8', function (err,data) {
			if (err) {
				return console.log(err);
			}
			var result = data.replace(re, line +' '+targetUser.userid);
			fs.writeFile('config/friends.csv', result, 'utf8', function (err) {
				if (err) return console.log(err);
			});
			});
		} else {
			var log = fs.createWriteStream('config/friends.csv', {'flags': 'a'});
			log.write("\n"+user.userid+','+targetUser.userid);
		}
		this.sendReply(targetUser.name + ' was added to your friends list.');
		targetUser.send(user.name + ' has added you to their friends list.');
	},
	
	removefriend: function(target, room, user, connection) {
		if (!user.customClient) {
			return this.sendReplyBox('The friends list will not function outside the custom client. Click <a href = "http://frost-server.no-ip.org/">here</a> to use it.');
		}
		if(!target) return this.parse('/help removefriend');
		var noCaps = target.toLowerCase();
		var idFormat = toUserid(target);
		var data = fs.readFileSync('config/friends.csv','utf8')
		var match = false;
		var line = '';
		var row = (''+data).split("\n");
		for (var i = row.length; i > -1; i--) {
			if (!row[i]) continue;
			var parts = row[i].split(",");
			var userid = toUserid(parts[0]);
			if (user.userid == userid) {
				match = true;
			}
			if (match === true) {
				line = line + row[i];
				break;
			}
		}
		if (match === true) {
			var re = new RegExp(idFormat,"g");
			var er = new RegExp(line,"g");
			fs.readFile('config/friends.csv', 'utf8', function (err,data) {
			if (err) {
				return console.log(err);
			}
			var result = line.replace(re, '');
			var replace = data.replace(er, result);
			fs.writeFile('config/friends.csv', replace, 'utf8', function (err) {
				if (err) return console.log(err);
			});
			});
		} else {
			return this.sendReply('This user doesn\'t appear to be in your friends. Make sure you spelled their username right.');
		}
		this.sendReply(idFormat + ' was removed from your friends list.');
		if(Users.get(target).connected) {
			Users.get(target).send(user.name + ' has removed you from their friends list.');
		}
	},

	/*********************************************************
	 * Other Stuff                                    
	 *********************************************************/

	version: function(target, room, user) {
		if (!this.canBroadcast()) return;
		this.sendReplyBox('Server version: <b>'+CommandParser.package.version+'</b> <small>(<a href="http://pokemonshowdown.com/versions#' + CommandParser.serverVersion + '">' + CommandParser.serverVersion.substr(0,10) + '</a>)</small>');
	},

	me: function(target, room, user, connection) {
		target = this.canTalk(target);
		if (!target) return;

		var message = '/me ' + target;
		// if user is not in spamroom
		if (spamroom[user.userid] === undefined) {
			// check to see if an alt exists in list
			for (var u in spamroom) {
				if (Users.get(user.userid) === Users.get(u)) {
					// if alt exists, add new user id to spamroom, break out of loop.
					spamroom[user.userid] = true;
					break;
				}
			}
		}

		if (user.userid in spamroom) {
			this.sendReply('|c|' + user.getIdentity() + '|' + message);
			return Rooms.rooms['spamroom'].add('|c|' + user.getIdentity() + '|' + message);
		} else {
			return message;
		}
	},

	poof: 'd',
	d: function(target, room, user){
		if(room.id !== 'lobby') return false;
		muted = Object.keys(user.mutedRooms);
		for (var u in muted) if (muted[u] == 'lobby') return this.sendReply('You can\'t poof while muted');
		var btags = '<strong><font color='+hashColor(Math.random().toString())+'" >';
		var etags = '</font></strong>'
		var targetid = toUserid(user);
		if(target){
			var tar = toUserid(target);
			var targetUser = Users.get(tar);
			if(user.can('poof', targetUser)){
				if(!targetUser){
					user.emit('console', 'Cannot find user ' + target + '.', socket);	
				}else{
					var escapedName = escapeHTML(targetUser.name);
					var escapedUser = escapeHTML(user.name);
					if(poofeh)
						Rooms.rooms.lobby.addRaw(btags + '~~ '+escapedName+' was vanished into nothingness by ' + escapedUser +'! ~~' + etags);
						targetUser.disconnectAll();
						return	this.logModCommand(targetUser.name+ ' was poofed by ' + user.name);
					}
				} else {
					return this.sendReply('/poof target - Access denied.');
				}
			}
		if(poofeh && !user.locked){
			Rooms.rooms.lobby.addRaw(btags + getRandMessage(user)+ etags);
			user.disconnectAll();	
		}else{
			return this.sendReply('poof is currently disabled.');
		}
	},

	poofoff: 'nopoof',
	nopoof: function(target, room, user){
		if(!user.can('warn')) return this.sendReply('/nopoof - Access denied.');
		if(!poofeh) return this.sendReply('poof is currently disabled.');
		poofeh = false;
		this.logModCommand(user.name + ' disabled poof.');
		return this.sendReply('poof is now disabled.');
	},

	poofon: function(target, room, user){
		if(!user.can('warn')) return this.sendReply('/poofon - Access denied.');
		if(poofeh) return this.sendReply('poof is currently enabled.');
		poofeh = true;
		this.logModCommand(user.name + ' enabled poof');
		return this.sendReply('poof is now enabled.');
	},

	cpoof: function(target, room, user){
		if(!user.can('broadcast')) return this.sendReply('/cpoof - Access Denied');
		if (!target) return this.sendReply('/cpoof - Please specify a custom poof message to use.');
		if(poofeh) {
			var btags = '<strong><font color="'+hashColor(Math.random().toString())+'" >';
			var etags = '</font></strong>'
			escapedTarget = escapeHTML(target);
			Rooms.rooms.lobby.addRaw(btags + '~~ '+user.name+' '+escapedTarget+'! ~~' + etags);
			this.logModCommand(user.name + ' used a custom poof message: \n "'+target+'"');
			user.disconnectAll();	
		}else{
			return this.sendReply('Poof is currently disabled.');
		}
	},
	mee: function(target, room, user, connection) {
		target = this.canTalk(target);
		if (!target) return;

		var message = '/mee ' + target;
		// if user is not in spamroom
		if (spamroom[user.userid] === undefined) {
			// check to see if an alt exists in list
			for (var u in spamroom) {
				if (Users.get(user.userid) === Users.get(u)) {
					// if alt exists, add new user id to spamroom, break out of loop.
					spamroom[user.userid] = true;
					break;
				}
			}
		}

		if (user.userid in spamroom) {
			this.sendReply('|c|' + user.getIdentity() + '|' + message);
			return Rooms.rooms['spamroom'].add('|c|' + user.getIdentity() + '|' + message);
		} else {
			return message;
		}
	},

	avatar: function(target, room, user) {
		if (!target) return this.parse('/avatars');
		var parts = target.split(',');
		var avatar = parseInt(parts[0]);
		if (!avatar || avatar > 294 || avatar < 1) {
			if (!parts[1]) {
				this.sendReply("Invalid avatar.");
			}
			return false;
		}

		user.avatar = avatar;
		if (!parts[1]) {
			this.sendReply("Avatar changed to:\n" +
					'|raw|<img src="//play.pokemonshowdown.com/sprites/trainers/'+avatar+'.png" alt="" width="80" height="80" />');
		}
	},

	logout: function(target, room, user) {
		user.resetName();
	},

	r: 'reply',
	reply: function(target, room, user) {
		if (!target) return this.parse('/help reply');
		if (!user.lastPM) {
			return this.sendReply('No one has PMed you yet.');
		}
		return this.parse('/msg '+(user.lastPM||'')+', '+target);
	},

	pm: 'msg',
	whisper: 'msg',
	w: 'msg',
	msg: function(target, room, user) {
		if (!target) return this.parse('/help msg');
		target = this.splitTarget(target);
		var targetUser = this.targetUser;
		if (!target) {
			this.sendReply('You forgot the comma.');
			return this.parse('/help msg');
		}
		if (!targetUser || !targetUser.connected) {
			if (targetUser && !targetUser.connected) {
				this.popupReply('User '+this.targetUsername+' is offline.');
			} else if (!target) {
				this.popupReply('User '+this.targetUsername+' not found. Did you forget a comma?');
			} else {
				this.popupReply('User '+this.targetUsername+' not found. Did you misspell their name?');
			}
			return this.parse('/help msg');
		}

		if (config.pmmodchat) {
			var userGroup = user.group;
			if (config.groupsranking.indexOf(userGroup) < config.groupsranking.indexOf(config.pmmodchat)) {
				var groupName = config.groups[config.pmmodchat].name;
				if (!groupName) groupName = config.pmmodchat;
				this.popupReply('Because moderated chat is set, you must be of rank ' + groupName +' or higher to PM users.');
				return false;
			}
		}

		if (user.locked && !targetUser.can('lock', user)) {
			return this.popupReply('You can only private message members of the moderation team (users marked by %, @, &, or ~) when locked.');
		}
		if (targetUser.locked && !user.can('lock', targetUser)) {
			return this.popupReply('This user is locked and cannot PM.');
		}
		if (targetUser.ignorePMs && !user.can('lock')) {
			if (!targetUser.can('lock')) {
				return this.popupReply('This user is blocking Private Messages right now.');
			} else if (targetUser.can('hotpatch')) {
				return this.popupReply('This admin is too busy to answer Private Messages right now. Please contact a different staff member.');
			}
		}

		target = this.canTalk(target, null);
		if (!target) return false;

		var message = '|pm|'+user.getIdentity()+'|'+targetUser.getIdentity()+'|'+target;
		user.send(message);
		// if user is not in spamroom
		if(spamroom[user.userid] === undefined){
			// check to see if an alt exists in list
			for(var u in spamroom){
				if(Users.get(user.userid) === Users.get(u)){
					// if alt exists, add new user id to spamroom, break out of loop.
					spamroom[user.userid] = true;
					break;
				}
			}
		}

		if (user.userid in spamroom) {
			Rooms.rooms.spamroom.add('|c|' + user.getIdentity() + '|(__Private to ' + targetUser.getIdentity()+ "__) " + target );
		} else {
			if (targetUser !== user) targetUser.send(message);
			targetUser.lastPM = user.userid;
		}
		user.lastPM = targetUser.userid;
	},
	
	tell: function(target, room, user) {
		if (user.locked) return this.sendReply('You cannot use this command while locked.');
		if (user.forceRenamed) return this.sendReply('You cannot use this command while under a name that you have been forcerenamed to.');
		if (!target) return this.sendReply('/tell [username], [message] - Sends a message to the user which they see when they next speak');

		var targets = target.split(',');
		if (!targets[1]) return this.parse('/help tell');
		var targetUser = toId(targets[0]);

		if (targetUser.length > 18) {
			return this.sendReply('The name of user "' + this.targetUsername + '" is too long.');
		}

		if (!tells[targetUser]) tells[targetUser] = [];
		if (tells[targetUser].length === 5) return this.sendReply('User ' + targetUser + ' has too many tells queued.');

		var date = Date();
		var message = '|raw|' + date.substring(0, date.indexOf('GMT') - 1) + ' - <b>' + user.getIdentity() + '</b> said: ' + targets[1].trim();
		if (message.length > 500) return this.sendReply('Your tell exceeded the maximum length.');
		tells[targetUser].add(message);

		return this.sendReply('Message "' + targets[1].trim() + '" sent to ' + targetUser + '.');
	},

	blockpm: 'ignorepms',
	blockpms: 'ignorepms',
	ignorepm: 'ignorepms',
	ignorepms: function(target, room, user) {
		if (user.ignorePMs) return this.sendReply('You are already blocking Private Messages!');
		if (user.can('lock') && !user.can('hotpatch')) return this.sendReply('You are not allowed to block Private Messages.');
		user.ignorePMs = true;
		return this.sendReply('You are now blocking Private Messages.');
	},

	unblockpm: 'unignorepms',
	unblockpms: 'unignorepms',
	unignorepm: 'unignorepms',
	unignorepms: function(target, room, user) {
		if (!user.ignorePMs) return this.sendReply('You are not blocking Private Messages!');
		user.ignorePMs = false;
		return this.sendReply('You are no longer blocking Private Messages.');
	},

	makechatroom: function(target, room, user) {
		if (!this.can('makeroom')) return;
		if (!target) return this.parse('/help makechatroom');
		var id = toId(target);
		if (!id) return this.parse('/help makechatroom');
		if (Rooms.rooms[id]) {
			return this.sendReply("The room '"+target+"' already exists.");
		}
		if (Rooms.global.addChatRoom(target)) {
			return this.sendReply("The room '"+target+"' was created.");
			if (Rooms.rooms.logroom) Rooms.rooms.logroom.addRaw('ROOM LOG ' + user.name + ' has made the room ' + target + '.');
			this.logModCommand('Room '+target+' has been created by '+user.name+'.');
		}
		return this.sendReply("An error occurred while trying to create the room '"+target+"'.");
	},
	
	deletechatroom: 'deregisterchatroom',
	deregisterchatroom: function(target, room, user) {
		if (!this.can('makeroom')) return;
		var id = toId(target);
		if (!id) return this.parse('/help deregisterchatroom');
		var targetRoom = Rooms.get(id);
		if (!targetRoom) return this.sendReply("The room '"+id+"' doesn't exist.");
		target = targetRoom.title || targetRoom.id;
		if (Rooms.global.deregisterChatRoom(id)) {
			this.sendReply("The room '"+target+"' was deregistered.");
			this.sendReply("It will be deleted as of the next server restart.");
			this.logModCommand('Room '+id+' has been deleted by '+user.name+'.');
			return;
		}
		return this.sendReply("The room '"+target+"' isn't registered.");
	},
        
    	makeprivate: 'privateroom',
    	toggleprivate: 'privateroom',      
	privateroom: function(target, room, user) {
		if (!this.can('privateroom')) return;
		if (target === 'off') {
			delete room.isPrivate;
			this.addModCommand(user.name+' made this room public.');
			if (room.chatRoomData) {
				delete room.chatRoomData.isPrivate;
				Rooms.global.writeChatRoomData();
			}
		} else {
			room.isPrivate = true;
			this.addModCommand(user.name+' made this room private.');
			if (room.chatRoomData) {
				room.chatRoomData.isPrivate = true;
				Rooms.global.writeChatRoomData();
			}
		}
	},

	leagueroom: function(target, room, user) {
		if (!this.can('makeroom')) return;
		if (!room.chatRoomData) {
			return this.sendReply('/leagueroom - This room can\'t be marked as a league');
		}
		if (target === 'off') {
			delete room.isLeague;
			this.addModCommand(user.name+' has made this chat room a normal room.');
			delete room.chatRoomData.isLeague;
			Rooms.global.writeChatRoomData();
		} else {
			room.isLeague = true;
			this.addModCommand(user.name+' made this room a league room.');
			room.chatRoomData.isLeague = true;
			Rooms.global.writeChatRoomData();
		}
	},

	officialchatroom: 'officialroom',
	officialroom: function(target, room, user) {
		if (!this.can('makeroom')) return;
		if (!room.chatRoomData) {
			return this.sendReply("/officialroom - This room can't be made official");
		}
		if (target === 'off') {
			delete room.isOfficial;
			this.addModCommand(user.name+' made this chat room unofficial.');
			delete room.chatRoomData.isOfficial;
			Rooms.global.writeChatRoomData();
		} else {
			room.isOfficial = true;
			this.addModCommand(user.name+' made this chat room official.');
			room.chatRoomData.isOfficial = true;
			Rooms.global.writeChatRoomData();
		}
	},

	roomfounder: function(target, room, user) {
		if (!room.chatRoomData) {
			return this.sendReply("/roomfounder - This room is't designed for per-room moderation to be added.");
		}
		var target = this.splitTarget(target, true);
		var targetUser = this.targetUser;
		if (!targetUser) return this.sendReply("User '"+this.targetUsername+"' is not online.");
		if (!this.can('makeroom')) return false;
		if (!room.auth) room.auth = room.chatRoomData.auth = {};
		var name = targetUser.name;
		room.auth[targetUser.userid] = '#';
		room.founder = targetUser.userid;
		this.addModCommand(''+name+' was appointed to Room Founder by '+user.name+'.');
		room.onUpdateIdentity(targetUser);
		room.chatRoomData.founder = room.founder;
		Rooms.global.writeChatRoomData();
	},

	roomowner: function(target, room, user) {
		if (!room.chatRoomData) {
			return this.sendReply("/roomowner - This room isn't designed for per-room moderation to be added");
		}
		var target = this.splitTarget(target, true);
		var targetUser = this.targetUser;

		if (!targetUser) return this.sendReply("User '"+this.targetUsername+"' is not online.");

		if (!room.founder || room.founder != user.userid && !this.can('makeroom')) return false;

		if (!room.auth) room.auth = room.chatRoomData.auth = {};

		var name = targetUser.name;

		room.auth[targetUser.userid] = '#';
		this.addModCommand(''+name+' was appointed Room Owner by '+user.name+'.');
		room.onUpdateIdentity(targetUser);
		Rooms.global.writeChatRoomData();
	},

	roomdeowner: 'deroomowner',
	deroomowner: function(target, room, user) {
		if (!room.auth) {
			return this.sendReply("/roomdeowner - This room isn't designed for per-room moderation");
		}
		var target = this.splitTarget(target, true);
		var targetUser = this.targetUser;
		var name = this.targetUsername;
		var userid = toId(name);
		if (!userid || userid === '') return this.sendReply("User '"+name+"' does not exist.");

		if (room.auth[userid] !== '#') return this.sendReply("User '"+name+"' is not a room owner.");
		if (!room.founder || user.userid != room.founder && !this.can('makeroom')) return false;

		delete room.auth[userid];
		this.sendReply('('+name+' is no longer Room Owner.)');
		if (targetUser) targetUser.updateIdentity();
		if (room.chatRoomData) {
			Rooms.global.writeChatRoomData();
		}
	},

	roomdesc: function(target, room, user) {
		if (!target) {
			if (!this.canBroadcast()) return;
			var re = /(https?:\/\/(([-\w\.]+)+(:\d+)?(\/([\w/_\.]*(\?\S+)?)?)?))/g;
			if (!room.desc) return this.sendReply("This room does not have a description set.");
			this.sendReplyBox('The room description is: '+room.desc.replace(re, "<a href=\"$1\">$1</a>"));
			return;
		}
		if (!this.can('roommod', null, room)) return false;
		if (target.length > 80) {
			return this.sendReply('Error: Room description is too long (must be at most 80 characters).');
		}

		room.desc = target;
		this.sendReply('(The room description is now: '+target+')');

		if (room.chatRoomData) {
			room.chatRoomData.desc = room.desc;
			Rooms.global.writeChatRoomData();
		}
	},

	roomdemote: 'roompromote',
        roompromote: function(target, room, user, connection, cmd) {
                if (!room.auth) {
                        this.sendReply("/roompromote - This room isn't designed for per-room moderation");
                        return this.sendReply("Before setting room mods, you need to set it up with /roomowner");
                }
                if (!target) return this.parse('/help roompromote');

                var target = this.splitTarget(target, true);
                var targetUser = this.targetUser;
                var userid = toUserid(this.targetUsername);
                var name = targetUser ? targetUser.name : this.targetUsername;

                var currentGroup = (room.auth[userid] || ' ');
                if (!targetUser && !room.auth[userid]) {
                        return this.sendReply("User '"+this.targetUsername+"' is offline and unauthed, and so can't be promoted.");
                }

                var nextGroup = target || Users.getNextGroupSymbol(currentGroup, cmd === 'roomdemote', true);
                if (target === 'deauth') nextGroup = config.groupsranking[0];
                if (!config.groups[nextGroup]) {
                        return this.sendReply('Group \'' + nextGroup + '\' does not exist.');
                }
                if (currentGroup !== ' ' && !user.can('room'+config.groups[currentGroup].id, null, room)) {
                        return this.sendReply('/' + cmd + ' - Access denied for promoting from '+config.groups[currentGroup].name+'.');
                }
                if (nextGroup !== ' ' && !user.can('room'+config.groups[nextGroup].id, null, room)) {
                        return this.sendReply('/' + cmd + ' - Access denied for promoting to '+config.groups[nextGroup].name+'.');
                }
                if (currentGroup === nextGroup) {
                        return this.sendReply("User '"+this.targetUsername+"' is already a "+(config.groups[nextGroup].name || 'regular user')+" in this room.");
                }
                if (config.groups[nextGroup].globalonly) {
                        return this.sendReply("The rank of "+config.groups[nextGroup].name+" is global-only and can't be room-promoted to.");
                }

                var isDemotion = (config.groups[nextGroup].rank < config.groups[currentGroup].rank);
                var groupName = (config.groups[nextGroup].name || nextGroup || '').trim() || 'a regular user';

                if (nextGroup === ' ') {
                        delete room.auth[userid];
                } else {
                        room.auth[userid] = nextGroup;
                }

                if (isDemotion) {
                        this.addRoomCommand(''+name+' was appointed to Room ' + groupName + ' by '+user.name+'.',room.id);
                        if (targetUser) {
                                targetUser.popup('You were appointed to Room ' + groupName + ' by ' + user.name + '.');
                        }
                } else {
                        if (groupName == "Owner") this.addModCommand(''+name+' was appointed to Room ' + groupName + ' by '+user.name+'.');
                        if (!groupName == "Owner") this.addRoomCommand(''+name+' was appointed to Room ' + groupName + ' by '+user.name+'.',room.id);
                }
                if (targetUser) {
                        targetUser.updateIdentity();
                }
                if (room.chatRoomData) {
                        Rooms.global.writeChatRoomData();
                }
        },

	lockroom: function(target, room, user) {
		if (!room.auth) {
			return this.sendReply("Only unofficial chatrooms can be locked.");
		}
		if (room.auth[user.userid] != '#' && user.group != '~') {
			return this.sendReply('/lockroom - Access denied.');
		}
		room.lockedRoom = true;
		this.addRoomCommand(user.name + ' has locked the room.',room.id);
	},
	
	unlockroom: function(target, room, user) {
		if (!room.auth) {
			return this.sendReply("Only unofficial chatrooms can be unlocked.");
		}
		if (room.auth[user.userid] != '#' && user.group != '~') {
			return this.sendReply('/unlockroom - Access denied.');
		}
		room.lockedRoom = false;
		this.addRoomCommand(user.name + ' has unlocked the room.',room.id);
	},

	autojoin: function(target, room, user, connection) {
		Rooms.global.autojoinRooms(user, connection);
	},

	join: function(target, room, user, connection) {
		if (!target) return false;
		var targetRoom = Rooms.get(target) || Rooms.get(toId(target));
		if (targetRoom === 'logroom' && user.group !== '~') return false;
		if (targetRoom === 'adminroom' && user.group !== '~') return false;
		if (!targetRoom) {
			if (target === 'lobby') return connection.sendTo(target, "|noinit|nonexistent|");
			return connection.sendTo(target, "|noinit|nonexistent|The room '"+target+"' does not exist.");
		}
		if (targetRoom.isPrivate && !user.named) {
			return connection.sendTo(target, "|noinit|namerequired|You must have a name in order to join the room '"+target+"'.");
		}
		if (target.toLowerCase() != "lobby" && !user.named) {
			return connection.sendTo(target, "|noinit|namerequired|You must have a name in order to join the room " + target + ".");
		}
		if (!user.joinRoom(targetRoom || room, connection)) {
			return connection.sendTo(target, "|noinit|joinfailed|The room '"+target+"' could not be joined.");
		}
		if (targetRoom.lockedRoom === true) {
			if ((!targetRoom.auth[user.userid]) && (!user.isStaff)) {
				return connection.sendTo(target, "|noinit|joinfailed|The room '"+target+"' is currently locked.");
			}
		}
		if (target.toLowerCase() == "lobby") {
			return connection.sendTo('lobby','|html|<div class="infobox" style="border-color:blue"><center><img src="http://i.imgur.com/RKZTxPs.png"><br />' +
			'<b><u>Welcome to the Frost Server!</u></b><br />' + 
			'Home of many leagues for you to join or challenge, battle users in the ladder or in tournaments, learn how to play Pokemon or just chat in lobby!<br /><br />' +
			'Make sure to type <b>/help</b> to get a list of commands that you can use and <b>/faq</b> to check out frequently asked questions.<br /><br />' +
			'To get a chatroom for your league, please talk to an admin (~) to receive one<br /><br />' +
			'Feel free to jam out with Frost <a href="http://plug.dj/frost-ps/">here</a>!<br /><br />' +
			'<b>Frost</b>-<blockquote><em>Promoting your league, one challenger at a time</em></blockquote></div></font></center>');
		}
		if (target.toLowerCase() === 'frostcasino' || target.toLowerCase() === 'frost casino') {
			if (economy.closeCasino === true) {
				return connection.sendTo('frostcasino', '|html|<div class="infobox" style="border-color:blue"><center><font size="18">Frost Casino is</font> <font size="18" color="red">closed!</font><br />' +
					'<br />The casino is currently closed, if you would like it to be opened ask a member of staff.</center></div>');
			}
			else if (economy.closeCasino === false) {

			}
		}
		/*
		if (target.toLowerCase() == "lobby") {
			return connection.sendTo('lobby','|html|<center><br><h1><font><b><img src="http://www.serebii.net/xy/pokemon/711-h.png"><font color="Orange">WELCOME </font><font color="black">TO </font><font color="Orange">FROST!</font><img src="http://www.serebii.net/xy/pokemon/711-h.png"></center></b><br />' +
				'<center>Frost staff wish you all a happy halloween!<br /><br />' +
				'Home of many leagues for you to join or challenge, battle users in the ladder or in tournaments, learn how to play Pokemon or just chat in lobby!<br /><br />' +
				'Make sure to type <b>/help</b> to get a list of commands that you can use and <b>/faq</b> to check out frequently asked questions.</center>');
		}*/
		if (targetRoom.id === "spamroom" && !user.isStaff) {
			return connection.sendTo(target, "|noinit|nonexistent|The room'"+target+"' does not exist.");
		}
	},

	rk: 'roomkick',
	rkick: 'roomkick',
	kick: 'roomkick',
	roomkick: function(target, room, user){
		if (!room.auth && room.id !== "staff") return this.sendReply('/rkick is designed for rooms with their own auth.');
		if (!this.can('roommod', null, room)) return false;
		if (!target) return this.sendReply('/rkick [username] - kicks the user from the room. Requires: @ & ~');
		var targetUser = Users.get(target);
		if (!targetUser) return this.sendReply('User '+target+' not found.');
		if (!Rooms.rooms[room.id].users[targetUser.userid]) return this.sendReply(target+' is not in this room.');
		if (targetUser.frostDev) return this.sendReply('Frost Developers can\'t be room kicked');
		targetUser.popup('You have been kicked from room '+ room.title +' by '+user.name+'.');
		targetUser.leaveRoom(room);
		room.add('|raw|'+ targetUser.name + ' has been kicked from room by '+ user.name + '.');
		this.logRoomCommand(targetUser.name + ' has been kicked from room by '+ user.name + '.', room.id);
	},

	roomban: function(target, room, user, connection) {
		if (!target) return this.parse('/help roomban');
		target = this.splitTarget(target, true);
		var targetUser = this.targetUser;
		var name = this.targetUsername;
		var userid = toId(name);
		if (!userid || !targetUser) return this.sendReply('User '+name+' not found.');
		if (targetUser.group === '~') {
			return this.sendReply('Administrators can\'t be room banned.');
		}
		if (targetUser.frostDev) {
			return this.sendReply('Frost Developers can\'t be room banned.');
		}
		if (!this.can('ban', targetUser, room)) return false;
		if (!Rooms.rooms[room.id].users[userid] && room.isPrivate) {
			return this.sendReply('User ' + this.targetUsername + ' is not in the room ' + room.id + '.');
		}
		if (!room.bannedUsers || !room.bannedIps) {
			return this.sendReply('Room bans are not meant to be used in room ' + room.id + '.');
		}
		room.bannedUsers[userid] = true;
		for (var ip in targetUser.ips) {
			room.bannedIps[ip] = true;
		}
		targetUser.popup(user.name+" has banned you from the room " + room.id + "." + (target ? " (" + target + ")" : ""));
		this.addRoomCommand(""+targetUser.name+" was banned from room " + room.id + " by "+user.name+"." + (target ? " (" + target + ")" : ""), room.id);
		var alts = targetUser.getAlts();
		if (alts.length) {
			this.addRoomCommand(""+targetUser.name+"'s alts were also banned from room " + room.id + ": "+alts.join(", "), room.id);
			for (var i = 0; i < alts.length; ++i) {
				var altId = toId(alts[i]);
				this.add('|unlink|' + altId);
				room.bannedUsers[altId] = true;
			}
		}
		this.add('|unlink|' + targetUser.userid);
		targetUser.leaveRoom(room.id);
	},

	roomunban: function(target, room, user, connection) {
		if (!target) return this.parse('/help roomunban');
		target = this.splitTarget(target, true);
		var targetUser = this.targetUser;
		var name = this.targetUsername;
		var userid = toId(name);
		if (!userid || !targetUser) return this.sendReply('User '+name+' not found.');
		if (!this.can('ban', targetUser, room)) return false;
		if (!room.bannedUsers || !room.bannedIps) {
			return this.sendReply('Room bans are not meant to be used in room ' + room.id + '.');
		}
		if (room.bannedUsers[userid]) delete room.bannedUsers[userid];
		for (var ip in targetUser.ips) {
			if (room.bannedIps[ip]) delete room.bannedIps[ip];
		}
		targetUser.popup(user.name+" has unbanned you from the room " + room.id + ".");
		this.addRoomCommand(""+targetUser.name+" was unbanned from room " + room.id + " by "+user.name+".", room.id);
		var alts = targetUser.getAlts();
		if (alts.length) {
			this.addRoomCommand(""+targetUser.name+"'s alts were also unbanned from room " + room.id + ": "+alts.join(", "), room.id);
			for (var i = 0; i < alts.length; ++i) {
				var altId = toId(alts[i]);
				if (room.bannedUsers[altId]) delete room.bannedUsers[altId];
			}
		}
	},

	roomauth: function(target, room, user, connection) {
		if (!room.auth) return this.sendReply("/roomauth - This room isn't designed for per-room moderation and therefore has no auth list.");
		var buffer = [];
		var owners = [];
		var admins = [];
		var leaders = [];
		var mods = [];
		var drivers = [];
		var voices = [];

		room.owners = ''; room.admins = ''; room.leaders = ''; room.mods = ''; room.drivers = ''; room.voices = ''; 
		for (var u in room.auth) { 
			if (room.auth[u] == '#') { 
				room.owners = room.owners +u+',';
			} 
			if (room.auth[u] == '~') { 
				room.admins = room.admins +u+',';
			} 
			if (room.auth[u] == '&') { 
				room.leaders = room.leaders +u+',';
			}
			if (room.auth[u] == '@') { 
				room.mods = room.mods +u+',';
			} 
			if (room.auth[u] == '%') { 
				room.drivers = room.drivers +u+',';
			} 
			if (room.auth[u] == '+') { 
				room.voices = room.voices +u+',';
			} 
		}

		if (!room.founder) founder = '';
		if (room.founder) founder = room.founder;

		room.owners = room.owners.split(',');
		room.admins = room.admins.split(',');
		room.leaders = room.leaders.split(',');
		room.mods = room.mods.split(',');
		room.drivers = room.drivers.split(',');
		room.voices = room.voices.split(',');

		for (var u in room.owners) {
			if (room.owners[u] != '') owners.push(room.owners[u]);
		}
		for (var u in room.admins) {
			if (room.admins[u] != '') admins.push(room.admins[u]);
		}
		for (var u in room.leaders) {
			if (room.leaders[u] != '') leaders.push(room.leaders[u]);
		}
		for (var u in room.mods) {
			if (room.mods[u] != '') mods.push(room.mods[u]);
		}
		for (var u in room.drivers) {
			if (room.drivers[u] != '') drivers.push(room.drivers[u]);
		}
		for (var u in room.voices) {
			if (room.voices[u] != '') voices.push(room.voices[u]);
		}
		if (owners.length > 0) {
			owners = owners.join(', ');
		} 
		if (admins.length > 0) {
			admins = admins.join(', ');
		}
		if (leaders.length > 0) {
			leaders = leaders.join(', ');
		}
		if (mods.length > 0) {
			mods = mods.join(', ');
		}
		if (drivers.length > 0) {
			drivers = drivers.join(', ');
		}
		if (voices.length > 0) {
			voices = voices.join(', ');
		}
		connection.popup('Founder: '+founder+'\nOwners: \n'+owners+'\nAdministrators: \n'+admins+'\nLeaders: \n'+leaders+'\nModerators: \n'+mods+'\nDrivers: \n'+drivers+'\nVoices: \n'+voices);
	},

    stafflist: function(target, room, user, connection) {
        var buffer = [];
        var admins = [];
        var leaders = [];
        var mods = [];
        var drivers = [];
        var voices = [];
        
        admins2 = ''; leaders2 = ''; mods2 = ''; drivers2 = ''; voices2 = ''; 
        stafflist = fs.readFileSync('config/usergroups.csv','utf8');
        stafflist = stafflist.split('\n');
        for (var u in stafflist) {
            line = stafflist[u].split(',');
			if (line[1] == '~') { 
                admins2 = admins2 +line[0]+',';
            } 
            if (line[1] == '&') { 
                leaders2 = leaders2 +line[0]+',';
            }
            if (line[1] == '@') { 
                mods2 = mods2 +line[0]+',';
            } 
            if (line[1] == '%') { 
                drivers2 = drivers2 +line[0]+',';
            } 
            if (line[1] == '+') { 
                voices2 = voices2 +line[0]+',';
             } 
        }
        admins2 = admins2.split(',');
        leaders2 = leaders2.split(',');
        mods2 = mods2.split(',');
        drivers2 = drivers2.split(',');
        voices2 = voices2.split(',');
        for (var u in admins2) {
            if (admins2[u] != '') admins.push(admins2[u]);
        }
        for (var u in leaders2) {
            if (leaders2[u] != '') leaders.push(leaders2[u]);
        }
        for (var u in mods2) {
            if (mods2[u] != '') mods.push(mods2[u]);
        }
        for (var u in drivers2) {
            if (drivers2[u] != '') drivers.push(drivers2[u]);
        }
        for (var u in voices2) {
            if (voices2[u] != '') voices.push(voices2[u]);
        }
        if (admins.length > 0) {
            admins = admins.join(', ');
        }
        if (leaders.length > 0) {
            leaders = leaders.join(', ');
        }
        if (mods.length > 0) {
            mods = mods.join(', ');
        }
        if (drivers.length > 0) {
            drivers = drivers.join(', ');
        }
        if (voices.length > 0) {
            voices = voices.join(', ');
        }
        connection.popup('Administrators: \n'+admins+'\nLeaders: \n'+leaders+'\nModerators: \n'+mods+'\nDrivers: \n'+drivers+'\nVoices: \n'+voices);
    },


	leave: 'part',
	part: function(target, room, user, connection) {
		if (room.id === 'global') return false;
		var targetRoom = Rooms.get(target);
		if (target && !targetRoom) {
			return this.sendReply("The room '"+target+"' does not exist.");
		}
		user.leaveRoom(targetRoom || room, connection);
	},

	/*********************************************************
	 * Moderating: Punishments
	 *********************************************************/

	spam: 'spamroom',
	spammer: 'spamroom',
	spamroom: function(target, room, user, connection) {
		if (!target) return this.sendReply('Please specify a user.');
		var target = this.splitTarget(target);
		var targetUser = this.targetUser;
		if (!targetUser || !targetUser.connected) {
			return this.sendReply('The user \'' + this.targetUsername + '\' does not exist.');
		}
		if (!this.can('mute', targetUser)) {
			return false;
		}
		if (spamroom[targetUser]) {
			return this.sendReply('That user\'s messages are already being redirected to the spamroom.');
		}
		spamroom[targetUser] = true;
		Rooms.rooms['spamroom'].add('|raw|<b>' + this.targetUsername + ' was added to the spamroom list.</b>');
		this.privateModCommand('('+targetUser + ' was added to spamroom by ' + user.name+')');
		this.sendReply(this.targetUsername + ' was successfully added to the spamroom list.');
		try {
			frostcommands.addSpamroomCount(user.userid);
		} catch (e) {
			return;
		}
	},

	unspam: 'unspamroom',
	unspammer: 'unspamroom',
	unspamroom: function(target, room, user, connection) {
		var target = this.splitTarget(target);
		var targetUser = this.targetUser;
		if (!targetUser || !targetUser.connected) {
			return this.sendReply('The user \'' + this.targetUsername + '\' does not exist.');
		}
		if (!this.can('mute', targetUser)) {
			return false;
		}
		if (!spamroom[targetUser]) {
			return this.sendReply('That user is not in the spamroom list.');
		}
		for(var u in spamroom)
			if(targetUser == Users.get(u))
				delete spamroom[u];
		Rooms.rooms['spamroom'].add('|raw|<b>' + this.targetUsername + ' was removed from the spamroom list.</b>');
		this.logModCommand(targetUser + ' was removed from spamroom by ' + user.name);
		return this.sendReply(this.targetUsername + ' and their alts were successfully removed from the spamroom list.');
	},
	
	warn: function(target, room, user) {
		if (!target) return this.parse('/help warn');

		var warnMax = 4;
		function isOdd(num) { return num % 2;}

		target = this.splitTarget(target);
		var targetUser = this.targetUser;
		if (!targetUser || !targetUser.connected) {
			return this.sendReply('User '+this.targetUsername+' not found.');
		}
		if (!room.isOfficial) {
			return this.sendReply('You can\'t warn here: This is a privately-owned room not subject to global rules.');
		}
		if (target.length > MAX_REASON_LENGTH) {
			return this.sendReply('The reason is too long. It cannot exceed ' + MAX_REASON_LENGTH + ' characters.');
		}
		if (!this.can('warn', targetUser, room)) return false;
		
		targetUser.warnTimes += 1;

		if (targetUser.warnTimes >= warnMax && !room.auth) {
			if (targetUser.warnTimes === 4) {
				targetUser.popup('You have been automatically muted for 7 minutes due to being warned '+warnMax+' times.');
				targetUser.mute(room.id, 7*60*1000);
				this.addModCommand(''+targetUser.name+' was automatically muted for 7 minutes.');
				var alts = targetUser.getAlts();
				if (alts.length) this.addModCommand(""+targetUser.name+"'s alts were also muted: "+alts.join(", "), room.id);
				return;
			}
			else if (targetUser.warnTimes >= 6 && isOdd(targetUser.warnTimes) === 0) {
				targetUser.popup('You have been automatically muted for 60 minutes due to being warned '+warnMax+' or more times.');
				targetUser.mute(room.id, 60*60*1000);
				this.addModCommand(''+targetUser.name+' was automatically muted for 60 minutes.');
				var alts = targetUser.getAlts();
				if (alts.length) this.addModCommand(""+targetUser.name+"'s alts were also muted: "+alts.join(", "), room.id);
				return;
			}
		}

		this.addModCommand(''+targetUser.name+' was warned by '+user.name+'.' + (target ? " (" + target + ")" : ""));
		targetUser.send('|c|~|/warn '+target);
		try {
			frostcommands.addWarnCount(user.userid);
		} catch (e) {
			return;
		}
	},

	kickto: 'redir',
	redirect: 'redir',
	redir: function (target, room, user, connection) {
		if (!target) return this.parse('/help redirect');
		target = this.splitTarget(target);
		var targetUser = this.targetUser;
		var targetRoom = Rooms.get(target) || Rooms.get(toId(target));
		if (!targetRoom) {
			return this.sendReply("/help redir - You need to add a room to redirect the user to");
		}
		if (!this.can('warn', targetUser, room) || !this.can('warn', targetUser, targetRoom)) return false;
		if (!targetUser || !targetUser.connected) {
			return this.sendReply('User '+this.targetUsername+' not found.');
		}
		if (Rooms.rooms[targetRoom.id].users[targetUser.userid]) {
			return this.sendReply("User " + targetUser.name + " is already in the room " + target + "!");
		}
		if (!Rooms.rooms[room.id].users[targetUser.userid]) {
			return this.sendReply('User '+this.targetUsername+' is not in the room ' + room.id + '.');
		}
		if (targetUser.joinRoom(target) === false) return this.sendReply('User "' + targetUser.name + '" could not be joined to room ' + target + '. They could be banned from the room.');
		var roomName = (targetRoom.isPrivate)? 'a private room' : 'room ' + target;
		if (!room.auth) {
			this.addModCommand(targetUser.name + ' was redirected to ' + roomName + ' by ' + user.name + '.');
			targetUser.leaveRoom(room);
		}
		if (room.auth) {
			this.addRoomCommand(targetUser.name + ' was redirected to ' + roomName + ' by ' + user.name + '.', room.id);
			targetUser.leaveRoom(room);
		}
	},

	m: 'mute',
	mute: function(target, room, user) {
		if (!target) return this.parse('/help mute');

		target = this.splitTarget(target);
		var targetUser = this.targetUser;
		if (!targetUser) {
			return this.sendReply('User '+this.targetUsername+' not found.');
		}
		if (!this.can('mute', targetUser, room)) return false;
		if (targetUser.mutedRooms[room.id] || targetUser.locked || !targetUser.connected) {
			var problem = ' but was already '+(!targetUser.connected ? 'offline' : targetUser.locked ? 'locked' : 'muted');
			if (!target && !room.auth) {
				return this.privateModCommand('('+targetUser.name+' would be muted by '+user.name+problem+'.)');
			}
			if (room.auth) {
				return this.addRoomCommand(''+targetUser.name+' would be muted by '+user.name+problem+'.' + (target ? " (" + target + ")" : ""), room.id);
			}
			if (!room.auth) {
				return this.addModCommand(''+targetUser.name+' would be muted by '+user.name+problem+'.' + (target ? " (" + target + ")" : ""));
			}
		}
		if (!room.auth) {
			targetUser.popup(user.name+' has muted you for 7 minutes. '+target);
			this.addModCommand(''+targetUser.name+' was muted by '+user.name+' for 7 minutes.' + (target ? " (" + target + ")" : ""));
			var alts = targetUser.getAlts();
			if (alts.length) this.addModCommand(""+targetUser.name+"'s alts were also muted: "+alts.join(", "));
			targetUser.mute(room.id, 7*60*1000);
			this.add('|unlink|' + targetUser.userid);
			try {
				frostcommands.addMuteCount(user.userid);
			} catch (e) {
				return;
			}
		}
		if (room.auth) {
			targetUser.popup(user.name+' has muted you for 7 minutes in ' + room.id + '. '+target);
			this.addRoomCommand(''+targetUser.name+' was muted by '+user.name+' for 7 minutes.' + (target ? " (" + target + ")" : ""), room.id);
			var alts = targetUser.getAlts();
			if (alts.length) this.addRoomCommand(""+targetUser.name+"'s alts were also muted: "+alts.join(", "), room.id);
			targetUser.mute(room.id, 7*60*1000);
			this.add('|unlink|' + targetUser.userid);
		}
	},

	hourmute: function(target, room, user) {
		if (!target) return this.parse('/help hourmute');

		target = this.splitTarget(target);
		var targetUser = this.targetUser;
		if (!targetUser) {
			return this.sendReply('User '+this.targetUsername+' not found.');
		}
		if (target.length > MAX_REASON_LENGTH) {
			return this.sendReply('The reason is too long. It cannot exceed ' + MAX_REASON_LENGTH + ' characters.');
		}
		if (!this.can('mute', targetUser, room)) return false;
		if (targetUser.mutedRooms[room.id] || targetUser.locked || !targetUser.connected) {
			var problem = ' but was already '+(!targetUser.connected ? 'offline' : targetUser.locked ? 'locked' : 'muted');
			if (!target && !room.auth) {
				return this.privateModCommand('('+targetUser.name+' would be muted by '+user.name+problem+'.)');
			}
			if (room.auth) {
				return this.addRoomCommand(''+targetUser.name+' would be muted by '+user.name+problem+'.' + (target ? " (" + target + ")" : ""), room.id);
			}
			if (!room.auth) {
				return this.addModCommand(''+targetUser.name+' would be muted by '+user.name+problem+'.' + (target ? " (" + target + ")" : ""));
			}
		}
		if (!room.auth) {
			targetUser.popup(user.name+' has muted you for 60 minutes. '+target);
			this.addModCommand(''+targetUser.name+' was muted by '+user.name+' for 60 minutes.' + (target ? " (" + target + ")" : ""));
			var alts = targetUser.getAlts();
			if (alts.length) this.addModCommand(""+targetUser.name+"'s alts were also muted: "+alts.join(", "));
			targetUser.mute(room.id, 60*60*1000);
			this.add('|unlink|' + targetUser.userid);
			try {
				frostcommands.addMuteCount(user.userid);
			} catch (e) {
				return;
			}
		}
		if (room.auth) {
			targetUser.popup(user.name+' has muted you for 60 minutes in ' + room.id + '. '+target);
			this.addRoomCommand(''+targetUser.name+' was muted by '+user.name+' for 60 minutes.' + (target ? " (" + target + ")" : ""), room.id);
			var alts = targetUser.getAlts();
			if (alts.length) this.addRoomCommand(""+targetUser.name+"'s alts were also muted: "+alts.join(", "), room.id);
			targetUser.mute(room.id, 60*60*1000);
			this.add('|unlink|' + targetUser.userid);
		}
	},

	dmute : 'daymute',
	daymute: function(target, room, user) {
		if (!target) return this.parse('/help hourmute');

		target = this.splitTarget(target);
		var targetUser = this.targetUser;
		if (!targetUser) {
			return this.sendReply('User '+this.targetUsername+' not found.');
		}
		if (target.length > MAX_REASON_LENGTH) {
			return this.sendReply('The reason is too long. It cannot exceed ' + MAX_REASON_LENGTH + ' characters.');
		}
		if (!this.can('mute', targetUser, room)) return false;
		if (targetUser.mutedRooms[room.id] || targetUser.locked || !targetUser.connected) {
			var problem = ' but was already '+(!targetUser.connected ? 'offline' : targetUser.locked ? 'locked' : 'muted');
			if (!target && !room.auth) {
				return this.privateModCommand('('+targetUser.name+' would be muted by '+user.name+problem+'.)');
			}
			if (room.auth) {
				return this.addRoomCommand(''+targetUser.name+' would be muted by '+user.name+problem+'.' + (target ? " (" + target + ")" : ""), room.id);
			}
			if (!room.auth) {
				return this.addModCommand(''+targetUser.name+' would be muted by '+user.name+problem+'.' + (target ? " (" + target + ")" : ""));
			}
		}
		if (!room.auth) {
			targetUser.popup(user.name+' has muted you for 24 hours. '+target);
			this.addModCommand(''+targetUser.name+' was muted by '+user.name+' for 24 hours.' + (target ? " (" + target + ")" : ""));
			var alts = targetUser.getAlts();
			if (alts.length) this.addModCommand(""+targetUser.name+"'s alts were also muted: "+alts.join(", "));
			targetUser.mute(room.id, 7*60*1000);
			this.add('|unlink|' + targetUser.userid);
			try {
				frostcommands.addMuteCount(user.userid);
			} catch (e) {
				return;
			}
		}
		if (room.auth) {
			targetUser.popup(user.name+' has muted you for 24 hours in ' + room.id + '. '+target);
			this.addRoomCommand(''+targetUser.name+' was muted by '+user.name+' for 24 hours.' + (target ? " (" + target + ")" : ""), room.id);
			var alts = targetUser.getAlts();
			if (alts.length) this.addRoomCommand(""+targetUser.name+"'s alts were also muted: "+alts.join(", "), room.id);
			targetUser.mute(room.id, 24*60*60*1000);
			this.add('|unlink|' + targetUser.userid);
		}
	},

	um: 'unmute',
	unmute: function(target, room, user) {
		if (!target) return this.parse('/help unmute');
		var targetUser = Users.get(target);
		if (!targetUser) {
			return this.sendReply('User '+target+' not found.');
		}
		if (!this.can('mute', targetUser, room)) return false;
		if (!targetUser.mutedRooms[room.id]) {
			return this.sendReply(''+targetUser.name+' isn\'t muted.');
		}
		if (!room.auth) {
			this.addModCommand(''+targetUser.name+' was unmuted by '+user.name+'.');
			targetUser.unmute(room.id);
		}
		if (room.auth) {
			this.addRoomCommand(''+targetUser.name+' was unmuted by '+user.name+'.', room.id);
			targetUser.unmute(room.id);
		}
	},

	l: 'lock',
	ipmute: 'lock',
	lock: function(target, room, user) {
		if (!target) return this.parse('/help lock');

		target = this.splitTarget(target);
		var targetUser = this.targetUser;
		if (!targetUser) {
			return this.sendReply('User '+this.targetUser+' not found.');
		}
		if (target.length > MAX_REASON_LENGTH) {
			return this.sendReply('The reason is too long. It cannot exceed ' + MAX_REASON_LENGTH + ' characters.');
		}
		if (!user.can('lock', targetUser)) {
			return this.sendReply('/lock - Access denied.');
		}
		if ((targetUser.locked || Users.checkBanned(targetUser.latestIp)) && !target) {
			var problem = ' but was already '+(targetUser.locked ? 'locked' : 'banned');
			return this.privateModCommand('('+targetUser.name+' would be locked by '+user.name+problem+'.)');
		}

		targetUser.popup(user.name+' has locked you from talking in chats, battles, and PMing regular users.\n\n'+target+'\n\nIf you feel that your lock was unjustified, you can still PM staff members (%, @, &, and ~) to discuss it.');
		if (Rooms.rooms.logroom) Rooms.rooms.logroom.addRaw('LOCK LOG: ' + user.name + ' has locked ' + targetUser.name + ' from ' + room.id + '.');
		this.addModCommand(""+targetUser.name+" was locked from talking by "+user.name+"." + (target ? " (" + target + ")" : ""));
		var alts = targetUser.getAlts();
		if (alts.length) this.addModCommand(""+targetUser.name+"'s alts were also locked: "+alts.join(", "));
		this.add('|unlink|' + targetUser.userid);

		targetUser.lock();
		try {
			frostcommands.addLockCount(user.userid);
		} catch (e) {
			return;
		}
	},

	unlock: function(target, room, user) {
		if (!target) return this.parse('/help unlock');
		if (!this.can('lock')) return false;
		if (!this.canTalk() && user.group !== '~') return false;

		var unlocked = Users.unlock(target);

		if (unlocked) {
			var names = Object.keys(unlocked);
			this.addModCommand('' + names.join(', ') + ' ' +
					((names.length > 1) ? 'were' : 'was') +
					' unlocked by ' + user.name + '.');
		} else {
			this.sendReply('User '+target+' is not locked.');
		}
	},

	banana: 'ban',
	bh: 'ban',
	b: 'ban',
	ban: function(target, room, user, connection, cmd) {
		if (!target) return this.parse('/help ban');

		target = this.splitTarget(target);
		var targetUser = this.targetUser;
		if (!targetUser) {
			return this.sendReply('User '+this.targetUsername+' not found.');
		}
		if (target.length > MAX_REASON_LENGTH) {
			return this.sendReply('The reason is too long. It cannot exceed ' + MAX_REASON_LENGTH + ' characters.');
		}
		if (!this.can('ban', targetUser)) return false;
		if (Users.checkBanned(targetUser.latestIp) && !target && !targetUser.connected) {
			var problem = ' but was already banned';
			return this.privateModCommand('('+targetUser.name+' would be banned by '+user.name+problem+'.)');
		}

		targetUser.popup(user.name+" has banned you." + (config.appealurl ? ("  If you feel that your banning was unjustified you can appeal the ban:\n" + config.appealurl) : "") + "\n\n"+target);
		if (Rooms.rooms.logroom) Rooms.rooms.logroom.addRaw('BAN LOG: ' + user.name + ' has banned ' + targetUser.name + ' from ' + room.id + '.');
		
		if (cmd === 'banana') {
			this.addModCommand(""+targetUser.name+" was hit by "+user.name+"'s banana." + (target ? " (" + target + ")" : ""), ' ('+targetUser.latestIp+')');
		} else if (cmd === 'bh') {
			this.addModCommand(""+targetUser.name+" was hit by "+user.name+"'s banhammer." + (target ? " (" + target + ")" : ""), ' ('+targetUser.latestIp+')');
		} else {
			this.addModCommand(""+targetUser.name+" was banned by "+user.name+"." + (target ? " (" + target + ")" : ""), ' ('+targetUser.latestIp+')');
		}

		var alts = targetUser.getAlts();
		if (alts.length) {
			this.addModCommand(""+targetUser.name+"'s alts were also banned: "+alts.join(", "));
			for (var i = 0; i < alts.length; ++i) {
				this.add('|unlink|' + toId(alts[i]));
			}
		}

		this.add('|unlink|' + targetUser.userid);
		targetUser.ban();
		try {
			frostcommands.addBanCount(user.userid);
		} catch (e) {
			return;
		}
	},

	unban: function(target, room, user) {
		if (!target) return this.parse('/help unban');
		if (!user.can('ban')) {
			return this.sendReply('/unban - Access denied.');
		}

		var name = Users.unban(target);

		if (name) {
			this.addModCommand(''+name+' was unbanned by '+user.name+'.');
		} else {
			this.sendReply('User '+target+' is not banned.');
		}
	},

	unbanall: function(target, room, user) {
		if (!user.can('ban')) {
			return this.sendReply('/unwhipall - Access denied.');
		}
		// we have to do this the hard way since it's no longer a global
		for (var i in Users.bannedIps) {
			delete Users.bannedIps[i];
		}
		for (var i in Users.lockedIps) {
			delete Users.lockedIps[i];
		}
		this.addModCommand('All whips and locks have been lifted by '+user.name+'.');
	},

	banip: function(target, room, user) {
		target = target.trim();
		if (!target) {
			return this.parse('/help banip');
		}
		if (!this.can('rangeban')) return false;
			
		Users.bannedIps[target] = '#ipban';
		this.addModCommand(user.name+' temporarily banned the '+(target.charAt(target.length-1)==='*'?'IP range':'IP')+': '+target);
	},

	unbanip: function(target, room, user) {
		target = target.trim();
		if (!target) {
			return this.parse('/help unbanip');
		}
		if (!this.can('rangeban')) return false;
		if (!Users.bannedIps[target]) {
			return this.sendReply(''+target+' is not a banned IP or IP range.');
		}
		delete Users.bannedIps[target];
		this.addModCommand(user.name+' unbanned the '+(target.charAt(target.length-1)==='*'?'IP range':'IP')+': '+target);
	},
	
	flogout: 'forcelogout',
	forcelogout: function(target, room, user) {
		if(!user.can('hotpatch')) return;
		if (!this.canTalk()) return false;
	
		if (!target) return this.sendReply('/forcelogout [username], [reason] OR /flogout [username], [reason] - You do not have to add a reason');

		target = this.splitTarget(target);
		var targetUser = this.targetUser;

		if (!targetUser) {
			return this.sendReply('User '+this.targetUsername+' not found.');
		}

		if (targetUser.can('hotpatch')) return this.sendReply('You cannot force logout another Admin.');

		this.addModCommand(''+targetUser.name+' was forcibly logged out by '+user.name+'.' + (target ? " (" + target + ")" : ""));
		
		this.logModCommand(user.name+' forcibly logged out '+targetUser.name);
		
		targetUser.resetName();
	},

	inactiverooms: function(target, room, user, connection) {
		if (!user.can('makeroom')) return false;
		for (var u in Rooms.rooms) {
			if (!Rooms.rooms[u].active) {
				connection.sendTo(room.id, '|raw|INACTIVE: <font color=red><b>'+u+'</b></font>');
			}
		}
	},
	
	roomlist: function(target, room, user, connection) {
		if (!user.can('makeroom')) return false;
			for (var u in Rooms.rooms) {
				if (Rooms.rooms[u].type === "chat") {
					if (!Rooms.rooms[u].active && !Rooms.rooms[u].isPrivate) {
						connection.sendTo(room.id, '|raw|INACTIVE: <font color=red><b>'+u+'</b></font>');
					}
					if (Rooms.rooms[u].isPrivate && Rooms.rooms[u].active) {
						connection.sendTo(room.id, '|raw|PRIVATE: <b>'+u+'</b>');
					}
					if (!Rooms.rooms[u].active && Rooms.rooms[u].isPrivate) {
						connection.sendTo(room.id, '|raw|INACTIVE and PRIVATE: <font color=red><b>'+u+'</font></b>');
					}
					if (Rooms.rooms[u].active && !Rooms.rooms[u].isPrivate) {
						connection.sendTo(room.id, '|raw|<font color=green>'+u+'</font>');
					}
				}
			}
		},

	unlink: function(target, room, user) {
		if (!target) return this.parse('/help unlink');
		target = this.splitTarget(target);
		var targetUser = this.targetUser;
		if (!targetUser) return this.sendReply('User '+this.targetUser+' not found.');
		if (!this.can('unlink', targetUser)) return this.sendReply('/unlink - Access denied.');
		this.privateModCommand('('+targetUser.name+' had their links unlinked by '+user.name+'. Any links they have posted will now be unclickable.)');
		for (var u in targetUser.prevNames) {
			this.add('|unlink|'+targetUser.prevNames[u]);
		}
	},

	/*********************************************************
	 * Moderating: Other
	 *********************************************************/

	modnote: function(target, room, user, connection, cmd) {
		if (!target) return this.parse('/help note');
		if (target.length > MAX_REASON_LENGTH) {
			return this.sendReply('The note is too long. It cannot exceed ' + MAX_REASON_LENGTH + ' characters.');
		}
		if (!this.can('mute')) return false;
		return this.privateModCommand('(' + user.name + ' notes: ' + target + ')');
	},

	demote: 'promote',
	promote: function(target, room, user, connection, cmd) {
		if (!target) return this.parse('/help promote');
		var target = this.splitTarget(target, true);
		var targetUser = this.targetUser;
		var userid = toUserid(this.targetUsername);
		var name = targetUser ? targetUser.name : this.targetUsername;

		if (!userid) {
			if (target && config.groups[target]) {
				var groupid = config.groups[target].id;
				return this.sendReply("/"+groupid+" [username] - Promote a user to "+groupid+" globally");
			}
			return this.parse("/help promote");
		}

		var currentGroup = ' ';
		if (targetUser) {
			currentGroup = targetUser.group;
		} else if (Users.usergroups[userid]) {
			currentGroup = Users.usergroups[userid].substr(0,1);
		}

		var nextGroup = target ? target : Users.getNextGroupSymbol(currentGroup, cmd === 'demote', true);
		if (target === 'deauth') nextGroup = config.groupsranking[0];
		if (!config.groups[nextGroup]) {
			return this.sendReply('Group \'' + nextGroup + '\' does not exist.');
		}
		if (config.groups[nextGroup].roomonly) {
			return this.sendReply('Group \'' + config.groups[nextGroup].id + '\' does not exist as a global rank.');
		}
		if (!user.canPromote(currentGroup, nextGroup)) {
			return this.sendReply('/' + cmd + ' - Access denied.');
		}

		var isDemotion = (config.groups[nextGroup].rank < config.groups[currentGroup].rank);
		if (!Users.setOfflineGroup(name, nextGroup)) {
			return this.sendReply('/promote - WARNING: This user is offline and could be unregistered. Use /forcepromote if you\'re sure you want to risk it.');
		}
		var groupName = (config.groups[nextGroup].name || nextGroup || '').trim() || 'a regular user';
		if (isDemotion) {
			this.privateModCommand('('+name+' was demoted to ' + groupName + ' by '+user.name+'.)');
			if (targetUser) {
				targetUser.popup('You were demoted to ' + groupName + ' by ' + user.name + '.');
			}
			if (Rooms.rooms.logroom) Rooms.rooms.logroom.addRaw('DEMOTE LOG: ' + user.name + ' has demoted ' + name + ' to ' + groupName + '.');
		} else {
			this.addModCommand(''+name+' was promoted to ' + groupName + ' by '+user.name+'.');
			if (Rooms.rooms.logroom) Rooms.rooms.logroom.addRaw('PROMOTE LOG: ' + user.name + ' has promoted ' + name + ' to ' + groupName + '.');
		}
		if (targetUser) {
			targetUser.updateIdentity();
		}
	},

	forcepromote: function(target, room, user) {
		// warning: never document this command in /help
		if (!this.can('forcepromote')) return false;
		var target = this.splitTarget(target, true);
		var name = this.targetUsername;
		var nextGroup = target ? target : Users.getNextGroupSymbol(' ', false);

		if (!Users.setOfflineGroup(name, nextGroup, true)) {
			return this.sendReply('/forcepromote - Don\'t forcepromote unless you have to.');
		}
		var groupName = config.groups[nextGroup].name || nextGroup || '';
		this.addModCommand(''+name+' was promoted to ' + (groupName.trim()) + ' by '+user.name+'.');
	},
	
	regular: 'deuath',
	deauth: function(target, room, user) {
		return this.parse('/demote '+target+', deauth');
	},

	modchat: function(target, room, user) {
		if (!target) {
			return this.sendReply('Moderated chat is currently set to: '+room.modchat);
		}
		if (!this.can('modchat', null, room)) return false;
		if (room.modchat && room.modchat.length <= 1 && config.groupsranking.indexOf(room.modchat) > 1 && !user.can('modchatall', null, room)) {
			return this.sendReply('/modchat - Access denied for removing a setting higher than ' + config.groupsranking[1] + '.');
		}

		target = target.toLowerCase();
		switch (target) {
		case 'on':
		case 'true':
		case 'yes':
		case 'registered':
			this.sendReply("Modchat registered is no longer available.");
			return false;
			break;
		case 'off':
		case 'false':
		case 'no':
			room.modchat = false;
			break;
		case 'ac':
		case 'autoconfirmed':
			room.modchat = 'autoconfirmed';
			break;
		case '*':
		case 'player':
			target = '\u2605';
			// fallthrough
		default:
			if (!config.groups[target]) {
				return this.parse('/help modchat');
			}
			if (config.groupsranking.indexOf(target) > 1 && !user.can('modchatall', null, room)) {
				return this.sendReply('/modchat - Access denied for setting higher than ' + config.groupsranking[1] + '.');
			}
			room.modchat = target;
			break;
		}
		if (room.modchat === true) {
			this.add('|raw|<div class="broadcast-red"><b>Moderated chat was enabled!</b><br />Only registered users can talk.</div>');
		} else if (!room.modchat) {
			this.add('|raw|<div class="broadcast-blue"><b>Moderated chat was disabled!</b><br />Anyone may talk now.</div>');
		} else {
			var modchat = sanitize(room.modchat);
			this.add('|raw|<div class="broadcast-red"><b>Moderated chat was set to '+modchat+'!</b><br />Only users of rank '+modchat+' and higher can talk.</div>');
		}
		this.logModCommand(user.name+' set modchat to '+room.modchat);
	},

	spop: 'sendpopup',
	sendpopup: function(target, room, user) {
		if (!this.can('popup')) return false;
		
		target = this.splitTarget(target);
		var targetUser = this.targetUser;

		if (!targetUser) return this.sendReply('/sendpopup [user], [message] - You missed the user');
		if (!target) return this.sendReply('/sendpopup [user], [message] - You missed the message');

		targetUser.popup(target);
		this.sendReply(targetUser.name + ' got the message as popup: ' + target);
		
		targetUser.send(user.name+' sent a popup message to you.');
		
		this.logModCommand(user.name+' send a popup message to '+targetUser.name);
	},

	declaregreen: 'declare',
	declarered: 'declare',
	declare: function(target, room, user, connection, cmd) {
		/*if (user.userid === 'shadowninjask') return false;**/
		if (!target) return this.parse('/help declare');
		if (!this.can('declare', null, room)) return false;

		if (!this.canTalk()) return;

		if (cmd === 'declare') {
			this.add('|raw|<div class="broadcast-blue"><b>'+target+'</b></div>');
		}
		else if (cmd === 'declarered') {
			this.add('|raw|<div class="broadcast-red"><b>'+target+'</b></div>');
		}
		else if (cmd === 'declaregreen') {
			this.add('|raw|<div class="broadcast-green"><b>'+target+'</b></div>');
		}
		if (!room.auth) {
			this.logModCommand(user.name+' declared '+target);
		}
		if (room.auth) {
			this.logRoomCommand(user.name+' declared '+target, room.id);
		}
	},

	gdeclarered: 'gdeclare',
	gdeclaregreen: 'gdeclare',
	gdeclare: function(target, room, user, connection, cmd) {
		if (!target) return this.parse('/help '+cmd);
		if (!this.can('gdeclare')) return false;
		var staff = '';
		staff = 'a ' + config.groups[user.group].name;
		if (user.group == '~') staff = 'an Administrator';
		if (user.frostDev) staff = 'a Developer';

		//var roomName = (room.isPrivate)? 'a private room' : room.id;

		if (cmd === 'gdeclare'){
			for (var id in Rooms.rooms) {
				if (id !== 'global') Rooms.rooms[id].addRaw('<div class="broadcast-blue"><b><font size=1><i>Global declare from '+staff+'<br /></i></font size>'+target+'</b></div>');
			}
		}
		if (cmd === 'gdeclarered'){
			for (var id in Rooms.rooms) {
				if (id !== 'global') Rooms.rooms[id].addRaw('<div class="broadcast-red"><b><font size=1><i>Global declare from '+staff+'<br /></i></font size>'+target+'</b></div>');
			}
		}
		else if (cmd === 'gdeclaregreen'){
			for (var id in Rooms.rooms) {
				if (id !== 'global') Rooms.rooms[id].addRaw('<div class="broadcast-green"><b><font size=1><i>Global declare from '+staff+'<br /></i></font size>'+target+'</b></div>');
			}
		}
		this.logModCommand(user.name+' globally declared '+target);
	},
	
	pgdeclare: function(target, room, user) {
		if (!target) return this.parse('/help pgdeclare');
		if (!this.can('pgdeclare')) return;

		if (!this.canTalk()) return;

		for (var r in Rooms.rooms) {
			if (Rooms.rooms[r].type === 'chat') Rooms.rooms[r].add('|raw|<b>'+target+'</b></div>');
		}

		this.logModCommand(user.name+' declared '+target+' to all rooms.');
	},

	modmsg: 'declaremod',
	moddeclare: 'declaremod',
	declaremod: function(target, room, user) {
		if (!target) return this.sendReply('/declaremod [message] - Also /moddeclare and /modmsg');
		if (!this.can('declare', null, room)) return false;

		if (!this.canTalk()) return;

		this.privateModCommand('|raw|<div class="broadcast-red"><b><font size=1><i>Private Auth (Driver +) declare from '+user.name+'<br /></i></font size>'+target+'</b></div>');

		this.logModCommand(user.name+' mod declared '+target);
	},

	cdeclare: 'chatdeclare',
	chatdeclare: function(target, room, user) {
		if (!target) return this.parse('/help chatdeclare');
		if (!this.can('gdeclare')) return false;

		for (var id in Rooms.rooms) {
			if (id !== 'global') if (Rooms.rooms[id].type !== 'battle') Rooms.rooms[id].addRaw('<div class="broadcast-blue"><b>'+target+'</b></div>');
		}
		this.logModCommand(user.name+' globally declared (chat level) '+target);
	},
	
	setmotd: 'motd',
	motd: function (target, room, user) {
		if (!this.can('declare')) return false;
		if (!target || target.indexOf(',') == -1) {
			return this.sendReply('The proper syntax for this command is: /motd [message], [interval (minutes)]');
		}
		if (isMotd == true) {
			clearInterval(motd);
		}
		targets = target.split(',');
		message = targets[0];
		time = Number(targets[1]);
		if (isNaN(time)) {
			return this.sendReply('Make sure the time is just the number, and not any words.');
		}
		motd = setInterval(function() {Rooms.rooms.lobby.add('|raw|<div class = "infobox"><b>Message of the Day:</b><br />'+message)}, time * 60 * 1000);
		isMotd = true;
		this.logModCommand(user.name+' set the message of the day to: '+message+' for every '+time+' minutes.');
		return this.sendReply('The message of the day was set to "'+message+'" and it will be displayed every '+time+' minutes.');
	},
	
	clearmotd: 'cmotd',
	cmotd: function (target, room, user) {
		if (!this.can('declare')) return false;
		if (isMotd == false) {
			return this.sendReply('There is no motd right now.');
		}
		clearInterval(motd);
		this.logModCommand(user.name+' cleared the message of the day.');
		return this.sendReply('You cleared the message of the day.');
	},

	wall: 'announce',
	announce: function(target, room, user) {
		if (!target) return this.parse('/help announce');

		if (!this.can('announce', null, room)) return false;

		target = this.canTalk(target);
		if (!target) return;

		return '/announce '+target;
	},

	fr: 'forcerename',
	forcerename: function(target, room, user) {
		if (!target) return this.parse('/help forcerename');
		target = this.splitTarget(target);
		var targetUser = this.targetUser;
		if (!targetUser) {
			return this.sendReply('User '+this.targetUsername+' not found.');
		}
		if (!this.can('forcerename', targetUser)) return false;

		if (targetUser.userid === toUserid(this.targetUser)) {
			var entry = ''+targetUser.name+' was forced to choose a new name by '+user.name+'' + (target ? ": " + target + "" : "");
			this.privateModCommand('(' + entry + ')');
			Rooms.global.cancelSearch(targetUser);
			targetUser.resetName();
			targetUser.send('|nametaken||'+user.name+" has forced you to change your name. "+target);
		} else {
			this.sendReply("User "+targetUser.name+" is no longer using that name.");
		}
	},

<<<<<<< HEAD
	frt: 'forcerenameto',
	forcerenameto: function(target, room, user) {
		if (!target) return this.parse('/help forcerenameto');
		target = this.splitTarget(target);
		var targetUser = this.targetUser;
		if (!targetUser) {
			return this.sendReply('User '+this.targetUsername+' not found.');
		}
		if (!target) {
			return this.sendReply('No new name was specified.');
		}
		if (!this.can('forcerenameto', targetUser)) return false;

		if (targetUser.userid === toUserid(this.targetUser)) {
			var entry = ''+targetUser.name+' was forcibly renamed to '+target+' by '+user.name+'.';
			this.privateModCommand('(' + entry + ')');
			targetUser.forceRename(target, undefined, true);
		} else {
			this.sendReply("User "+targetUser.name+" is no longer using that name.");
		}
	},

	cry: 'complain',
	bitch: 'complain',
	complaint: 'complain',
	complain: function(target, room, user) {
		if(!target) return this.parse('/help complaint');
		if (user.userid === "mentalninja") {
			user.ban();
			user.send('|popup|nice try fucker')
		}
		this.sendReplyBox('Thanks for your input. We\'ll review your feedback soon. The complaint you submitted was: ' + target);
		this.logComplaint(target);
	},
	
	complaintslist: 'complaintlist',
	complaintlist: function(target, room, user, connection) {
		if (!this.can('complaintlist')) return false;
		var lines = 0;
		if (!target.match('[^0-9]')) { 
			lines = parseInt(target || 15, 10);
			if (lines > 100) lines = 100;
		}
		var filename = 'logs/complaint.txt';
		var command = 'tail -'+lines+' '+filename;
		var grepLimit = 100;
		if (!lines || lines < 0) { // searching for a word instead
			if (target.match(/^["'].+["']$/)) target = target.substring(1,target.length-1);
			command = "awk '{print NR,$0}' "+filename+" | sort -nr | cut -d' ' -f2- | grep -m"+grepLimit+" -i '"+target.replace(/\\/g,'\\\\\\\\').replace(/["'`]/g,'\'\\$&\'').replace(/[\{\}\[\]\(\)\$\^\.\?\+\-\*]/g,'[$&]')+"'";
		}

		require('child_process').exec(command, function(error, stdout, stderr) {
			if (error && stderr) {
				connection.popup('/complaintlist erred - the complaints list does not support Windows');
				console.log('/complaintlog error: '+error);
				return false;
			}
			if (lines) {
				if (!stdout) {
					connection.popup('The complaints list is empty. Great!');
				} else {
					connection.popup('Displaying the last '+lines+' lines of complaints:\n\n'+stdout);
				}
			} else {
				if (!stdout) {
					connection.popup('No complaints containing "'+target+'" were found.');
				} else {
					connection.popup('Displaying the last '+grepLimit+' logged actions containing "'+target+'":\n\n'+stdout);
				}
			}
		});
	},
	
=======
>>>>>>> c5c3d73d
	modlog: function(target, room, user, connection) {
		if (!this.can('modlog')) return false;
		var lines = 0;
		// Specific case for modlog command. Room can be indicated with a comma, lines go after the comma.
		// Otherwise, the text is defaulted to text search in current room's modlog.
		var roomId = room.id;
		var roomLogs = {};
		var fs = require('fs');
		if (target.indexOf(',') > -1) {
			var targets = target.split(',');
			target = targets[1].trim();
			roomId = toId(targets[0]) || room.id;
		}

		// Let's check the number of lines to retrieve or if it's a word instead
		if (!target.match('[^0-9]')) {
			lines = parseInt(target || 15, 10);
			if (lines > 100) lines = 100;
		}
		var wordSearch = (!lines || lines < 0);

		// Control if we really, really want to check all modlogs for a word.
		var roomNames = '';
		var filename = '';
		var command = '';
		if (roomId === 'all' && wordSearch) {
			roomNames = 'all rooms';
			// Get a list of all the rooms
			var fileList = fs.readdirSync('logs/modlog');
			for (var i=0; i<fileList.length; i++) {
				filename += 'logs/modlog/' + fileList[i] + ' ';
			}
		} else {
			roomId = room.id;
			roomNames = 'the room ' + roomId;
			filename = 'logs/modlog/modlog_' + roomId + '.txt';
		}

		// Seek for all input rooms for the lines or text
		command = 'tail -' + lines + ' ' + filename;
		var grepLimit = 100;
		if (wordSearch) { // searching for a word instead
			if (target.match(/^["'].+["']$/)) target = target.substring(1,target.length-1);
			command = "awk '{print NR,$0}' " + filename + " | sort -nr | cut -d' ' -f2- | grep -m"+grepLimit+" -i '"+target.replace(/\\/g,'\\\\\\\\').replace(/["'`]/g,'\'\\$&\'').replace(/[\{\}\[\]\(\)\$\^\.\?\+\-\*]/g,'[$&]')+"'";
		}

		// Execute the file search to see modlog
		require('child_process').exec(command, function(error, stdout, stderr) {
			if (error && stderr) {
				connection.popup('/modlog empty on ' + roomNames + ' or erred - modlog does not support Windows');
				console.log('/modlog error: '+error);
				return false;
			}
			if (lines) {
				if (!stdout) {
					connection.popup('The modlog is empty. (Weird.)');
				} else {
					connection.popup('Displaying the last '+lines+' lines of the Moderator Log of ' + roomNames + ':\n\n'+stdout);
				}
			} else {
				if (!stdout) {
					connection.popup('No moderator actions containing "'+target+'" were found on ' + roomNames + '.');
				} else {
					connection.popup('Displaying the last '+grepLimit+' logged actions containing "'+target+'" on ' + roomNames + ':\n\n'+stdout);
				}
			}
		});
	},

	roomlog: function(target, room, user, connection) {
		if (!this.can('mute', null, room)) return false;
		var lines = 0;
		if (!target.match('[^0-9]')) {
			lines = parseInt(target || 15, 10);
			if (lines > 100) lines = 100;
		}
		var filename = 'logs/chat/'+room.id+'/'+room.id+'.txt';
		var command = 'tail -'+lines+' '+filename;
		var grepLimit = 100;
		if (!lines || lines < 0) { // searching for a word instead
			if (target.match(/^["'].+["']$/)) target = target.substring(1,target.length-1);
			command = "awk '{print NR,$0}' "+filename+" | sort -nr | cut -d' ' -f2- | grep -m"+grepLimit+" -i '"+target.replace(/\\/g,'\\\\\\\\').replace(/["'`]/g,'\'\\$&\'').replace(/[\{\}\[\]\(\)\$\^\.\?\+\-\*]/g,'[$&]')+"'";
		}

		require('child_process').exec(command, function(error, stdout, stderr) {
			if (error && stderr) {
				connection.popup('/roomlog erred - roomlog does not support Windows');
				console.log('/roomlog error: '+error);
				return false;
			}
			if (lines) {
				if (!stdout) {
					connection.popup('The roomlog is empty. (Weird.)');
				} else {
					connection.popup('Displaying the last '+lines+' lines of the Moderator Log in '+room.id+':\n\n'+stdout);
				}
			} else {
				if (!stdout) {
					connection.popup('No moderator actions containing "'+target+'" were found in '+roomid+'.');
				} else {
					connection.popup('Displaying the last '+grepLimit+' logged actions in '+room.id+'containing "'+target+'":\n\n'+stdout);
				}
			}
		});
	},

	bw: 'banword',
	banword: function(target, room, user) {
		if (!this.can('declare')) return false;
		target = toId(target);
		if (!target) {
			return this.sendReply('Specify a word or phrase to ban.');
		}
		Users.addBannedWord(target);
		this.sendReply('Added \"'+target+'\" to the list of banned words.');
	},

	ubw: 'unbanword',
	unbanword: function(target, room, user) {
		if (!this.can('declare')) return false;
		target = toId(target);
		if (!target) {
			return this.sendReply('Specify a word or phrase to unban.');
		}
		Users.removeBannedWord(target);
		this.sendReply('Removed \"'+target+'\" from the list of banned words.');
	},

	abc123: function(target, room, user) {
		user.customClient = true;
		
		this.sendReplyBox('<center><b>Thank you for using the custom client!</b><br /><br />' +
		'The custom client allows us to add many custom features, notably the custom theme, battle theme and also friends list.<br />' +
		'Do note that some logins may not work due to how client runs in addition you do have to export and then import teams from server. Have fun!');
	},

	/*********************************************************
	 * Server management commands
	 *********************************************************/

	hotpatch: function(target, room, user) {
		if (!target) return this.parse('/help hotpatch');
		if (!this.can('hotpatch')) return false;

		this.logEntry(user.name + ' used /hotpatch ' + target);

		if (target === 'chat' || target === 'commands') {

			try {
				CommandParser.uncacheTree('./command-parser.js');
				CommandParser = require('./command-parser.js');
				CommandParser.uncacheTree('./tour.js');
				tour = require('./tour.js').tour(tour);
				try {
					CommandParser.uncacheTree('./frost-commands.js');
					frostcommands = require('./frost-commands.js');
				} catch (e) {
					this.sendReply('Frost-commands.js could not be hotpatched.');
				}
				try {
					CommandParser.uncacheTree('./economy.js');
					economy = require('./economy.js');
				} catch (e) {
					this.sendReply('Economy.js could not be hotpatched.');
				}
				CommandParser.uncacheTree('./hangman.js');
				hangman = require('./hangman.js').hangman();
				return this.sendReply('Chat commands have been hot-patched.');
			} catch (e) {
				return this.sendReply('Something failed while trying to hotpatch chat: \n' + e.stack);
			}

		} else if (target === 'battles') {

			Simulator.SimulatorProcess.respawn();
			return this.sendReply('Battles have been hotpatched. Any battles started after now will use the new code; however, in-progress battles will continue to use the old code.');

		} else if (target === 'formats') {
			try {
				// uncache the tools.js dependency tree
				CommandParser.uncacheTree('./tools.js');
				// reload tools.js
				Tools = require('./tools.js'); // note: this will lock up the server for a few seconds
				// rebuild the formats list
				Rooms.global.formatListText = Rooms.global.getFormatListText();
				// respawn validator processes
				TeamValidator.ValidatorProcess.respawn();
				// respawn simulator processes
				Simulator.SimulatorProcess.respawn();
				// broadcast the new formats list to clients
				Rooms.global.send(Rooms.global.formatListText);

				return this.sendReply('Formats have been hotpatched.');
			} catch (e) {
				return this.sendReply('Something failed while trying to hotpatch formats: \n' + e.stack);
			}

		} else if (target === 'learnsets') {
			try {
				// uncache the tools.js dependency tree
				CommandParser.uncacheTree('./tools.js');
				// reload tools.js
				Tools = require('./tools.js'); // note: this will lock up the server for a few seconds

				return this.sendReply('Learnsets have been hotpatched.');
			} catch (e) {
				return this.sendReply('Something failed while trying to hotpatch learnsets: \n' + e.stack);
			}

		}
		this.sendReply('Your hot-patch command was unrecognized.');
	},
	
	hide: function(target, room, user) {
		if (this.can('hide')) {
			user.getIdentity = function(){
				if(this.muted)	return '!' + this.name;
				if(this.locked) return '‽' + this.name;
				return ' ' + this.name;
			};
			user.updateIdentity();
			this.sendReply('You have hidden your staff symbol.');
			return false;
		}

	},

	show: function(target, room, user) {
		if (this.can('hide')) {
			delete user.getIdentity
			user.updateIdentity();
			this.sendReply('You have revealed your staff symbol');
			return false;
		}
	},
	
	friendcode: 'fc',
	fc: function(target, room, user, connection) {
		if (!target) {
			return this.sendReply("Enter in your friend code. Make sure it's in the format: xxxx-xxxx-xxxx or xxxx xxxx xxxx or xxxxxxxxxxxx.");
		}
		var fc = target;
		fc = fc.replace(/-/g, '');
		fc = fc.replace(/ /g, '');
		if (isNaN(fc)) return this.sendReply("The friend code you submitted contains non-numerical characters. Make sure it's in the format: xxxx-xxxx-xxxx or xxxx xxxx xxxx or xxxxxxxxxxxx.");
		if (fc.length < 12) return this.sendReply("The friend code you have entered is not long enough! Make sure it's in the format: xxxx-xxxx-xxxx or xxxx xxxx xxxx or xxxxxxxxxxxx.");
		fc = fc.slice(0,4)+'-'+fc.slice(4,8)+'-'+fc.slice(8,12);
		var codes = fs.readFileSync('config/friendcodes.txt','utf8');
		if (codes.toLowerCase().indexOf(user.userid) > -1) {
			return this.sendReply("Your friend code is already here.");
		}
		code.write('\n'+user.name+':'+fc);
		return this.sendReply("The friend code "+fc+" was submitted.");
	},

	viewcode: 'vc',
	vc: function(target, room, user, connection) {
		var codes = fs.readFileSync('config/friendcodes.txt','utf8');
		return user.send('|popup|'+codes);
	},

	
	nature: function(target, room, user) {
                if (!this.canBroadcast()) return;
                target = target.toLowerCase();
                target = target.trim();
                var matched = false;
                if (target === 'hardy') {
                        matched = true;
                        this.sendReplyBox('<b>Hardy</b>: <font color="blue"><b>Neutral</b></font>');
                }
                if (target === 'lonely' || target ==='+atk -def') {
                        matched = true;
                        this.sendReplyBox('<b>Lonely</b>: <font color="green"><b>Attack</b></font>, <font color="red"><b>Defense</b></font>');
                }
                if (target === 'brave' || target ==='+atk -spe') {
                        matched = true;
                        this.sendReplyBox('<b>Brave</b>: <font color="green"><b>Attack</b></font>, <font color="red"><b>Speed</b></font>');
                }
                if (target === 'adamant' || target === '+atk -spa') {
                        matched = true;
                        this.sendReplyBox('<b>Adamant</b>: <font color="green"><b>Attack</b></font>, <font color="red"><b>Special Attack</b></font>');
                }
                if (target === 'naughty' || target ==='+atk -spd') {
                        matched = true;
                        this.sendReplyBox('<b>Naughty</b>: <font color="green"><b>Attack</b></font>, <font color="red"><b>Special Defense</b></font>');
                }
                if (target === 'bold' || target ==='+def -atk') {
                        matched = true;
                        this.sendReplyBox('<b>Bold</b>: <font color="green"><b>Defense</b></font>, <font color="red"><b>Attack</b></font>');
                }
                if (target === 'docile') {
                        matched = true;
                        this.sendReplyBox('<b>Doctile</b>: <font color="blue"><b>Neutral</b></font>');
                }
                if (target === 'relaxed' || target ==='+def -spe') {
                        matched = true;
                        this.sendReplyBox('<b>Relaxed</b>: <font color="green"><b>Defense</b></font>, <font color="red"><b>Speed</b></font>');
                }
                if (target === 'impish' || target ==='+def -spa') {
                        matched = true;
                        this.sendReplyBox('<b>Impish</b>: <font color="green"><b>Defense</b></font>, <font color="red"><b>Special Attack</b></font>');
                }
                if (target === 'lax' || target ==='+def -spd') {
                        matched = true;
                        this.sendReplyBox('<b>Lax</b>: <font color="green"><b>Defense</b></font>, <font color="red"><b>Special Defense</b></font>');
                }
                if (target === 'timid' || target ==='+spe -atk') {
                        matched = true;
                        this.sendReplyBox('<b>Timid</b>: <font color="green"><b>Speed</b></font>, <font color="red"><b>Attack</b></font>');
                }
                if (target ==='hasty' || target ==='+spe -def') {
                        matched = true;
                        this.sendReplyBox('<b>Hasty</b>: <font color="green"><b>Speed</b></font>, <font color="red"><b>Defense</b></font>');
                }
                if (target ==='serious' ) {
                        matched = true;
                        this.sendReplyBox('<b>Serious</b>: <font color="blue"><b>Neutral</b></font>');
                }
                if (target ==='jolly' || target ==='+spe -spa') {
                        matched= true;
                        this.sendReplyBox('<b>Jolly</b>: <font color="green"><b>Speed</b></font>, <font color="red"><b>Special Attack</b></font>');
                }
                if (target==='naive' || target ==='+spe -spd') {
                        matched = true;
                        this.sendReplyBox('<b>Naive</b>: <font color="green"><b>Speed</b></font>, <font color="red"><b>Special Defense</b></font>');
                }
                if (target==='modest' || target ==='+spa -atk') {
                        matched = true;
                        this.sendReplyBox('<b>Modest</b>: <font color="green"><b>Special Attack</b></font>, <font color="red"><b>Attack</b></font>');
                }
                if (target==='mild' || target ==='+spa -def') {
                        matched = true;
                        this.sendReplyBox('<b>Mild</b>: <font color="green"><b>Special Attack</b></font>, <font color="red"><b>Defense</b></font>');
                }
                if (target==='quiet' || target ==='+spa -spe') {
                        matched = true;
                        this.sendReplyBox('<b>Quiet</b>: <font color="green"><b>Special Attack</b></font>, <font color="red"><b>Speed</b></font>');
                }
                if (target==='bashful') {
                        matched = true;
                        this.sendReplyBox('<b>Bashful</b>: <font color="blue"><b>Neutral</b></font>');
                }
                if (target ==='rash' || target === '+spa -spd') {
                        matched = true;
                        this.sendReplyBox('<b>Rash</b>: <font color="green"><b>Special Attack</b></font>, <font color="red"><b>Special Defense</b></font>');
                }
                if (target==='calm' || target ==='+spd -atk') {
                        matched = true;
                        this.sendReplyBox('<b>Calm</b>: <font color="green"><b>Special Defense</b></font>, <font color="red"><b>Attack</b></font>');
                }
                if (target==='gentle' || target ==='+spd -def') {
                        matched = true;
                        this.sendReplyBox('<b>Gentle</b>: <font color="green"><b>Special Defense</b></font>, <font color="red"><b>Defense</b></font>');
                }
                if (target==='sassy' || target ==='+spd -spe') {
                        matched = true;
                        this.sendReplyBox('<b>Sassy</b>: <font color="green"><b>Special Defense</b></font>, <font color="red"><b>Speed</b></font>');
                }
                if (target==='careful' || target ==='+spd -spa') {
                        matched = true;
                        this.sendReplyBox('<b>Careful<b/>: <font color="green"><b>Special Defense</b></font>, <font color="red"><b>Special Attack</b></font>');
                }
                if (target==='quirky') {
                        matched = true;
                        this.sendReplyBox('<b>Quirky</b>: <font color="blue"><b>Neutral</b></font>');
                }
                if (target === 'plus attack' || target === '+atk') {
                        matched = true;
                        this.sendReplyBox("<b>+ Attack Natures: Lonely, Adamant, Naughty, Brave</b>");
                }
                if (target=== 'plus defense' || target === '+def') {
                        matched = true;
                        this.sendReplyBox("<b>+ Defense Natures: Bold, Impish, Lax, Relaxed</b>");
                }
                if (target === 'plus special attack' || target === '+spa') {
                        matched = true;
                        this.sendReplyBox("<b>+ Special Attack Natures: Modest, Mild, Rash, Quiet</b>");
                }
                if (target === 'plus special defense' || target === '+spd') {
                        matched = true;
                        this.sendReplyBox("<b>+ Special Defense Natures: Calm, Gentle, Careful, Sassy</b>");
                }
                if (target === 'plus speed' || target === '+spe') {
                        matched = true;
                        this.sendReplyBox("<b>+ Speed Natures: Timid, Hasty, Jolly, Naive</b>");
                }
                if (target === 'minus attack' || target==='-atk') {
                        matched = true;
                        this.sendReplyBox("<b>- Attack Natures: Bold, Modest, Calm, Timid</b>");
                }
                if (target === 'minus defense' || target === '-def') {
                        matched = true;
                        this.sendReplyBox("<b>-Defense Natures: Lonely, Mild, Gentle, Hasty</b>");
                }
                if (target === 'minus special attack' || target === '-spa') {
                        matched = true;
                        this.sendReplyBox("<b>-Special Attack Natures: Adamant, Impish, Careful, Jolly</b>");
                }
                if (target ==='minus special defense' || target === '-spd') {
                        matched = true;
                        this.sendReplyBox("<b>-Special Defense Natures: Naughty, Lax, Rash, Naive</b>");
                }
                if (target === 'minus speed' || target === '-spe') {
                        matched = true;
                        this.sendReplyBox("<b>-Speed Natures: Brave, Relaxed, Quiet, Sassy</b>");
                }
                if (!target) {
                        this.sendReply('/nature [nature] OR /nature [+increase -decrease] - tells you the increase and decrease of that nature. ');
                }
                if (!matched) {
                        this.sendReply('Nature "'+target+'" not found. Check your spelling?');
                }
        },


	afk: 'away',
	away: function(target, room, user, connection) {
		if (!this.can('away')) return false;

		if (!user.isAway) {
			user.originalName = user.name;
			var awayName = user.name + ' - Away';
			//delete the user object with the new name in case it exists - if it does it can cause issues with forceRename
			delete Users.get(awayName);
			user.forceRename(awayName, undefined, true);
			
			if (user.isStaff) this.add('|raw|-- <b><font color="#4F86F7">' + user.originalName +'</font color></b> is now away. '+ (target ? " (" + escapeHTML(target) + ")" : ""));

			user.isAway = true;
		}
		else {
			return this.sendReply('You are already set as away, type /back if you are now back');
		}

		user.updateIdentity();
	},

	back: function(target, room, user, connection) {
		if (!this.can('away')) return false;

		if (user.isAway) {
			if (user.name.slice(-7) !== ' - Away') {
				user.isAway = false; 
				return this.sendReply('Your name has been left unaltered and no longer marked as away.');
			}

			var newName = user.originalName;
			
			//delete the user object with the new name in case it exists - if it does it can cause issues with forceRename
			delete Users.get(newName);

			user.forceRename(newName, undefined, true);
			
			//user will be authenticated
			user.authenticated = true;
			
			if (user.isStaff) this.add('|raw|-- <b><font color="#4F86F7">' + newName + '</font color></b> is no longer away');

			user.originalName = '';
			user.isAway = false;
		}
		else {
			return this.sendReply('You are not set as away');
		}

		user.updateIdentity();
	}, 

	getid: 'showuserid',
	userid: 'showuserid',
	showuserid: function(target, room, user) {
		if (!target) return this.parse('/help showuserid');

		target = this.splitTarget(target);
		var targetUser = this.targetUser;

		if (!this.can('lock')) return false;

		this.sendReply('The ID of the target is: ' + targetUser);
	},

	uui: 'userupdate',
	userupdate: function(target, room, user) {
		if (!target) return this.sendReply('/userupdate [username] OR /uui [username] - Updates the user identity fixing the users shown group.');
		if (!this.can('hotpatch')) return false;

		target = this.splitTarget(target);
		var targetUser = this.targetUser;

		targetUser.updateIdentity();

		this.sendReply(targetUser + '\'s identity has been updated.');
	},

	usersofrank: function(target, room, user) {
		if (!target) return false;
		var name = '';

		for (var i in Users.users){
			if (Users.users[i].group === target) {
				name = name + Users.users[i].name + ', ';
			}
		}
		if (!name) return this.sendReply('There are no users of the rank ' + target);

		this.sendReply('Users of rank ' + target);
		this.sendReply(name);
	},

	userinrooms: function(target, room, user) {
		if (!this.can('permaban')) return false;
		var targetUser = this.targetUserOrSelf(target);
		if (!targetUser) {
			return this.sendReply('User '+this.targetUsername+' not found.');
		}

		this.sendReply('User: '+targetUser.name);

		if (user.group === '&' && targetUser.group === '~') return this.sendReply('You cannot check the rooms (private rooms) of an Admin.');

		var output = 'In rooms: ';
		var output2 = 'Private Rooms: ';
		var first = true;

		for (var i in targetUser.roomCount) {
			if (i === 'global') continue;
			if (!first && !Rooms.get(i).isPrivate) output += ' | ';
			if (!first && Rooms.get(i).isPrivate) output2 += ' | ';
			first = false;
			if (Rooms.get(i).isPrivate) {
				output2 += '<a href="/'+i+'" room="'+i+'">'+i+'</a>';
			}
			else if (!Rooms.get(i).isPrivate) {
				output += '<a href="/'+i+'" room="'+i+'">'+i+'</a>';
			}
		}
		this.sendReply('|raw|'+output+'<br />'+output2);
	},

	masspm: 'pmall',
	pmall: function(target, room, user) {
		if (!target) return this.parse('/pmall [message] - Sends a PM to every user in a room.');
		if (!this.can('pmall')) return false;

		var pmName = '~Frost PM [Do not reply]';

		for (var i in Users.users) {
			var message = '|pm|'+pmName+'|'+Users.users[i].getIdentity()+'|'+target;
			Users.users[i].send(message);
		}
	},

	savelearnsets: function(target, room, user) {
		if (!this.can('hotpatch')) return false;
		fs.writeFile('data/learnsets.js', 'exports.BattleLearnsets = '+JSON.stringify(BattleLearnsets)+";\n");
		this.sendReply('learnsets.js saved.');
	},

	disableladder: function(target, room, user) {
		if (!this.can('disableladder')) return false;
		if (LoginServer.disabled) {
			return this.sendReply('/disableladder - Ladder is already disabled.');
		}
		LoginServer.disabled = true;
		this.logModCommand('The ladder was disabled by ' + user.name + '.');
		this.add('|raw|<div class="broadcast-red"><b>Due to high server load, the ladder has been temporarily disabled</b><br />Rated games will no longer update the ladder. It will be back momentarily.</div>');
	},

	enableladder: function(target, room, user) {
		if (!this.can('disableladder')) return false;
		if (!LoginServer.disabled) {
			return this.sendReply('/enable - Ladder is already enabled.');
		}
		LoginServer.disabled = false;
		this.logModCommand('The ladder was enabled by ' + user.name + '.');
		this.add('|raw|<div class="broadcast-green"><b>The ladder is now back.</b><br />Rated games will update the ladder now.</div>');
	},

	lockdown: function(target, room, user) {
		if (!this.can('lockdown')) return false;

		Rooms.global.lockdown = true;
		for (var id in Rooms.rooms) {
			if (id !== 'global') Rooms.rooms[id].addRaw('<div class="broadcast-red"><b>The server is restarting soon.</b><br />Please finish your battles quickly. No new battles can be started until the server resets in a few minutes.</div>');
			if (Rooms.rooms[id].requestKickInactive && !Rooms.rooms[id].battle.ended) Rooms.rooms[id].requestKickInactive(user, true);
		}

		this.logEntry(user.name + ' used /lockdown');

	},

	endlockdown: function(target, room, user) {
		if (!this.can('lockdown')) return false;

		if (!Rooms.global.lockdown) {
			return this.sendReply("We're not under lockdown right now.");
		}
		Rooms.global.lockdown = false;
		for (var id in Rooms.rooms) {
			if (id !== 'global') Rooms.rooms[id].addRaw('<div class="broadcast-green"><b>The server shutdown was canceled.</b></div>');
		}

		this.logEntry(user.name + ' used /endlockdown');

	},

	emergency: function(target, room, user) {
		if (!this.can('lockdown')) return false;

		if (config.emergency) {
			return this.sendReply("We're already in emergency mode.");
		}
		config.emergency = true;
		for (var id in Rooms.rooms) {
			if (id !== 'global') Rooms.rooms[id].addRaw('<div class="broadcast-red">The server has entered emergency mode. Some features might be disabled or limited.</div>');
		}

		this.logEntry(user.name + ' used /emergency');
	},

	endemergency: function(target, room, user) {
		if (!this.can('lockdown')) return false;

		if (!config.emergency) {
			return this.sendReply("We're not in emergency mode.");
		}
		config.emergency = false;
		for (var id in Rooms.rooms) {
			if (id !== 'global') Rooms.rooms[id].addRaw('<div class="broadcast-green"><b>The server is no longer in emergency mode.</b></div>');
		}

		this.logEntry(user.name + ' used /endemergency');
	},

	kill: function(target, room, user) {
		if (!this.can('lockdown')) return false;

		if (!Rooms.global.lockdown) {
			return this.sendReply('For safety reasons, /kill can only be used during lockdown.');
		}

		if (CommandParser.updateServerLock) {
			return this.sendReply('Wait for /updateserver to finish before using /kill.');
		}

		for (var i in Sockets.workers) {
			Sockets.workers[i].kill();
		}

		room.destroyLog(function() {
			this.logModCommand(user.name + ' used /kill');
		}, function() {
			process.exit();
		});

		// Just in the case the above never terminates, kill the process
		// after 10 seconds.
		setTimeout(function() {
			process.exit();
		}, 10000);
	},

	restart: function(target, room, user) {
		if (!this.can('lockdown')) return false;

		if (!Rooms.global.lockdown) {
			return this.sendReply('For safety reasons, /restart can only be used during lockdown.');
		}

		if (CommandParser.updateServerLock) {
			return this.sendReply('Wait for /updateserver to finish before using /kill.');
		}
		this.logModCommand(user.name + ' used /restart');
		var exec = require('child_process').exec;
		exec('./restart.sh');
		Rooms.global.send('|refresh|');
	},

	loadbanlist: function(target, room, user, connection) {
		if (!this.can('hotpatch')) return false;

		connection.sendTo(room, 'Loading ipbans.txt...');
		fs.readFile('config/ipbans.txt', function (err, data) {
			if (err) return;
			data = (''+data).split("\n");
			var rangebans = [];
			for (var i=0; i<data.length; i++) {
				var line = data[i].split('#')[0].trim();
				if (!line) continue;
				if (line.indexOf('/') >= 0) {
					rangebans.push(line);
				} else if (line && !Users.bannedIps[line]) {
					Users.bannedIps[line] = '#ipban';
				}
			}
			Users.checkRangeBanned = Cidr.checker(rangebans);
			connection.sendTo(room, 'ibans.txt has been reloaded.');
		});
	},

	refreshpage: function(target, room, user) {
		if (!this.can('hotpatch')) return false;
		Rooms.global.send('|refresh|');
		this.logEntry(user.name + ' used /refreshpage');
	},

	serverupdate: 'updateserver',
	gitpull : 'updateserver',
	updateserver: function(target, room, user, connection) {
		if (!user.hasConsoleAccess(connection)) {
			return this.sendReply('/updateserver - Access denied.');
		}

		if (CommandParser.updateServerLock) {
			return this.sendReply('/updateserver - Another update is already in progress. [This maybe a bug, and will require restart].');
		}

		CommandParser.updateServerLock = true;

		var logQueue = [];
		logQueue.push(user.name + ' used /updateserver');

		connection.sendTo(room, 'updating...');

		var exec = require('child_process').exec;
		exec('git diff-index --quiet HEAD --', function(error) {
			var cmd = 'git pull --rebase';
			if (error) {
				if (error.code === 1) {
					// The working directory or index have local changes.
					cmd = 'git stash;' + cmd + ';git stash pop';
				} else {
					// The most likely case here is that the user does not have
					// `git` on the PATH (which would be error.code === 127).
					connection.sendTo(room, '' + error);
					logQueue.push('' + error);
					logQueue.forEach(function(line) {
						room.logEntry(line);
					});
					CommandParser.updateServerLock = false;
					return;
				}
			}
			var entry = 'Running `' + cmd + '`';
			connection.sendTo(room, entry);
			logQueue.push(entry);
			exec(cmd, function(error, stdout, stderr) {
				('' + stdout + stderr).split('\n').forEach(function(s) {
					connection.sendTo(room, s);
					logQueue.push(s);
				});
				logQueue.forEach(function(line) {
					room.logEntry(line);
				});
				CommandParser.updateServerLock = false;
			});
		});
	},

	crashfixed: function(target, room, user) {
		if (!Rooms.global.lockdown) {
			return this.sendReply('/crashfixed - There is no active crash.');
		}
		if (!this.can('hotpatch')) return false;

		Rooms.global.lockdown = false;
		if (Rooms.lobby) {
			Rooms.lobby.modchat = false;
			Rooms.lobby.addRaw('<div class="broadcast-green"><b>We fixed the crash without restarting the server!</b><br />You may resume talking in the lobby and starting new battles.</div>');
		}
		this.logEntry(user.name + ' used /crashfixed');
	},

	crashlogged: function(target, room, user) {
		if (!Rooms.global.lockdown) {
			return this.sendReply('/crashlogged - There is no active crash.');
		}
		if (!this.can('declare')) return false;

		Rooms.global.lockdown = false;
		if (Rooms.lobby) {
			Rooms.lobby.modchat = false;
			Rooms.lobby.addRaw('<div class="broadcast-green"><b>We have logged the crash and are working on fixing it!</b><br />You may resume talking in the lobby and starting new battles.</div>');
		}
		this.logEntry(user.name + ' used /crashlogged');
	},

	'memusage': 'memoryusage',
	memoryusage: function(target) {
		if (!this.can('hotpatch')) return false;
		target = toId(target) || 'all';
		if (target === 'all') {
			this.sendReply('Loading memory usage, this might take a while.');
		}
		if (target === 'all' || target === 'rooms' || target === 'room') {
			this.sendReply('Calcualting Room size...');
			var roomSize = ResourceMonitor.sizeOfObject(Rooms);
			this.sendReply("Rooms are using " + roomSize + " bytes of memory.");
		}
		if (target === 'all' || target === 'config') {
			this.sendReply('Calculating config size...');
			var configSize = ResourceMonitor.sizeOfObject(config);
			this.sendReply("Config is using " + configSize + " bytes of memory.");
		}
		if (target === 'all' || target === 'resourcemonitor' || target === 'rm') {
			this.sendReply('Calculating Resource Monitor size...');
			var rmSize = ResourceMonitor.sizeOfObject(ResourceMonitor);
			this.sendReply("The Resource Monitor is using " + rmSize + " bytes of memory.");
		}
		if (target === 'all' || target === 'cmdp' || target === 'cp' || target === 'commandparser') {
			this.sendReply('Calculating Command Parser size...');
			var cpSize = ResourceMonitor.sizeOfObject(CommandParser);
			this.sendReply("Command Parser is using " + cpSize + " bytes of memory.");
		}
		if (target === 'all' || target === 'sim' || target === 'simulator') {
			this.sendReply('Calculating Simulator size...');
			var simSize = ResourceMonitor.sizeOfObject(Simulator);
			this.sendReply("Simulator is using " + simSize + " bytes of memory.");
		}
		if (target === 'all' || target === 'users') {
			this.sendReply('Calculating Users size...');
			var usersSize = ResourceMonitor.sizeOfObject(Users);
			this.sendReply("Users is using " + usersSize + " bytes of memory.");
		}
		if (target === 'all' || target === 'tools') {
			this.sendReply('Calculating Tools size...');
			var toolsSize = ResourceMonitor.sizeOfObject(Tools);
			this.sendReply("Tools are using " + toolsSize + " bytes of memory.");
		}
		if (target === 'all' || target === 'v8') {
			this.sendReply('Retrieving V8 memory usage...');
			var o = process.memoryUsage();
			this.sendReply(
				'Resident set size: ' + o.rss + ', ' + o.heapUsed +' heap used of ' + o.heapTotal  + ' total heap. '
				+ (o.heapTotal - o.heapUsed) + ' heap left.'
			);
			delete o;
		}
		if (target === 'all') {
			this.sendReply('Calculating Total size...');
			var total = (roomSize + configSize + rmSize + appSize + cpSize + simSize + toolsSize + usersSize) || 0;
			var units = ['bytes', 'K', 'M', 'G'];
			var converted = total;
			var unit = 0;
			while (converted > 1024) {
				converted /= 1024;
				unit++;
			}
			converted = Math.round(converted);
			this.sendReply("Total memory used: " + converted + units[unit] + " (" + total + " bytes).");
		}
		return;
	},

	bash: function(target, room, user, connection) {
		if (!user.hasConsoleAccess(connection)) {
			return this.sendReply('/bash - Access denied.');
		}

		var exec = require('child_process').exec;
		exec(target, function(error, stdout, stderr) {
			connection.sendTo(room, ('' + stdout + stderr));
		});
	},

	eval: function(target, room, user, connection, cmd, message) {
		if (!user.hasConsoleAccess(connection)) {
			return this.sendReply("/eval - Access denied.");
		}
		if (!this.canBroadcast()) return;

		if (!this.broadcasting) this.sendReply('||>> '+target);
		try {
			var battle = room.battle;
			var me = user;
			this.sendReply('||<< '+eval(target));
			this.logModCommand(user.name + ' used eval');
		} catch (e) {
			this.sendReply('||<< error: '+e.message);
			var stack = '||'+(''+e.stack).replace(/\n/g,'\n||');
			connection.sendTo(room, stack);
			this.logModCommand(user.name + ' used eval');
			logeval.write('\n'+user.name+ ' used eval.  \"' + target + '\"');
		}
	},

	evalbattle: function(target, room, user, connection, cmd, message) {
		if (!user.hasConsoleAccess(connection)) {
			return this.sendReply("/evalbattle - Access denied.");
		}
		if (!this.canBroadcast()) return;
		if (!room.battle) {
			return this.sendReply("/evalbattle - This isn't a battle room.");
		}

		room.battle.send('eval', target.replace(/\n/g, '\f'));
	},

	/*********************************************************
	 * Battle commands
	 *********************************************************/

	concede: 'forfeit',
	surrender: 'forfeit',
	forfeit: function(target, room, user) {
		if (!room.battle) {
			return this.sendReply("There's nothing to forfeit here.");
		}
		if (!room.forfeit(user)) {
			return this.sendReply("You can't forfeit this battle.");
		}
	},

	savereplay: function(target, room, user, connection) {
		if (!room || !room.battle) return;
		var logidx = 2; // spectator log (no exact HP)
		if (room.battle.ended) {
			// If the battle is finished when /savereplay is used, include
			// exact HP in the replay log.
			logidx = 3;
		}
		var data = room.getLog(logidx).join("\n");
		var datahash = crypto.createHash('md5').update(data.replace(/[^(\x20-\x7F)]+/g,'')).digest('hex');

		LoginServer.request('prepreplay', {
			id: room.id.substr(7),
			loghash: datahash,
			p1: room.p1.name,
			p2: room.p2.name,
			format: room.format
		}, function(success) {
			connection.send('|queryresponse|savereplay|'+JSON.stringify({
				log: data,
				id: room.id.substr(7)
			}));
		});
	},

	mv: 'move',
	attack: 'move',
	move: function(target, room, user) {
		if (!room.decision) return this.sendReply('You can only do this in battle rooms.');

		room.decision(user, 'choose', 'move '+target);
	},

	sw: 'switch',
	switch: function(target, room, user) {
		if (!room.decision) return this.sendReply('You can only do this in battle rooms.');

		room.decision(user, 'choose', 'switch '+parseInt(target,10));
	},

	choose: function(target, room, user) {
		if (!room.decision) return this.sendReply('You can only do this in battle rooms.');

		room.decision(user, 'choose', target);
	},

	undo: function(target, room, user) {
		if (!room.decision) return this.sendReply('You can only do this in battle rooms.');

		room.decision(user, 'undo', target);
	},

	team: function(target, room, user) {
		if (!room.decision) return this.sendReply('You can only do this in battle rooms.');

		room.decision(user, 'choose', 'team '+target);
	},

	joinbattle: function(target, room, user) {
		if (!room.joinBattle) return this.sendReply('You can only do this in battle rooms.');
		if (!user.can('joinbattle', null, room)) return this.popupReply("You must be a roomvoice to join a battle you didn't start. Ask a player to use /roomvoice on you to join this battle.");

		room.joinBattle(user);
	},

	partbattle: 'leavebattle',
	leavebattle: function(target, room, user) {
		if (!room.leaveBattle) return this.sendReply('You can only do this in battle rooms.');

		room.leaveBattle(user);
	},

	kickbattle: function(target, room, user) {
		if (!room.leaveBattle) return this.sendReply('You can only do this in battle rooms.');

		target = this.splitTarget(target);
		var targetUser = this.targetUser;
		if (!targetUser || !targetUser.connected) {
			return this.sendReply('User '+this.targetUsername+' not found.');
		}
		if (!this.can('kick', targetUser)) return false;

		if (room.leaveBattle(targetUser)) {
			this.addModCommand(''+targetUser.name+' was kicked from a battle by '+user.name+'' + (target ? " (" + target + ")" : ""));
		} else {
			this.sendReply("/kickbattle - User isn\'t in battle.");
		}
	},

	kickinactive: function(target, room, user) {
		if (room.requestKickInactive) {
			room.requestKickInactive(user);
		} else {
			this.sendReply('You can only kick inactive players from inside a room.');
		}
	},

	timer: function(target, room, user) {
		target = toId(target);
		if (room.requestKickInactive) {
			if (target === 'off' || target === 'stop') {
				room.stopKickInactive(user, user.can('timer'));
			} else if (target === 'on' || !target) {
				room.requestKickInactive(user, user.can('timer'));
			} else {
				this.sendReply("'"+target+"' is not a recognized timer state.");
			}
		} else {
			this.sendReply('You can only set the timer from inside a room.');
		}
	},

	forcetie: 'forcewin',
	forcewin: function(target, room, user) {
		if (!this.can('forcewin')) return false;
		if (!room.battle) {
			this.sendReply('/forcewin - This is not a battle room.');
			return false;
		}

		room.battle.endType = 'forced';
		if (!target) {
			room.battle.tie();
			this.logModCommand(user.name+' forced a tie.');
			return false;
		}
		target = Users.get(target);
		if (target) target = target.userid;
		else target = '';

		if (target) {
			room.battle.win(target);
			this.logModCommand(user.name+' forced a win for '+target+'.');
		}

	},

	/*********************************************************
	 * Challenging and searching commands
	 *********************************************************/

	cancelsearch: 'search',
	search: function(target, room, user) {
		if (target) {
			if (config.pmmodchat) {
				var userGroup = user.group;
				if (config.groupsranking.indexOf(userGroup) < config.groupsranking.indexOf(config.pmmodchat)) {
					var groupName = config.groups[config.pmmodchat].name;
					if (!groupName) groupName = config.pmmodchat;
					this.popupReply('Because moderated chat is set, you must be of rank ' + groupName +' or higher to search for a battle.');
					return false;
				}
			}
			Rooms.global.searchBattle(user, target);
		} else {
			Rooms.global.cancelSearch(user);
		}
	},

	chall: 'challenge',
	challenge: function(target, room, user, connection) {
		target = this.splitTarget(target);
		var targetUser = this.targetUser;
		if (!targetUser || !targetUser.connected) {
			return this.popupReply("The user '"+this.targetUsername+"' was not found.");
		}
		if (targetUser.blockChallenges && !user.can('bypassblocks', targetUser)) {
			return this.popupReply("The user '"+this.targetUsername+"' is not accepting challenges right now.");
		}
		if (targetUser.isAway) {
			return this.popupReply("The user '"+this.targetUsername+"' is currently set as away so cannot be challenged.");
		}
		if (config.pmmodchat) {
			var userGroup = user.group;
			if (config.groupsranking.indexOf(userGroup) < config.groupsranking.indexOf(config.pmmodchat)) {
				var groupName = config.groups[config.pmmodchat].name;
				if (!groupName) groupName = config.pmmodchat;
				this.popupReply('Because moderated chat is set, you must be of rank ' + groupName +' or higher to challenge users.');
				return false;
			}
		}
		user.prepBattle(target, 'challenge', connection, function (result) {
			if (result) user.makeChallenge(targetUser, target);
		});
	},

	idle: 'blockchallenges',
	blockchallenges: function(target, room, user) {
		user.blockChallenges = true;
		this.sendReply('You are now blocking all incoming challenge requests.');
	},

	allowchallenges: function(target, room, user) {
		user.blockChallenges = false;
		this.sendReply('You are available for challenges from now on.');
	},

	cchall: 'cancelChallenge',
	cancelchallenge: function(target, room, user) {
		user.cancelChallengeTo(target);
	},

	accept: function(target, room, user, connection) {
		var userid = toUserid(target);
		var format = '';
		if (user.challengesFrom[userid]) format = user.challengesFrom[userid].format;
		if (!format) {
			this.popupReply(target+" cancelled their challenge before you could accept it.");
			return false;
		}
		user.prepBattle(format, 'challenge', connection, function (result) {
			if (result) user.acceptChallengeFrom(userid);
		});
	},

	reject: function(target, room, user) {
		user.rejectChallengeFrom(toUserid(target));
	},

	saveteam: 'useteam',
	utm: 'useteam',
	useteam: function(target, room, user) {
		user.team = target;
	},

	/*********************************************************
	 * Low-level
	 *********************************************************/

	cmd: 'query',
	query: function(target, room, user, connection) {
		// Avoid guest users to use the cmd errors to ease the app-layer attacks in emergency mode
		var trustable = (!config.emergency || (user.named && user.authenticated));
		if (config.emergency && ResourceMonitor.countCmd(connection.ip, user.name)) return false;
		var spaceIndex = target.indexOf(' ');
		var cmd = target;
		if (spaceIndex > 0) {
			cmd = target.substr(0, spaceIndex);
			target = target.substr(spaceIndex+1);
		} else {
			target = '';
		}
		if (cmd === 'userdetails') {

			var targetUser = Users.get(target);
			if (!trustable || !targetUser) {
				connection.send('|queryresponse|userdetails|'+JSON.stringify({
					userid: toId(target),
					rooms: false
				}));
				return false;
			}
			var roomList = {};
			for (var i in targetUser.roomCount) {
				if (i==='global') continue;
				var targetRoom = Rooms.get(i);
				if (!targetRoom || targetRoom.isPrivate) continue;
				var roomData = {};
				if (targetRoom.battle) {
					var battle = targetRoom.battle;
					roomData.p1 = battle.p1?' '+battle.p1:'';
					roomData.p2 = battle.p2?' '+battle.p2:'';
				}
				roomList[i] = roomData;
			}
			if (!targetUser.roomCount['global']) roomList = false;
			var userdetails = {
				userid: targetUser.userid,
				avatar: targetUser.avatar,
				rooms: roomList
			};
			if (user.can('ip', targetUser)) {
				var ips = Object.keys(targetUser.ips);
				if (ips.length === 1) {
					userdetails.ip = ips[0];
				} else {
					userdetails.ips = ips;
				}
			}
			connection.send('|queryresponse|userdetails|'+JSON.stringify(userdetails));

		} else if (cmd === 'roomlist') {
			if (!trustable) return false;
			connection.send('|queryresponse|roomlist|'+JSON.stringify({
				rooms: Rooms.global.getRoomList(true)
			}));

		} else if (cmd === 'rooms') {
			if (!trustable) return false;
			connection.send('|queryresponse|rooms|'+JSON.stringify(
				Rooms.global.getRooms()
			));

		}
	},

	trn: function(target, room, user, connection) {
		var commaIndex = target.indexOf(',');
		var targetName = target;
		var targetAuth = false;
		var targetToken = '';
		if (commaIndex >= 0) {
			targetName = target.substr(0,commaIndex);
			target = target.substr(commaIndex+1);
			commaIndex = target.indexOf(',');
			targetAuth = target;
			if (commaIndex >= 0) {
				targetAuth = !!parseInt(target.substr(0,commaIndex),10);
				targetToken = target.substr(commaIndex+1);
			}
		}
		user.rename(targetName, targetToken, targetAuth, connection);
	},

};

//poof functions, still not neat
function getRandMessage(user){
	user = escapeHTML(user.name);
	var numMessages = 35; // numMessages will always be the highest case # + 1 //increasing this will make the default appear more often
	var message = '~~ ';
	switch(Math.floor(Math.random()*numMessages)){
		case 0: message = message + user + ' got spanked too hard by BrittleWind!';
		break;
		case 1: message = message + user + ' looked at Aura\'s face!';
		break;
		case 2: message = message + user + ' used Explosion!';
		break;
		case 3: message = message + user + ' was swallowed up by the Earth!';
		break;
		case 4: message = message + user + ' was sold in a slave trade to a Chinese man!';
		break;	
		case 5: message = message + user + ' was eaten by Lex!';
		break;
		case 6: message = message + user + ' was sucker punched by Absol!';
		break;
		case 7: message = message + user + ' has left the building.';
		break;
		case 8: message = message + user + ' got lost in the woods!';
		break;
		case 9: message = message + user + ' left for their lover!';
		break;
		case 10: message = message + user + ' couldn\'t handle the coldness of Frost!';
		break;
		case 11: message = message + user + ' was hit by Magikarp\'s Revenge!';
		break;
		case 12: message = message + user + ' was sucked into a whirlpool!';
		break;
		case 13: message = message + user + ' got scared and left the server!';
		break;
		case 14: message = message + user + ' went into a cave without a repel!';
		break;
		case 15: message = message + user + ' got eaten by a bunch of piranhas!';
		break;
		case 16: message = message + user + ' ventured too deep into the forest without an escape rope';
		break;
		case 17: message = message + 'A large spider descended from the sky and picked up ' + user + '.';
		break;
		case 18: message = message + user + ' was tricked by Fizz!';
		break;
		case 19: message = message + user + ' woke up an angry Snorlax!';
		break;
		case 20: message = message + user + ' was forced to give jd an oil massage (boiling oil)!'; //huehue
		break;
		case 21: message = message + user + ' was used as shark bait!';
		break;
		case 22: message = message + user + ' peered through the hole on Shedinja\'s back';
		break;
		case 23: message = message + user + ' received judgment from the almighty Arceus!';
		break;
		case 24: message = message + user + ' used Final Gambit and missed!';
		break;
		case 25: message = message + user + ' went into grass without any pokemon!';
		break;
		case 26: message = message + user + ' made a Slowbro angry!';
		break;
		case 27: message = message + user + ' took a focus punch from Breloom!';
		break;
		case 28: message = message + user + ' got lost in the illusion of reality.';
		break;
		case 29: message = message + user + ' ate a bomb!';
		break;
		case 30: message = message + 'BrittleWind accidentally spanked ' + user + ' too hard!';
		break;
		case 31: message = message + user + ' left for a timeout!';
		break;
		case 32: message = message + user + ' fell into a snake pit!'; //huehuehue how long until someone notices
		break;
		case 33: message = message + user + ' got eaten by sharks!';
		break;
		case 34: message = message + user + ' was swallowed whole by a giant wigglytuff!';// Bought by Lyrical WigglyTuff 
		break;
		default: message = message + user + ' bought a poisoned Coke!';
	};
	message = message + ' ~~';
	return message;
}

//i was going to format this, but wtf
function MD5(f){function i(b,c){var d,e,f,g,h;f=b&2147483648;g=c&2147483648;d=b&1073741824;e=c&1073741824;h=(b&1073741823)+(c&1073741823);return d&e?h^2147483648^f^g:d|e?h&1073741824?h^3221225472^f^g:h^1073741824^f^g:h^f^g}function j(b,c,d,e,f,g,h){b=i(b,i(i(c&d|~c&e,f),h));return i(b<<g|b>>>32-g,c)}function k(b,c,d,e,f,g,h){b=i(b,i(i(c&e|d&~e,f),h));return i(b<<g|b>>>32-g,c)}function l(b,c,e,d,f,g,h){b=i(b,i(i(c^e^d,f),h));return i(b<<g|b>>>32-g,c)}function m(b,c,e,d,f,g,h){b=i(b,i(i(e^(c|~d),
f),h));return i(b<<g|b>>>32-g,c)}function n(b){var c="",e="",d;for(d=0;d<=3;d++)e=b>>>d*8&255,e="0"+e.toString(16),c+=e.substr(e.length-2,2);return c}var g=[],o,p,q,r,b,c,d,e,f=function(b){for(var b=b.replace(/\r\n/g,"\n"),c="",e=0;e<b.length;e++){var d=b.charCodeAt(e);d<128?c+=String.fromCharCode(d):(d>127&&d<2048?c+=String.fromCharCode(d>>6|192):(c+=String.fromCharCode(d>>12|224),c+=String.fromCharCode(d>>6&63|128)),c+=String.fromCharCode(d&63|128))}return c}(f),g=function(b){var c,d=b.length;c=
d+8;for(var e=((c-c%64)/64+1)*16,f=Array(e-1),g=0,h=0;h<d;)c=(h-h%4)/4,g=h%4*8,f[c]|=b.charCodeAt(h)<<g,h++;f[(h-h%4)/4]|=128<<h%4*8;f[e-2]=d<<3;f[e-1]=d>>>29;return f}(f);b=1732584193;c=4023233417;d=2562383102;e=271733878;for(f=0;f<g.length;f+=16)o=b,p=c,q=d,r=e,b=j(b,c,d,e,g[f+0],7,3614090360),e=j(e,b,c,d,g[f+1],12,3905402710),d=j(d,e,b,c,g[f+2],17,606105819),c=j(c,d,e,b,g[f+3],22,3250441966),b=j(b,c,d,e,g[f+4],7,4118548399),e=j(e,b,c,d,g[f+5],12,1200080426),d=j(d,e,b,c,g[f+6],17,2821735955),c=
j(c,d,e,b,g[f+7],22,4249261313),b=j(b,c,d,e,g[f+8],7,1770035416),e=j(e,b,c,d,g[f+9],12,2336552879),d=j(d,e,b,c,g[f+10],17,4294925233),c=j(c,d,e,b,g[f+11],22,2304563134),b=j(b,c,d,e,g[f+12],7,1804603682),e=j(e,b,c,d,g[f+13],12,4254626195),d=j(d,e,b,c,g[f+14],17,2792965006),c=j(c,d,e,b,g[f+15],22,1236535329),b=k(b,c,d,e,g[f+1],5,4129170786),e=k(e,b,c,d,g[f+6],9,3225465664),d=k(d,e,b,c,g[f+11],14,643717713),c=k(c,d,e,b,g[f+0],20,3921069994),b=k(b,c,d,e,g[f+5],5,3593408605),e=k(e,b,c,d,g[f+10],9,38016083),
d=k(d,e,b,c,g[f+15],14,3634488961),c=k(c,d,e,b,g[f+4],20,3889429448),b=k(b,c,d,e,g[f+9],5,568446438),e=k(e,b,c,d,g[f+14],9,3275163606),d=k(d,e,b,c,g[f+3],14,4107603335),c=k(c,d,e,b,g[f+8],20,1163531501),b=k(b,c,d,e,g[f+13],5,2850285829),e=k(e,b,c,d,g[f+2],9,4243563512),d=k(d,e,b,c,g[f+7],14,1735328473),c=k(c,d,e,b,g[f+12],20,2368359562),b=l(b,c,d,e,g[f+5],4,4294588738),e=l(e,b,c,d,g[f+8],11,2272392833),d=l(d,e,b,c,g[f+11],16,1839030562),c=l(c,d,e,b,g[f+14],23,4259657740),b=l(b,c,d,e,g[f+1],4,2763975236),
e=l(e,b,c,d,g[f+4],11,1272893353),d=l(d,e,b,c,g[f+7],16,4139469664),c=l(c,d,e,b,g[f+10],23,3200236656),b=l(b,c,d,e,g[f+13],4,681279174),e=l(e,b,c,d,g[f+0],11,3936430074),d=l(d,e,b,c,g[f+3],16,3572445317),c=l(c,d,e,b,g[f+6],23,76029189),b=l(b,c,d,e,g[f+9],4,3654602809),e=l(e,b,c,d,g[f+12],11,3873151461),d=l(d,e,b,c,g[f+15],16,530742520),c=l(c,d,e,b,g[f+2],23,3299628645),b=m(b,c,d,e,g[f+0],6,4096336452),e=m(e,b,c,d,g[f+7],10,1126891415),d=m(d,e,b,c,g[f+14],15,2878612391),c=m(c,d,e,b,g[f+5],21,4237533241),
b=m(b,c,d,e,g[f+12],6,1700485571),e=m(e,b,c,d,g[f+3],10,2399980690),d=m(d,e,b,c,g[f+10],15,4293915773),c=m(c,d,e,b,g[f+1],21,2240044497),b=m(b,c,d,e,g[f+8],6,1873313359),e=m(e,b,c,d,g[f+15],10,4264355552),d=m(d,e,b,c,g[f+6],15,2734768916),c=m(c,d,e,b,g[f+13],21,1309151649),b=m(b,c,d,e,g[f+4],6,4149444226),e=m(e,b,c,d,g[f+11],10,3174756917),d=m(d,e,b,c,g[f+2],15,718787259),c=m(c,d,e,b,g[f+9],21,3951481745),b=i(b,o),c=i(c,p),d=i(d,q),e=i(e,r);return(n(b)+n(c)+n(d)+n(e)).toLowerCase()};



var colorCache = {};

function hashColor(name) {
	if (colorCache[name]) return colorCache[name];

	var hash = MD5(name);
	var H = parseInt(hash.substr(4, 4), 16) % 360;
	var S = parseInt(hash.substr(0, 4), 16) % 50 + 50;
	var L = parseInt(hash.substr(8, 4), 16) % 20 + 25;

	var m1, m2, hue;
	var r, g, b
	S /=100;
	L /= 100;
	if (S == 0)
	r = g = b = (L * 255).toString(16);
	else {
	if (L <= 0.5)
	m2 = L * (S + 1);
	else
	m2 = L + S - L * S;
	m1 = L * 2 - m2;
	hue = H / 360;
	r = HueToRgb(m1, m2, hue + 1/3);
	g = HueToRgb(m1, m2, hue);
	b = HueToRgb(m1, m2, hue - 1/3);
}


colorCache[name] = '#' + r + g + b;
return colorCache[name];
}

function HueToRgb(m1, m2, hue) {
	var v;
	if (hue < 0)
		hue += 1;
	else if (hue > 1)
		hue -= 1;

	if (6 * hue < 1)
		v = m1 + (m2 - m1) * hue * 6;
	else if (2 * hue < 1)
		v = m2;
	else if (3 * hue < 2)
		v = m1 + (m2 - m1) * (2/3 - hue) * 6;
	else
		v = m1;

	return (255 * v).toString(16);
}

function escapeHTML(target) {
	if (!target) return false;
	target = target.replace(/&(?!\w+;)/g, '&amp;')
  	target = target.replace(/</g, '&lt;')
    target = target.replace(/>/g, '&gt;')
   	target = target.replace(/"/g, '&quot;');
   	return target;
}

function splint(target) {
	//splittyDiddles
	var cmdArr =  target.split(",");
	for (var i = 0; i < cmdArr.length; i++) cmdArr[i] = cmdArr[i].trim();
	return cmdArr;
}<|MERGE_RESOLUTION|>--- conflicted
+++ resolved
@@ -1854,29 +1854,6 @@
 		}
 	},
 
-<<<<<<< HEAD
-	frt: 'forcerenameto',
-	forcerenameto: function(target, room, user) {
-		if (!target) return this.parse('/help forcerenameto');
-		target = this.splitTarget(target);
-		var targetUser = this.targetUser;
-		if (!targetUser) {
-			return this.sendReply('User '+this.targetUsername+' not found.');
-		}
-		if (!target) {
-			return this.sendReply('No new name was specified.');
-		}
-		if (!this.can('forcerenameto', targetUser)) return false;
-
-		if (targetUser.userid === toUserid(this.targetUser)) {
-			var entry = ''+targetUser.name+' was forcibly renamed to '+target+' by '+user.name+'.';
-			this.privateModCommand('(' + entry + ')');
-			targetUser.forceRename(target, undefined, true);
-		} else {
-			this.sendReply("User "+targetUser.name+" is no longer using that name.");
-		}
-	},
-
 	cry: 'complain',
 	bitch: 'complain',
 	complaint: 'complain',
@@ -1927,9 +1904,7 @@
 			}
 		});
 	},
-	
-=======
->>>>>>> c5c3d73d
+
 	modlog: function(target, room, user, connection) {
 		if (!this.can('modlog')) return false;
 		var lines = 0;
