--- conflicted
+++ resolved
@@ -228,23 +228,6 @@
 	},
 	unignorepmshelp: ["/unblockpms - Unblocks private messages. Block them with /blockpms."],
 
-<<<<<<< HEAD
-=======
-	idle: 'away',
-	away: function (target, room, user) {
-		this.parse('/blockchallenges');
-		this.parse('/blockpms ' + target);
-	},
-	awayhelp: ["/away - Blocks challenges and private messages. Unblock them with /back."],
-
-	unaway: 'back',
-	back: function () {
-		this.parse('/unblockpms');
-		this.parse('/unblockchallenges');
-	},
-	backhelp: ["/back - Unblocks challenges and/or private messages, if either are blocked."],
-
->>>>>>> a92e3854
 	makechatroom: function (target, room, user) {
 		if (!this.can('makeroom')) return;
 
@@ -1286,19 +1269,13 @@
 		this.add('|raw|<div class="broadcast-blue"><b>' + Tools.escapeHTML(target) + '</b></div>');
 		this.logModCommand(user.name + " declared " + target);
 	},
-<<<<<<< HEAD
-	
-	htmldeclare: 'html',
-	html: function(target, room, user) {
-		if (!target) return this.parse('/help declare');
-		if (!this.can('declare', null, room)) return false;
-=======
+
 	declarehelp: ["/declare [message] - Anonymously announces a message. Requires: & ~"],
 
+	html: 'htmldeclare',
 	htmldeclare: function (target, room, user) {
 		if (!target) return this.parse('/help htmldeclare');
 		if (!this.can('gdeclare', null, room)) return false;
->>>>>>> a92e3854
 
 		if (!this.canTalk()) return;
 
