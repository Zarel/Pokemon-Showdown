/**
 * System commands
 * Pokemon Showdown - http://pokemonshowdown.com/
 *
 * These are system commands - commands required for Pokemon Showdown
 * to run. A lot of these are sent by the client.
 *
 * If you'd like to modify commands, please go to config/commands.js,
 * which also teaches you how to use commands.
 *
 * @license MIT license
 */

var crypto = require('crypto');
var fs = require('fs');

const MAX_REASON_LENGTH = 300;

var commands = exports.commands = {

	version: function (target, room, user) {
		if (!this.canBroadcast()) return;
		this.sendReplyBox("Server version: <b>" + CommandParser.package.version + "</b>");
	},

	me: function (target, room, user, connection) {
		// By default, /me allows a blank message
		if (target) target = this.canTalk(target);
		if (!target) return;

		return '/me ' + target;
	},

	mee: function (target, room, user, connection) {
		// By default, /mee allows a blank message
		if (target) target = this.canTalk(target);
		if (!target) return;

		return '/mee ' + target;
	},

	avatar: function (target, room, user) {
		if (!target) return this.parse('/avatars');
		var parts = target.split(',');
		var avatar = parseInt(parts[0]);
		if (!avatar || avatar > 294 || avatar < 1) {
			if (!parts[1]) {
				this.sendReply("Invalid avatar.");
			}
			return false;
		}

		user.avatar = avatar;
		if (!parts[1]) {
			this.sendReply("Avatar changed to:\n" +
				'|raw|<img src="//play.pokemonshowdown.com/sprites/trainers/' + avatar + '.png" alt="" width="80" height="80" />');
		}
	},

	logout: function (target, room, user) {
		user.resetName();
	},

	requesthelp: 'report',
	report: function (target, room, user) {
		this.sendReply("Use the Help room.");
	},

	r: 'reply',
	reply: function (target, room, user) {
		if (!target) return this.parse('/help reply');
		if (!user.lastPM) {
			return this.sendReply("No one has PMed you yet.");
		}
		return this.parse('/msg ' + (user.lastPM || '') + ', ' + target);
	},

	pm: 'msg',
	whisper: 'msg',
	w: 'msg',
	msg: function (target, room, user, connection) {
		if (!target) return this.parse('/help msg');
		target = this.splitTarget(target);
		var targetUser = this.targetUser;
		if (!target) {
			this.sendReply("You forgot the comma.");
			return this.parse('/help msg');
		}
		if (!targetUser || !targetUser.connected) {
			if (targetUser && !targetUser.connected) {
				this.popupReply("User " + this.targetUsername + " is offline.");
			} else if (!target) {
				this.popupReply("User " + this.targetUsername + " not found. Did you forget a comma?");
			} else {
				this.popupReply("User "  + this.targetUsername + " not found. Did you misspell their name?");
			}
			return this.parse('/help msg');
		}

		if (Config.modchat.pm) {
			var userGroup = user.group;
			if (Config.groups.bySymbol[userGroup].rank < Config.groups.bySymbol[Config.modchat.pm].rank) {
				var groupName = Config.groups.bySymbol[Config.modchat.pm].name || Config.modchat.pm;
				this.popupReply("Because moderated chat is set, you must be of rank " + groupName + " or higher to PM users.");
				return false;
			}
		}

		if (user.locked && !targetUser.can('lock')) {
			return this.popupReply("You can only private message members of the moderation team (users marked by " + Users.getGroupsThatCan('lock').join(", ") + ") when locked.");
		}
		if (targetUser.locked && !user.can('lock')) {
			return this.popupReply("This user is locked and cannot PM.");
		}
		if (targetUser.ignorePMs && !user.can('lock')) {
			if (!targetUser.can('lock')) {
				return this.popupReply("This user is blocking Private Messages right now.");
<<<<<<< HEAD
			} else if (targetUser.can('hotpatch')) {
				return this.popupReply("This " + (Config.groups.bySymbol[targetUser.group].name || "Administrator") + " is too busy to answer Private Messages right now. Please contact a different staff member.");
=======
			} else if (targetUser.can('bypassall')) {
				return this.popupReply("This admin is too busy to answer Private Messages right now. Please contact a different staff member.");
>>>>>>> fe54d936
			}
		}

		target = this.canTalk(target, null);
		if (!target) return false;

		if (target.charAt(0) === '/' && target.charAt(1) !== '/') {
			// PM command
			var targetCmdIndex = target.indexOf(' ');
			var targetCmd = (targetCmdIndex >= 0 ? target.slice(1, targetCmdIndex) : target.slice(1));
			switch (targetCmd) {
			case 'me':
			case 'announce':
			case 'invite':
				break;
			default:
				return connection.send('|pm|' + user.getIdentity() + '|' + targetUser.getIdentity() + "|/text The command '/" + targetCmd + "' was unrecognized or unavailable in private messages. To send a message starting with '/" + targetCmd + "', type '//" + targetCmd + "'.");
			}
		}

		var message = '|pm|' + user.getIdentity() + '|' + targetUser.getIdentity() + '|' + target;
		user.send(message);
		if (targetUser !== user) targetUser.send(message);
		targetUser.lastPM = user.userid;
		user.lastPM = targetUser.userid;
	},

	blockpm: 'ignorepms',
	blockpms: 'ignorepms',
	ignorepm: 'ignorepms',
	ignorepms: function (target, room, user) {
		if (user.ignorePMs) return this.sendReply("You are already blocking Private Messages!");
		if (user.can('lock') && !user.can('bypassall')) return this.sendReply("You are not allowed to block Private Messages.");
		user.ignorePMs = true;
		return this.sendReply("You are now blocking Private Messages.");
	},

	unblockpm: 'unignorepms',
	unblockpms: 'unignorepms',
	unignorepm: 'unignorepms',
	unignorepms: function (target, room, user) {
		if (!user.ignorePMs) return this.sendReply("You are not blocking Private Messages!");
		user.ignorePMs = false;
		return this.sendReply("You are no longer blocking Private Messages.");
	},

	makechatroom: function (target, room, user) {
		if (!this.can('makeroom')) return;
		var id = toId(target);
		if (!id) return this.parse('/help makechatroom');
		if (Rooms.rooms[id]) return this.sendReply("The room '" + target + "' already exists.");
		if (Rooms.global.addChatRoom(target)) {
			return this.sendReply("The room '" + target + "' was created.");
		}
		return this.sendReply("An error occurred while trying to create the room '" + target + "'.");
	},

	deregisterchatroom: function (target, room, user) {
		if (!this.can('makeroom')) return;
		var id = toId(target);
		if (!id) return this.parse('/help deregisterchatroom');
		var targetRoom = Rooms.search(id);
		if (!targetRoom) return this.sendReply("The room '" + target + "' doesn't exist.");
		target = targetRoom.title || targetRoom.id;
		if (Rooms.global.deregisterChatRoom(id)) {
			this.sendReply("The room '" + target + "' was deregistered.");
			this.sendReply("It will be deleted as of the next server restart.");
			return;
		}
		return this.sendReply("The room '" + target + "' isn't registered.");
	},

	privateroom: function (target, room, user) {
		if (!this.can('privateroom', room)) return;
		if (target === 'off') {
			delete room.isPrivate;
			this.addModCommand("" + user.name + " made this room public.");
			if (room.chatRoomData) {
				delete room.chatRoomData.isPrivate;
				Rooms.global.writeChatRoomData();
			}
		} else {
			room.isPrivate = true;
			this.addModCommand("" + user.name + " made this room private.");
			if (room.chatRoomData) {
				room.chatRoomData.isPrivate = true;
				Rooms.global.writeChatRoomData();
			}
		}
	},

	modjoin: function (target, room, user) {
		if (!this.can('privateroom', room)) return;
		if (target === 'off' || target === 'false') {
			delete room.modjoin;
			this.addModCommand("" + user.name + " turned off modjoin.");
			if (room.chatRoomData) {
				delete room.chatRoomData.modjoin;
				Rooms.global.writeChatRoomData();
			}
		} else {
			if (Config.groups[room.auth ? room.type + 'Room' : 'global'][target]) {
				room.modjoin = target;
				this.addModCommand("" + user.name + " set modjoin to " + target + ".");
			} else if (target === 'on' || target === 'true' || !target) {
				room.modjoin = true;
				this.addModCommand("" + user.name + " turned on modjoin.");
			} else {
				this.sendReply("Unrecognized modjoin setting.");
				return false;
			}
			if (room.chatRoomData) {
				room.chatRoomData.modjoin = true;
				Rooms.global.writeChatRoomData();
			}
			if (!room.modchat) this.parse('/modchat ' + Config.groups.default[room.type + 'Room']);
			if (!room.isPrivate) this.parse('/privateroom');
		}
	},

	officialchatroom: 'officialroom',
	officialroom: function (target, room, user) {
		if (!this.can('makeroom')) return;
		if (!room.chatRoomData) {
			return this.sendReply("/officialroom - This room can't be made official");
		}
		if (target === 'off') {
			delete room.isOfficial;
			this.addModCommand("" + user.name + " made this chat room unofficial.");
			delete room.chatRoomData.isOfficial;
			Rooms.global.writeChatRoomData();
		} else {
			room.isOfficial = true;
			this.addModCommand("" + user.name + " made this chat room official.");
			room.chatRoomData.isOfficial = true;
			Rooms.global.writeChatRoomData();
		}
	},

	roomdesc: function (target, room, user) {
		if (!target) {
			if (!this.canBroadcast()) return;
			var re = /(https?:\/\/(([-\w\.]+)+(:\d+)?(\/([\w/_\.]*(\?\S+)?)?)?))/g;
			if (!room.desc) return this.sendReply("This room does not have a description set.");
			this.sendReplyBox("The room description is: " + room.desc.replace(re, '<a href="$1">$1</a>'));
			return;
		}
		if (!this.can('roomdesc', room)) return false;
		if (target.length > 80) return this.sendReply("Error: Room description is too long (must be at most 80 characters).");
		var normalizedTarget = ' ' + target.toLowerCase().replace('[^a-zA-Z0-9]+', ' ').trim() + ' ';

		if (normalizedTarget.indexOf(' welcome ') >= 0) {
			return this.sendReply("Error: Room description must not contain the word 'welcome'.");
		}
		if (normalizedTarget.slice(0, 9) === ' discuss ') {
			return this.sendReply("Error: Room description must not start with the word 'discuss'.");
		}
		if (normalizedTarget.slice(0, 12) === ' talk about ' || normalizedTarget.slice(0, 17) === ' talk here about ') {
			return this.sendReply("Error: Room description must not start with the phrase 'talk about'.");
		}

		room.desc = target;
		this.sendReply("(The room description is now: " + target + ")");

		this.privateModCommand("(" + user.name + " changed the roomdesc to: \"" + target + "\".)");

		if (room.chatRoomData) {
			room.chatRoomData.desc = room.desc;
			Rooms.global.writeChatRoomData();
		}
	},

	roomintro: function (target, room, user) {
		if (!target) {
			if (!this.canBroadcast()) return;
			if (!room.introMessage) return this.sendReply("This room does not have an introduction set.");
			this.sendReplyBox(room.introMessage);
			if (!this.broadcasting && user.can('roomintro', room)) {
				this.sendReply("Source:");
				this.sendReplyBox('<code>' + Tools.escapeHTML(room.introMessage) + '</code>');
			}
			return;
		}
		if (!this.can('roomintro', room)) return false;
		if (!this.canHTML(target)) return;
		if (!/</.test(target)) {
			// not HTML, do some simple URL linking
			var re = /(https?:\/\/(([-\w\.]+)+(:\d+)?(\/([\w/_\.]*(\?\S+)?)?)?))/g;
			target = target.replace(re, '<a href="$1">$1</a>');
		}

		if (!target.trim()) target = '';
		room.introMessage = target;
		this.sendReply("(The room introduction has been changed to:)");
		this.sendReplyBox(target);

		this.privateModCommand("(" + user.name + " changed the roomintro.)");

		if (room.chatRoomData) {
			room.chatRoomData.introMessage = room.introMessage;
			Rooms.global.writeChatRoomData();
		}
	},

	roomalias: function (target, room, user) {
		if (!room.chatRoomData) return this.sendReply("This room isn't designed for aliases.");
		if (!target) {
			if (!room.chatRoomData.aliases || !room.chatRoomData.aliases.length) return this.sendReplyBox("This room does not have any aliases.");
			return this.sendReplyBox("This room has the following aliases: " + room.chatRoomData.aliases.join(", ") + "");
		}
		if (!this.can('setalias')) return false;
		var alias = toId(target);
		if (!alias.length) return this.sendReply("Only alphanumeric characters are valid in an alias.");
		if (Rooms.get(alias) || Rooms.aliases[alias]) return this.sendReply("You cannot set an alias to an existing room or alias.");

		this.privateModCommand("(" + user.name + " added the room alias '" + target + "'.)");

		if (!room.chatRoomData.aliases) room.chatRoomData.aliases = [];
		room.chatRoomData.aliases.push(alias);
		Rooms.aliases[alias] = room;
		Rooms.global.writeChatRoomData();
	},

	removeroomalias: function (target, room, user) {
		if (!room.chatRoomData) return this.sendReply("This room isn't designed for aliases.");
		if (!room.chatRoomData.aliases) return this.sendReply("This room does not have any aliases.");
		if (!this.can('setalias')) return false;
		var alias = toId(target);
		if (!alias.length || !Rooms.aliases[alias]) return this.sendReply("Please specify an existing alias.");
		if (Rooms.aliases[alias] !== room) return this.sendReply("You may only remove an alias from the current room.");

		this.privateModCommand("(" + user.name + " removed the room alias '" + target + "'.)");

		var aliasIndex = room.chatRoomData.aliases.indexOf(alias);
		if (aliasIndex >= 0) {
			room.chatRoomData.aliases.splice(aliasIndex, 1);
			delete Rooms.aliases[alias];
			Rooms.global.writeChatRoomData();
		}
	},

	roomdemote: 'roompromote',
	roompromote: function (target, room, user, connection, cmd) {
		if (!target) return this.parse('/help roompromote');

		target = this.splitTarget(target, true);
		var targetUser = this.targetUser;
		var userid = toId(this.targetUsername);
		var name = targetUser ? targetUser.name : this.targetUsername;

		if (!userid) return this.parse('/help roompromote');
		if (!targetUser && (!room.auth || !room.auth[userid])) {
			return this.sendReply("User '" + name + "' is offline and unauthed, and so can't be promoted.");
		}

		var currentGroup = ((room.auth && room.auth[userid]) || Config.groups.default[room.type + 'Room'])[0];
		var nextGroup = Config.groups.default[room.type + 'Room'];
		if (target !== 'deauth') {
			var isDemote = cmd === 'roomdemote';
			var nextGroupRank = Config.groups.bySymbol[currentGroup][room.type + 'RoomRank'] + (isDemote ? -1 : 1);
			nextGroup = target || Config.groups[room.type + 'RoomByRank'][nextGroupRank] || (isDemote ? Config.groups.default[room.type + 'Room'] : Config.groups[room.type + 'RoomByRank'].slice(-1)[0]);
		}
		if (!Config.groups.bySymbol[nextGroup]) {
			return this.sendReply("Group '" + nextGroup + "' does not exist.");
		}
		if (!Config.groups[room.type + 'Room'][nextGroup]) {
			return this.sendReply("Group '" + nextGroup + "' does not exist as a room rank.");
		}

		if (!room.auth && nextGroup !== Config.groups[room.type + 'RoomByRank'].slice(-1)[0]) {
			this.sendReply("/roompromote - This room isn't designed for per-room moderation");
			return this.sendReply("Before setting room auth, you need to set it up with /room" + Config.groups.bySymbol[Config.groups[room.type + 'RoomByRank'].slice(-1)[0]].id);
		}

		var groupName = Config.groups.bySymbol[nextGroup].name || "regular user";
		if (currentGroup === nextGroup) {
			return this.sendReply("User '" + name + "' is already a " + groupName + " in this room.");
		}
		if (!user.can('makeroom')) {
			if (!user.can('roompromote', currentGroup, room)) {
				return this.sendReply("/" + cmd + " - Access denied for removing " + ((Config.groups.bySymbol[currentGroup] ? Config.groups.bySymbol[currentGroup].name : "an undefined group") || "regular user") + ".");
			}
			if (!user.can('roompromote', nextGroup, room)) {
				return this.sendReply("/" + cmd + " - Access denied for giving " + groupName + ".");
			}
		}

		if (!room.auth) room.auth = room.chatRoomData.auth = {};
		if (nextGroup === Config.groups.default[room.type + 'Room']) {
			delete room.auth[userid];
		} else {
			room.auth[userid] = nextGroup;
		}

		if (Config.groups.bySymbol[nextGroup].rank < Config.groups.bySymbol[currentGroup].rank) {
			this.privateModCommand("(" + name + " was demoted to Room " + groupName + " by " + user.name + ".)");
			if (targetUser && Rooms.rooms[room.id].users[targetUser.userid]) targetUser.popup("You were demoted to Room " + groupName + " by " + user.name + ".");
		} else if (nextGroup === '#') {
			this.addModCommand("" + name + " was promoted to " + groupName + " by " + user.name + ".");
		} else {
			this.addModCommand("" + name + " was promoted to Room " + groupName + " by " + user.name + ".");
		}

		if (targetUser) targetUser.updateIdentity();
		if (room.chatRoomData) Rooms.global.writeChatRoomData();
	},

	roomauth: function (target, room, user, connection) {
		var targetRoom = room;
		if (target) targetRoom = Rooms.search(target);
		if (!targetRoom || (targetRoom !== room && targetRoom.modjoin && !user.can('bypassall'))) return this.sendReply("The room '" + target + "' does not exist.");
		if (!targetRoom.auth) return this.sendReply("/roomauth - The room '" + (targetRoom.title ? targetRoom.title : target) + "' isn't designed for per-room moderation and therefore has no auth list.");

		var rankLists = {};
		for (var u in targetRoom.auth) {
			if (!rankLists[targetRoom.auth[u]]) rankLists[targetRoom.auth[u]] = [];
			rankLists[targetRoom.auth[u]].push(u);
		}

		var buffer = [];
		Object.keys(rankLists).sort(function (a, b) {
			return (Config.groups.bySymbol[b] || {rank: 0}).rank - (Config.groups.bySymbol[a] || {rank: 0}).rank;
		}).forEach(function (r) {
			buffer.push((Config.groups.bySymbol[r] ? Config.groups.bySymbol[r].name + "s (" + r + ")" : r) + ":\n" + rankLists[r].sort().join(", "));
		});

		if (!buffer.length) {
			connection.popup("The room '" + targetRoom.title + "' has no auth.");
			return;
		}
		if (targetRoom !== room) buffer.unshift("" + targetRoom.title + " room auth:");
		connection.popup(buffer.join("\n\n"));
	},

	userauth: function (target, room, user, connection) {
		var targetId = toId(target) || user.userid;
		var targetUser = Users.getExact(targetId);
		var targetUsername = (targetUser ? targetUser.name : target);

		var buffer = [];
		var innerBuffer = [];
		var group = Users.usergroups[targetId];
		if (group) {
			buffer.push('Global auth: ' + group.charAt(0));
		}
		for (var i = 0; i < Rooms.global.chatRooms.length; i++) {
			var curRoom = Rooms.global.chatRooms[i];
			if (!curRoom.auth || curRoom.isPrivate) continue;
			group = curRoom.auth[targetId];
			if (!group) continue;
			innerBuffer.push(group + curRoom.id);
		}
		if (innerBuffer.length) {
			buffer.push('Room auth: ' + innerBuffer.join(', '));
		}
		if (targetId === user.userid || user.can('makeroom')) {
			innerBuffer = [];
			for (var i = 0; i < Rooms.global.chatRooms.length; i++) {
				var curRoom = Rooms.global.chatRooms[i];
				if (!curRoom.auth || !curRoom.isPrivate) continue;
				var auth = curRoom.auth[targetId];
				if (!auth) continue;
				innerBuffer.push(auth + curRoom.id);
			}
			if (innerBuffer.length) {
				buffer.push('Private room auth: ' + innerBuffer.join(', '));
			}
		}
		if (!buffer.length) {
			buffer.push("No global or room auth.");
		}

		buffer.unshift("" + targetUsername + " user auth:");
		connection.popup(buffer.join("\n\n"));
	},

	rb: 'roomban',
	roomban: function (target, room, user, connection) {
		if (!target) return this.parse('/help roomban');
		if ((user.locked || user.mutedRooms[room.id]) && !user.can('bypassall')) return this.sendReply("You cannot do this while unable to talk.");

		target = this.splitTarget(target, true);
		var targetUser = this.targetUser;
		var name = this.targetUsername;
		var userid = toId(name);

		if (!userid || !targetUser) return this.sendReply("User '" + name + "' does not exist.");
		if (!this.can('ban', targetUser, room)) return false;
		if (!room.bannedUsers || !room.bannedIps) {
			return this.sendReply("Room bans are not meant to be used in room " + room.id + ".");
		}
		if (room.bannedUsers[userid] || room.bannedIps[targetUser.latestIp]) return this.sendReply("User " + targetUser.name + " is already banned from room " + room.id + ".");
		room.bannedUsers[userid] = true;
		for (var ip in targetUser.ips) {
			room.bannedIps[ip] = true;
		}
		targetUser.popup("" + user.name + " has banned you from the room " + room.id + "." + (target ? "\n\nReason: " + target + ""  : "") + "\n\nTo appeal the ban, PM the staff member that banned you or a room owner. If you are unsure who the room owners are, type this into any room: /roomauth " + room.id);
		this.addModCommand("" + targetUser.name + " was banned from room " + room.id + " by " + user.name + "." + (target ? " (" + target + ")" : ""));
		var alts = targetUser.getAlts();
		if (alts.length) {
			this.privateModCommand("(" + targetUser.name + "'s alts were also banned from room " + room.id + ": " + alts.join(", ") + ")");
			for (var i = 0; i < alts.length; ++i) {
				var altId = toId(alts[i]);
				this.add('|unlink|' + altId);
				room.bannedUsers[altId] = true;
				Users.getExact(altId).leaveRoom(room.id);
			}
		}
		this.add('|unlink|' + this.getLastIdOf(targetUser));
		if (!targetUser.can('bypassall')) targetUser.leaveRoom(room.id);
	},

	unroomban: 'roomunban',
	roomunban: function (target, room, user, connection) {
		if (!target) return this.parse('/help roomunban');
		if ((user.locked || user.mutedRooms[room.id]) && !user.can('bypassall')) return this.sendReply("You cannot do this while unable to talk.");

		target = this.splitTarget(target, true);
		var targetUser = this.targetUser;
		var name = this.targetUsername;
		var userid = toId(name);
		var success;

		if (!userid || !targetUser) return this.sendReply("User '" + name + "' does not exist.");
		if (!this.can('ban', targetUser, room)) return false;
		if (!room.bannedUsers || !room.bannedIps) {
			return this.sendReply("Room bans are not meant to be used in room " + room.id + ".");
		}
		if (room.bannedUsers[userid]) {
			delete room.bannedUsers[userid];
			success = true;
		}
		for (var ip in targetUser.ips) {
			if (room.bannedIps[ip]) {
				delete room.bannedIps[ip];
				success = true;
			}
		}
		if (!success) return this.sendReply("User " + targetUser.name + " is not banned from room " + room.id + ".");

		targetUser.popup("" + user.name + " has unbanned you from the room " + room.id + ".");
		this.addModCommand("" + targetUser.name + " was unbanned from room " + room.id + " by " + user.name + ".");
		var alts = targetUser.getAlts();
		if (!alts.length) return;
		for (var i = 0; i < alts.length; ++i) {
			var altId = toId(alts[i]);
			if (room.bannedUsers[altId]) delete room.bannedUsers[altId];
		}
		this.privateModCommand("(" + targetUser.name + "'s alts were also unbanned from room " + room.id + ": " + alts.join(", ") + ")");
	},

	autojoin: function (target, room, user, connection) {
		Rooms.global.autojoinRooms(user, connection);
	},

	joim: 'join',
	join: function (target, room, user, connection) {
		if (!target) return false;
		var targetRoom = Rooms.search(target);
		if (!targetRoom) {
			return connection.sendTo(target, "|noinit|nonexistent|The room '" + target + "' does not exist.");
		}
		if (targetRoom.isPrivate) {
			if (targetRoom.modjoin && !user.can('bypassall')) {
				var userGroup = user.group;
				if (targetRoom.auth) {
					userGroup = targetRoom.auth[user.userid] || Config.groups.default[room.type + 'Room'];
				}
				var modjoinLevel = targetRoom.modjoin !== true ? targetRoom.modjoin : targetRoom.modchat;
				if (modjoinLevel && Config.groups.bySymbol[userGroup].rank < Config.groups.bySymbol[modjoinLevel].rank) {
					return connection.sendTo(target, "|noinit|nonexistent|The room '" + target + "' does not exist.");
				}
			}
			if (!user.named) {
				return connection.sendTo(target, "|noinit|namerequired|You must have a name in order to join the room '" + target + "'.");
			}
		}

		var joinResult = user.joinRoom(targetRoom, connection);
		if (!joinResult) {
			if (joinResult === null) {
				return connection.sendTo(target, "|noinit|joinfailed|You are banned from the room '" + target + "'.");
			}
			return connection.sendTo(target, "|noinit|joinfailed|You do not have permission to join '" + target + "'.");
		}
	},

	leave: 'part',
	part: function (target, room, user, connection) {
		if (room.id === 'global') return false;
		var targetRoom = Rooms.search(target);
		if (target && !targetRoom) {
			return this.sendReply("The room '" + target + "' does not exist.");
		}
		user.leaveRoom(targetRoom || room, connection);
	},

	/*********************************************************
	 * Moderating: Punishments
	 *********************************************************/

	kick: 'warn',
	k: 'warn',
	warn: function (target, room, user) {
		if (!target) return this.parse('/help warn');
		if ((user.locked || user.mutedRooms[room.id]) && !user.can('bypassall')) return this.sendReply("You cannot do this while unable to talk.");

		target = this.splitTarget(target);
		var targetUser = this.targetUser;
		if (!targetUser || !targetUser.connected) return this.sendReply("User '" + this.targetUsername + "' does not exist.");
		if (room.isPrivate && room.auth) {
			return this.sendReply("You can't warn here: This is a privately-owned room not subject to global rules.");
		}
		if (!Rooms.rooms[room.id].users[targetUser.userid]) {
			return this.sendReply("User " + this.targetUsername + " is not in the room " + room.id + ".");
		}
		if (target.length > MAX_REASON_LENGTH) {
			return this.sendReply("The reason is too long. It cannot exceed " + MAX_REASON_LENGTH + " characters.");
		}
		if (!this.can('warn', targetUser, room)) return false;

		this.addModCommand("" + targetUser.name + " was warned by " + user.name + "." + (target ? " (" + target + ")" : ""));
		targetUser.send('|c|~|/warn ' + target);
		this.add('|unlink|' + this.getLastIdOf(targetUser));
	},

	redirect: 'redir',
	redir: function (target, room, user, connection) {
		if (!target) return this.parse('/help redirect');
		if ((user.locked || user.mutedRooms[room.id]) && !user.can('bypassall')) return this.sendReply("You cannot do this while unable to talk.");
		target = this.splitTarget(target);
		var targetUser = this.targetUser;
		var targetRoom = Rooms.search(target);
		if (!targetRoom) {
			return this.sendReply("The room '" + target + "' does not exist.");
		}
		if (!this.can('redirect', targetUser, room) || !this.can('redirect', targetUser, targetRoom)) return false;
		if (!targetUser || !targetUser.connected) {
			return this.sendReply("User " + this.targetUsername + " not found.");
		}
		if (Rooms.rooms[targetRoom.id].users[targetUser.userid]) {
			return this.sendReply("User " + targetUser.name + " is already in the room " + targetRoom.title + "!");
		}
		if (!Rooms.rooms[room.id].users[targetUser.userid]) {
			return this.sendReply("User " + this.targetUsername + " is not in the room " + room.id + ".");
		}
		if (targetUser.joinRoom(targetRoom.id) === false) return this.sendReply("User " + targetUser.name + " could not be joined to room " + targetRoom.title + ". They could be banned from the room.");
		var roomName = (targetRoom.isPrivate)? "a private room" : "room " + targetRoom.title;
		this.addModCommand("" + targetUser.name + " was redirected to " + roomName + " by " + user.name + ".");
		targetUser.leaveRoom(room);
	},

	m: 'mute',
	mute: function (target, room, user) {
		if (!target) return this.parse('/help mute');
		if ((user.locked || user.mutedRooms[room.id]) && !user.can('bypassall')) return this.sendReply("You cannot do this while unable to talk.");

		target = this.splitTarget(target);
		var targetUser = this.targetUser;
		if (!targetUser) return this.sendReply("User '" + this.targetUsername + "' does not exist.");
		if (target.length > MAX_REASON_LENGTH) {
			return this.sendReply("The reason is too long. It cannot exceed " + MAX_REASON_LENGTH + " characters.");
		}
		if (!this.can('mute', targetUser, room)) return false;
		if (targetUser.mutedRooms[room.id] || targetUser.locked || !targetUser.connected) {
			var problem = " but was already " + (!targetUser.connected ? "offline" : targetUser.locked ? "locked" : "muted");
			if (!target) {
				return this.privateModCommand("(" + targetUser.name + " would be muted by " + user.name + problem + ".)");
			}
			return this.addModCommand("" + targetUser.name + " would be muted by " + user.name + problem + "." + (target ? " (" + target + ")" : ""));
		}

		targetUser.popup("" + user.name + " has muted you for 7 minutes. " + (target ? "\n\nReason: " + target : ""));
		this.addModCommand("" + targetUser.name + " was muted by " + user.name + " for 7 minutes." + (target ? " (" + target + ")" : ""));
		var alts = targetUser.getAlts();
		if (alts.length) this.privateModCommand("(" + targetUser.name + "'s alts were also muted: " + alts.join(", ") + ")");
		this.add('|unlink|' + this.getLastIdOf(targetUser));

		targetUser.mute(room.id, 7 * 60 * 1000);
	},

	hm: 'hourmute',
	hourmute: function (target, room, user) {
		if (!target) return this.parse('/help hourmute');
		if ((user.locked || user.mutedRooms[room.id]) && !user.can('bypassall')) return this.sendReply("You cannot do this while unable to talk.");

		target = this.splitTarget(target);
		var targetUser = this.targetUser;
		if (!targetUser) return this.sendReply("User '" + this.targetUsername + "' does not exist.");
		if (target.length > MAX_REASON_LENGTH) {
			return this.sendReply("The reason is too long. It cannot exceed " + MAX_REASON_LENGTH + " characters.");
		}
		if (!this.can('mute', targetUser, room)) return false;

		if (((targetUser.mutedRooms[room.id] && (targetUser.muteDuration[room.id] || 0) >= 50 * 60 * 1000) || targetUser.locked) && !target) {
			var problem = " but was already " + (!targetUser.connected ? "offline" : targetUser.locked ? "locked" : "muted");
			return this.privateModCommand("(" + targetUser.name + " would be muted by " + user.name + problem + ".)");
		}

		targetUser.popup("" + user.name + " has muted you for 60 minutes. " + (target ? "\n\nReason: " + target : ""));
		this.addModCommand("" + targetUser.name + " was muted by " + user.name + " for 60 minutes." + (target ? " (" + target + ")" : ""));
		var alts = targetUser.getAlts();
		if (alts.length) this.privateModCommand("(" + targetUser.name + "'s alts were also muted: " + alts.join(", ") + ")");
		this.add('|unlink|' + this.getLastIdOf(targetUser));

		targetUser.mute(room.id, 60 * 60 * 1000, true);
	},

	um: 'unmute',
	unmute: function (target, room, user) {
		if (!target) return this.parse('/help unmute');
		if ((user.locked || user.mutedRooms[room.id]) && !user.can('bypassall')) return this.sendReply("You cannot do this while unable to talk.");
		var targetUser = Users.get(target);
		if (!targetUser) return this.sendReply("User '" + target + "' does not exist.");
		if (!this.can('mute', targetUser, room)) return false;

		if (!targetUser.mutedRooms[room.id]) {
			return this.sendReply("" + targetUser.name + " is not muted.");
		}

		this.addModCommand("" + targetUser.name + " was unmuted by " + user.name + ".");

		targetUser.unmute(room.id);
	},

	l: 'lock',
	ipmute: 'lock',
	lock: function (target, room, user) {
		if (!target) return this.parse('/help lock');
		if ((user.locked || user.mutedRooms[room.id]) && !user.can('bypassall')) return this.sendReply("You cannot do this while unable to talk.");

		target = this.splitTarget(target);
		var targetUser = this.targetUser;
		if (!targetUser) return this.sendReply("User '" + this.targetUsername + "' does not exist.");
		if (target.length > MAX_REASON_LENGTH) {
			return this.sendReply("The reason is too long. It cannot exceed " + MAX_REASON_LENGTH + " characters.");
		}
		if (!this.can('lock', targetUser)) return false;

		if ((targetUser.locked || Users.checkBanned(targetUser.latestIp)) && !target) {
			var problem = " but was already " + (targetUser.locked ? "locked" : "banned");
			return this.privateModCommand("(" + targetUser.name + " would be locked by " + user.name + problem + ".)");
		}

		targetUser.popup("" + user.name + " has locked you from talking in chats, battles, and PMing regular users." + (target ? "\n\nReason: " + target : "") + "\n\nIf you feel that your lock was unjustified, you can still PM staff members (" + Users.getGroupsThatCan('lock', user).join(", ") + ") to discuss it" + (Config.appealurl ? " or you can appeal:\n" + Config.appealurl : ".") + "\n\nYour lock will expire in a few days.");

		this.addModCommand("" + targetUser.name + " was locked from talking by " + user.name + "." + (target ? " (" + target + ")" : ""));
		var alts = targetUser.getAlts();
		if (alts.length) {
			this.privateModCommand("(" + targetUser.name + "'s " + (targetUser.autoconfirmed ? " ac account: " + targetUser.autoconfirmed + ", " : "") + "locked alts: " + alts.join(", ") + ")");
		} else if (targetUser.autoconfirmed) {
			this.privateModCommand("(" + targetUser.name + "'s ac account: " + targetUser.autoconfirmed + ")");
		}
		this.add('|unlink|' + this.getLastIdOf(targetUser));

		targetUser.lock();
	},

	unlock: function (target, room, user) {
		if (!target) return this.parse('/help unlock');
		if ((user.locked || user.mutedRooms[room.id]) && !user.can('bypassall')) return this.sendReply("You cannot do this while unable to talk.");
		if (!this.can('lock')) return false;

		var unlocked = Users.unlock(target);

		if (unlocked) {
			var names = Object.keys(unlocked);
			this.addModCommand(names.join(", ") + " " +
				((names.length > 1) ? "were" : "was") +
				" unlocked by " + user.name + ".");
		} else {
			this.sendReply("User '" + target + "' is not locked.");
		}
	},

	b: 'ban',
	ban: function (target, room, user) {
		if (!target) return this.parse('/help ban');
		if ((user.locked || user.mutedRooms[room.id]) && !user.can('bypassall')) return this.sendReply("You cannot do this while unable to talk.");

		target = this.splitTarget(target);
		var targetUser = this.targetUser;
		if (!targetUser) return this.sendReply("User '" + this.targetUsername + "' does not exist.");
		if (target.length > MAX_REASON_LENGTH) {
			return this.sendReply("The reason is too long. It cannot exceed " + MAX_REASON_LENGTH + " characters.");
		}
		if (!this.can('ban', targetUser)) return false;

		if (Users.checkBanned(targetUser.latestIp) && !target && !targetUser.connected) {
			var problem = " but was already banned";
			return this.privateModCommand("(" + targetUser.name + " would be banned by " + user.name + problem + ".)");
		}

		targetUser.popup("" + user.name + " has banned you." + (target ? "\n\nReason: " + target : "") + (Config.appealurl ? "\n\nIf you feel that your ban was unjustified, you can appeal:\n" + Config.appealurl : "") + "\n\nYour ban will expire in a few days.");

		this.addModCommand("" + targetUser.name + " was banned by " + user.name + "." + (target ? " (" + target + ")" : ""), " (" + targetUser.latestIp + ")");
		var alts = targetUser.getAlts();
		if (alts.length) {
			this.privateModCommand("(" + targetUser.name + "'s " + (targetUser.autoconfirmed ? " ac account: " + targetUser.autoconfirmed + ", " : "") + "banned alts: " + alts.join(", ") + ")");
			for (var i = 0; i < alts.length; ++i) {
				this.add('|unlink|' + toId(alts[i]));
			}
		} else if (targetUser.autoconfirmed) {
			this.privateModCommand("(" + targetUser.name + "'s ac account: " + targetUser.autoconfirmed + ")");
		}

		this.add('|unlink|' + this.getLastIdOf(targetUser));
		targetUser.ban();
	},

	unban: function (target, room, user) {
		if (!target) return this.parse('/help unban');
		if ((user.locked || user.mutedRooms[room.id]) && !user.can('bypassall')) return this.sendReply("You cannot do this while unable to talk.");
		if (!this.can('ban')) return false;

		var name = Users.unban(target);

		if (name) {
			this.addModCommand("" + name + " was unbanned by " + user.name + ".");
		} else {
			this.sendReply("User '" + target + "' is not banned.");
		}
	},

	unbanall: function (target, room, user) {
		if (!this.can('rangeban')) return false;
		if ((user.locked || user.mutedRooms[room.id]) && !user.can('bypassall')) return this.sendReply("You cannot do this while unable to talk.");
		// we have to do this the hard way since it's no longer a global
		for (var i in Users.bannedIps) {
			delete Users.bannedIps[i];
		}
		for (var i in Users.lockedIps) {
			delete Users.lockedIps[i];
		}
		this.addModCommand("All bans and locks have been lifted by " + user.name + ".");
	},

	banip: function (target, room, user) {
		if ((user.locked || user.mutedRooms[room.id]) && !user.can('bypassall')) return this.sendReply("You cannot do this while unable to talk.");
		target = target.trim();
		if (!target) {
			return this.parse('/help banip');
		}
		if (!this.can('rangeban')) return false;
		if (Users.bannedIps[target] === '#ipban') return this.sendReply("The IP " + (target.charAt(target.length - 1) === '*' ? "range " : "") + target + " has already been temporarily banned.");

		Users.bannedIps[target] = '#ipban';
		this.addModCommand("" + user.name + " temporarily banned the " + (target.charAt(target.length - 1) === '*' ? "IP range" : "IP") + ": " + target);
	},

	unbanip: function (target, room, user) {
		if ((user.locked || user.mutedRooms[room.id]) && !user.can('bypassall')) return this.sendReply("You cannot do this while unable to talk.");
		target = target.trim();
		if (!target) {
			return this.parse('/help unbanip');
		}
		if (!this.can('rangeban')) return false;
		if (!Users.bannedIps[target]) {
			return this.sendReply("" + target + " is not a banned IP or IP range.");
		}
		delete Users.bannedIps[target];
		this.addModCommand("" + user.name + " unbanned the " + (target.charAt(target.length - 1) === '*' ? "IP range" : "IP") + ": " + target);
	},

	rangelock: function (target, room, user) {
		if ((user.locked || user.mutedRooms[room.id]) && !user.can('bypassall')) return this.sendReply("You cannot do this while unable to talk.");
		if (!target) return this.sendReply("Please specify a domain to lock.");
		if (!this.can('rangeban')) return false;

		var domain = Users.shortenHost(target);
		if (Users.lockedDomains[domain]) return this.sendReply("The domain " + domain + " has already been temporarily locked.");

		Users.lockDomain(domain);
		this.addModCommand("" + user.name + " temporarily locked the domain " + domain + ".");
	},

	rangeunlock: function (target, room, user) {
		if ((user.locked || user.mutedRooms[room.id]) && !user.can('bypassall')) return this.sendReply("You cannot do this while unable to talk.");
		if (!target) return this.sendReply("Please specify a domain to unlock.");
		if (!this.can('rangeban')) return false;

		var domain = Users.shortenHost(target);
		if (!Users.lockedDomains[domain]) return this.sendReply("The domain " + domain + " is not locked.");

		Users.unlockDomain(domain);
		this.addModCommand("" + user.name + " unlocked the domain " + domain + ".");
	},

	/*********************************************************
	 * Moderating: Other
	 *********************************************************/

	mn: 'modnote',
	modnote: function (target, room, user, connection) {
		if (!target) return this.parse('/help modnote');
		if ((user.locked || user.mutedRooms[room.id]) && !user.can('bypassall')) return this.sendReply("You cannot do this while unable to talk.");

		if (target.length > MAX_REASON_LENGTH) {
			return this.sendReply("The note is too long. It cannot exceed " + MAX_REASON_LENGTH + " characters.");
		}
		if (!this.can('staff', room)) return false;
		return this.privateModCommand("(" + user.name + " notes: " + target + ")");
	},

	globaldemote: 'promote',
	globalpromote: 'promote',
	demote: 'promote',
	promote: function (target, room, user, connection, cmd) {
		if (!target) return this.parse('/help promote');

		target = this.splitTarget(target, true);
		var targetUser = this.targetUser;
		var userid = toId(this.targetUsername);
		var name = targetUser ? targetUser.name : this.targetUsername;

		if (!userid) return this.parse('/help promote');

		var currentGroup = ((targetUser && targetUser.group) || Users.usergroups[userid] || Config.groups.default.global)[0];
		var nextGroup = Config.groups.default.global;
		if (target !== 'deauth') {
			var isDemote = cmd === 'demote';
			var nextGroupRank = Config.groups.bySymbol[currentGroup].globalRank + (isDemote ? -1 : 1);
			nextGroup = target || Config.groups.globalByRank[nextGroupRank] || (isDemote ? Config.groups.default.global : Config.groups.globalByRank.slice(-1)[0]);
		}
		if (!Config.groups.bySymbol[nextGroup]) {
			return this.sendReply("Group '" + nextGroup + "' does not exist.");
		}
		if (!Config.groups.global[nextGroup]) {
			return this.sendReply("Group '" + nextGroup + "' does not exist as a global rank.");
		}

		var groupName = Config.groups.bySymbol[nextGroup].name || "regular user";
		if (currentGroup === nextGroup) {
			return this.sendReply("User '" + name + "' is already a " + groupName);
		}
		if (!user.can('promote', currentGroup)) {
			return this.sendReply("/" + cmd + " - Access denied for removing " + (Config.groups.bySymbol[currentGroup].name || "regular user") + ".");
		}
		if (!user.can('promote', nextGroup)) {
			return this.sendReply("/" + cmd + " - Access denied for giving " + groupName + ".");
		}

		if (!Users.setOfflineGroup(name, nextGroup)) {
			return this.sendReply("/promote - WARNING: This user is offline and could be unregistered. Use /forcepromote if you're sure you want to risk it.");
		}

		if (Config.groups.bySymbol[nextGroup].rank < Config.groups.bySymbol[currentGroup].rank) {
			this.privateModCommand("(" + name + " was demoted to " + groupName + " by " + user.name + ".)");
			if (targetUser) targetUser.popup("You were demoted to " + groupName + " by " + user.name + ".");
		} else {
			this.addModCommand("" + name + " was promoted to " + groupName + " by " + user.name + ".");
		}

		if (targetUser) targetUser.updateIdentity();
	},

	forcepromote: function (target, room, user) {
		// warning: never document this command in /help
		if (!this.can('forcepromote')) return false;
		target = this.splitTarget(target, true);
		var name = this.targetUsername;

		var nextGroupRank = Config.groups.bySymbol[Config.groups.default.global].globalRank + 1;
		var nextGroup = target || Config.groups.globalByRank[nextGroupRank] || Config.groups.globalByRank.slice(-1)[0];
		if (!Config.groups.bySymbol[nextGroup]) {
			return this.sendReply("Group '" + nextGroup + "' does not exist.");
		}
		if (!Config.groups.global[nextGroup]) {
			return this.sendReply("Group '" + nextGroup + "' does not exist as a global rank.");
		}

		if (!Users.setOfflineGroup(name, nextGroup, true)) {
			return this.sendReply("/forcepromote - Don't forcepromote unless you have to.");
		}

		this.addModCommand("" + name + " was promoted to " + (Config.groups.bySymbol[nextGroup].name || "regular user") + " by " + user.name + ".");
	},

	deauth: function (target, room, user) {
		return this.parse('/demote ' + target + ', deauth');
	},

	deroomauth: 'roomdeauth',
	roomdeauth: function (target, room, user) {
		return this.parse('/roomdemote ' + target + ', deauth');
	},

	modchat: function (target, room, user) {
		if (!target) return this.sendReply("Moderated chat is currently set to: " + room.modchat);
<<<<<<< HEAD
		if ((user.locked || user.mutedRooms[room.id]) && !user.can('hotpatch')) return this.sendReply("You cannot do this while unable to talk.");
		if (!this.can('modchat', room)) return false;
=======
		if ((user.locked || user.mutedRooms[room.id]) && !user.can('bypassall')) return this.sendReply("You cannot do this while unable to talk.");
		if (!this.can('modchat', null, room)) return false;
>>>>>>> fe54d936

		var roomType = room.auth ? room.type + 'Room' : 'global';
		if (room.modchat && Config.groups[roomType][room.modchat] && Config.groups.bySymbol[room.modchat][roomType + 'Rank'] > 1 && !user.can('modchatall', room)) {
			return this.sendReply("/modchat - Access denied for removing a setting higher than " + Config.groups[roomType + 'ByRank'][1] + ".");
		}

		target = target.toLowerCase();
		var currentModchat = room.modchat;
		switch (target) {
		case 'off':
		case 'false':
		case 'no':
		case ' ':
			room.modchat = false;
			break;
		case 'ac':
		case 'autoconfirmed':
			room.modchat = 'autoconfirmed';
			break;
		default:
			if (Config.groups.byId[target]) target = Config.groups.byId[target];
			if (!Config.groups[roomType][target]) return this.parse('/help modchat');
			if (Config.groups.bySymbol[target][roomType + 'Rank'] > 1 && !user.can('modchatall', room)) {
				return this.sendReply("/modchat - Access denied for setting higher than " + Config.groups[roomType + 'ByRank'][1] + ".");
			}
			room.modchat = target;
			break;
		}
		if (currentModchat === room.modchat) {
			return this.sendReply("Modchat is already set to " + currentModchat + ".");
		}
		if (!room.modchat) {
			this.add("|raw|<div class=\"broadcast-blue\"><b>Moderated chat was disabled!</b><br />Anyone may talk now.</div>");
		} else {
			var modchat = Tools.escapeHTML(room.modchat);
			this.add("|raw|<div class=\"broadcast-red\"><b>Moderated chat was set to " + modchat + "!</b><br />Only users of rank " + modchat + " and higher can talk.</div>");
		}
		this.logModCommand(user.name + " set modchat to " + room.modchat);

		if (room.chatRoomData) {
			room.chatRoomData.modchat = room.modchat;
			Rooms.global.writeChatRoomData();
		}
	},

	declare: function (target, room, user) {
		if (!target) return this.parse('/help declare');
		if (!this.can('declare', room)) return false;

		if (!this.canTalk()) return;

		this.add('|raw|<div class="broadcast-blue"><b>' + Tools.escapeHTML(target) + '</b></div>');
		this.logModCommand(user.name + " declared " + target);
	},

	htmldeclare: function (target, room, user) {
		if (!target) return this.parse('/help htmldeclare');
		if (!this.can('gdeclare', room)) return false;

		if (!this.canTalk()) return;

		this.add('|raw|<div class="broadcast-blue"><b>' + target + '</b></div>');
		this.logModCommand(user.name + " declared " + target);
	},

	gdeclare: 'globaldeclare',
	globaldeclare: function (target, room, user) {
		if (!target) return this.parse('/help globaldeclare');
		if (!this.can('gdeclare')) return false;

		for (var id in Rooms.rooms) {
			if (id !== 'global') Rooms.rooms[id].addRaw('<div class="broadcast-blue"><b>' + target + '</b></div>');
		}
		this.logModCommand(user.name + " globally declared " + target);
	},

	cdeclare: 'chatdeclare',
	chatdeclare: function (target, room, user) {
		if (!target) return this.parse('/help chatdeclare');
		if (!this.can('gdeclare')) return false;

		for (var id in Rooms.rooms) {
			if (id !== 'global') if (Rooms.rooms[id].type !== 'battle') Rooms.rooms[id].addRaw('<div class="broadcast-blue"><b>' + target + '</b></div>');
		}
		this.logModCommand(user.name + " globally declared (chat level) " + target);
	},

	wall: 'announce',
	announce: function (target, room, user) {
		if (!target) return this.parse('/help announce');

		if (!this.can('announce', room)) return false;

		target = this.canTalk(target);
		if (!target) return;

		return '/announce ' + target;
	},

	fr: 'forcerename',
	forcerename: function (target, room, user) {
		if (!target) return this.parse('/help forcerename');
		if ((user.locked || user.mutedRooms[room.id]) && !user.can('bypassall')) return this.sendReply("You cannot do this while unable to talk.");
		var commaIndex = target.indexOf(',');
		var targetUser, reason;
		if (commaIndex !== -1) {
			reason = target.substr(commaIndex + 1).trim();
			target = target.substr(0, commaIndex);
		}
		targetUser = Users.get(target);
		if (!targetUser) return this.sendReply("User '" + this.targetUsername + "' not found.");
		if (!this.can('forcerename', targetUser)) return false;

		if (targetUser.userid !== toId(target)) {
			return this.sendReply("User '" + target + "' had already changed its name to '" + targetUser.name + "'.");
		}

		var entry = targetUser.name + " was forced to choose a new name by " + user.name + (reason ? ": " + reason : "");
		this.privateModCommand("(" + entry + ")");
		Rooms.global.cancelSearch(targetUser);
		targetUser.resetName();
		targetUser.send("|nametaken||" + user.name + " considers your name inappropriate" + (reason ? ": " + reason : "."));
	},

	modlog: function (target, room, user, connection) {
		var lines = 0;
		// Specific case for modlog command. Room can be indicated with a comma, lines go after the comma.
		// Otherwise, the text is defaulted to text search in current room's modlog.
		var roomId = room.id;
		var hideIps = !user.can('ban');
		var path = require('path');
		var isWin = process.platform === 'win32';
		var logPath = 'logs/modlog/';

		if (target.indexOf(',') > -1) {
			var targets = target.split(',');
			target = targets[1].trim();
			roomId = toId(targets[0]) || room.id;
		}

		// Let's check the number of lines to retrieve or if it's a word instead
		if (!target.match('[^0-9]')) {
			lines = parseInt(target || 15, 10);
			if (lines > 100) lines = 100;
		}
		var wordSearch = (!lines || lines < 0);

		// Control if we really, really want to check all modlogs for a word.
		var roomNames = '';
		var filename = '';
		var command = '';
		if (roomId === 'all' && wordSearch) {
<<<<<<< HEAD
			if (!this.can('staff')) return;
			roomNames = 'all rooms';
=======
			if (!this.can('modlog')) return;
			roomNames = "all rooms";
>>>>>>> fe54d936
			// Get a list of all the rooms
			var fileList = fs.readdirSync('logs/modlog');
			for (var i = 0; i < fileList.length; ++i) {
				filename += path.normalize(__dirname + '/' + logPath + fileList[i]) + ' ';
			}
		} else {
<<<<<<< HEAD
			if (!this.can('staff', Rooms.get(roomId))) return;
			roomNames = 'the room ' + roomId;
			filename = 'logs/modlog/modlog_' + roomId + '.txt';
=======
			if (!this.can('modlog', null, Rooms.get(roomId))) return;
			roomNames = "the room " + roomId;
			filename = path.normalize(__dirname + '/' + logPath + 'modlog_' + roomId + '.txt');
>>>>>>> fe54d936
		}

		// Seek for all input rooms for the lines or text
		if (isWin) {
			command = path.normalize(__dirname + '/lib/winmodlog') + ' tail ' + lines + ' ' + filename;
		} else {
			command = 'tail -' + lines + ' ' + filename;
		}
		var grepLimit = 100;
		if (wordSearch) { // searching for a word instead
			if (target.match(/^["'].+["']$/)) target = target.substring(1, target.length - 1);
			if (isWin) {
				command = path.normalize(__dirname + '/lib/winmodlog') + ' ws ' + grepLimit + ' "' + target.replace(/%/g, "%%").replace(/([\^"&<>\|])/g, "^$1") + '" ' + filename;
			} else {
				command = "awk '{print NR,$0}' " + filename + " | sort -nr | cut -d' ' -f2- | grep -m" + grepLimit + " -i '" + target.replace(/\\/g, '\\\\\\\\').replace(/["'`]/g, '\'\\$&\'').replace(/[\{\}\[\]\(\)\$\^\.\?\+\-\*]/g, '[$&]') + "'";
			}
		}

		// Execute the file search to see modlog
		require('child_process').exec(command, function (error, stdout, stderr) {
			if (error && stderr) {
				connection.popup("/modlog empty on " + roomNames + " or erred");
				console.log("/modlog error: " + error);
				return false;
			}
			if (stdout && hideIps) {
				stdout = stdout.replace(/\([0-9]+\.[0-9]+\.[0-9]+\.[0-9]+\)/g, '');
			}
			if (lines) {
				if (!stdout) {
					connection.popup("The modlog is empty. (Weird.)");
				} else {
					connection.popup("Displaying the last " + lines + " lines of the Moderator Log of " + roomNames + ":\n\n" + stdout);
				}
			} else {
				if (!stdout) {
					connection.popup("No moderator actions containing '" + target + "' were found on " + roomNames + ".");
				} else {
					connection.popup("Displaying the last " + grepLimit + " logged actions containing '" + target + "' on " + roomNames + ":\n\n" + stdout);
				}
			}
		});
	},

	/*********************************************************
	 * Server management commands
	 *********************************************************/

	hotpatch: function (target, room, user) {
		if (!target) return this.parse('/help hotpatch');
		if (!this.can('hotpatch')) return false;

		this.logEntry(user.name + " used /hotpatch " + target);

		if (target === 'chat' || target === 'commands') {
			try {
				CommandParser.uncacheTree('./command-parser.js');
				global.CommandParser = require('./command-parser.js');

				var runningTournaments = Tournaments.tournaments;
				CommandParser.uncacheTree('./tournaments');
				global.Tournaments = require('./tournaments');
				Tournaments.tournaments = runningTournaments;

				return this.sendReply("Chat commands have been hot-patched.");
			} catch (e) {
				return this.sendReply("Something failed while trying to hotpatch chat: \n" + e.stack);
			}
		} else if (target === 'tournaments') {
			try {
				var runningTournaments = Tournaments.tournaments;
				CommandParser.uncacheTree('./tournaments');
				global.Tournaments = require('./tournaments');
				Tournaments.tournaments = runningTournaments;
				return this.sendReply("Tournaments have been hot-patched.");
			} catch (e) {
				return this.sendReply("Something failed while trying to hotpatch tournaments: \n" + e.stack);
			}
		} else if (target === 'battles') {
			Simulator.SimulatorProcess.respawn();
			return this.sendReply("Battles have been hotpatched. Any battles started after now will use the new code; however, in-progress battles will continue to use the old code.");
		} else if (target === 'formats') {
			try {
				// uncache the tools.js dependency tree
				CommandParser.uncacheTree('./tools.js');
				// reload tools.js
				global.Tools = require('./tools.js'); // note: this will lock up the server for a few seconds
				// rebuild the formats list
				Rooms.global.formatListText = Rooms.global.getFormatListText();
				// respawn validator processes
				TeamValidator.ValidatorProcess.respawn();
				// respawn simulator processes
				Simulator.SimulatorProcess.respawn();
				// broadcast the new formats list to clients
				Rooms.global.send(Rooms.global.formatListText);

				return this.sendReply("Formats have been hotpatched.");
			} catch (e) {
				return this.sendReply("Something failed while trying to hotpatch formats: \n" + e.stack);
			}
		} else if (target === 'learnsets') {
			try {
				// uncache the tools.js dependency tree
				CommandParser.uncacheTree('./tools.js');
				// reload tools.js
				global.Tools = require('./tools.js'); // note: this will lock up the server for a few seconds

				return this.sendReply("Learnsets have been hotpatched.");
			} catch (e) {
				return this.sendReply("Something failed while trying to hotpatch learnsets: \n" + e.stack);
			}
		}
		this.sendReply("Your hot-patch command was unrecognized.");
	},

	savelearnsets: function (target, room, user) {
		if (!this.can('hotpatch')) return false;
		fs.writeFile('data/learnsets.js', 'exports.BattleLearnsets = ' + JSON.stringify(Tools.data.Learnsets) + ";\n");
		this.sendReply("learnsets.js saved.");
	},

	disableladder: function (target, room, user) {
		if (!this.can('disableladder')) return false;
		if (LoginServer.disabled) {
			return this.sendReply("/disableladder - Ladder is already disabled.");
		}
		LoginServer.disabled = true;
		this.logModCommand("The ladder was disabled by " + user.name + ".");
		this.add("|raw|<div class=\"broadcast-red\"><b>Due to high server load, the ladder has been temporarily disabled</b><br />Rated games will no longer update the ladder. It will be back momentarily.</div>");
	},

	enableladder: function (target, room, user) {
		if (!this.can('disableladder')) return false;
		if (!LoginServer.disabled) {
			return this.sendReply("/enable - Ladder is already enabled.");
		}
		LoginServer.disabled = false;
		this.logModCommand("The ladder was enabled by " + user.name + ".");
		this.add("|raw|<div class=\"broadcast-green\"><b>The ladder is now back.</b><br />Rated games will update the ladder now.</div>");
	},

	lockdown: function (target, room, user) {
		if (!this.can('lockdown')) return false;

		Rooms.global.lockdown = true;
		for (var id in Rooms.rooms) {
			if (id === 'global') continue;
			var curRoom = Rooms.rooms[id];
			curRoom.addRaw("<div class=\"broadcast-red\"><b>The server is restarting soon.</b><br />Please finish your battles quickly. No new battles can be started until the server resets in a few minutes.</div>");
			if (curRoom.requestKickInactive && !curRoom.battle.ended) {
				curRoom.requestKickInactive(user, true);
				if (!curRoom.modchat) {
					curRoom.modchat = Users.getGroupsThatCan('joinbattle', curRoom)[0];
					curRoom.addRaw("<div class=\"broadcast-red\"><b>Moderated chat was set to " + Users.getGroupsThatCan('joinbattle', curRoom)[0] + "!</b><br />Only users of rank " + Users.getGroupsThatCan('joinbattle', curRoom)[0] + " and higher can talk.</div>");
				}
			}
		}

		this.logEntry(user.name + " used /lockdown");
	},

	prelockdown: function (target, room, user) {
		if (!this.can('lockdown')) return false;
		Rooms.global.lockdown = 'pre';
		this.sendReply("Tournaments have been disabled in preparation for the server restart.");
		this.logEntry(user.name + " used /prelockdown");
	},

	slowlockdown: function (target, room, user) {
		if (!this.can('lockdown')) return false;

		Rooms.global.lockdown = true;
		for (var id in Rooms.rooms) {
			if (id === 'global') continue;
			var curRoom = Rooms.rooms[id];
			if (curRoom.battle) continue;
			curRoom.addRaw("<div class=\"broadcast-red\"><b>The server is restarting soon.</b><br />Please finish your battles quickly. No new battles can be started until the server resets in a few minutes.</div>");
		}

		this.logEntry(user.name + " used /slowlockdown");
	},

	endlockdown: function (target, room, user) {
		if (!this.can('lockdown')) return false;

		if (!Rooms.global.lockdown) {
			return this.sendReply("We're not under lockdown right now.");
		}
		if (Rooms.global.lockdown === true) {
			for (var id in Rooms.rooms) {
				if (id !== 'global') Rooms.rooms[id].addRaw("<div class=\"broadcast-green\"><b>The server shutdown was canceled.</b></div>");
			}
		} else {
			this.sendReply("Preparation for the server shutdown was canceled.");
		}
		Rooms.global.lockdown = false;

		this.logEntry(user.name + " used /endlockdown");
	},

	emergency: function (target, room, user) {
		if (!this.can('lockdown')) return false;

		if (Config.emergency) {
			return this.sendReply("We're already in emergency mode.");
		}
		Config.emergency = true;
		for (var id in Rooms.rooms) {
			if (id !== 'global') Rooms.rooms[id].addRaw("<div class=\"broadcast-red\">The server has entered emergency mode. Some features might be disabled or limited.</div>");
		}

		this.logEntry(user.name + " used /emergency");
	},

	endemergency: function (target, room, user) {
		if (!this.can('lockdown')) return false;

		if (!Config.emergency) {
			return this.sendReply("We're not in emergency mode.");
		}
		Config.emergency = false;
		for (var id in Rooms.rooms) {
			if (id !== 'global') Rooms.rooms[id].addRaw("<div class=\"broadcast-green\"><b>The server is no longer in emergency mode.</b></div>");
		}

		this.logEntry(user.name + " used /endemergency");
	},

	kill: function (target, room, user) {
		if (!this.can('lockdown')) return false;

		if (Rooms.global.lockdown !== true) {
			return this.sendReply("For safety reasons, /kill can only be used during lockdown.");
		}

		if (CommandParser.updateServerLock) {
			return this.sendReply("Wait for /updateserver to finish before using /kill.");
		}

		for (var i in Sockets.workers) {
			Sockets.workers[i].kill();
		}

		if (!room.destroyLog) {
			process.exit();
			return;
		}
		room.destroyLog(function () {
			room.logEntry(user.name + " used /kill");
		}, function () {
			process.exit();
		});

		// Just in the case the above never terminates, kill the process
		// after 10 seconds.
		setTimeout(function () {
			process.exit();
		}, 10000);
	},

	loadbanlist: function (target, room, user, connection) {
		if (!this.can('hotpatch')) return false;

		connection.sendTo(room, "Loading ipbans.txt...");
		fs.readFile('config/ipbans.txt', function (err, data) {
			if (err) return;
			data = ('' + data).split('\n');
			var rangebans = [];
			for (var i = 0; i < data.length; ++i) {
				var line = data[i].split('#')[0].trim();
				if (!line) continue;
				if (line.indexOf('/') >= 0) {
					rangebans.push(line);
				} else if (line && !Users.bannedIps[line]) {
					Users.bannedIps[line] = '#ipban';
				}
			}
			Users.checkRangeBanned = Cidr.checker(rangebans);
			connection.sendTo(room, "ipbans.txt has been reloaded.");
		});
	},

	refreshpage: function (target, room, user) {
		if (!this.can('refreshpage')) return false;
		Rooms.global.send('|refresh|');
		this.logEntry(user.name + " used /refreshpage");
	},

	updateserver: function (target, room, user, connection) {
		if (!user.hasConsoleAccess(connection)) {
			return this.sendReply("/updateserver - Access denied.");
		}

		if (CommandParser.updateServerLock) {
			return this.sendReply("/updateserver - Another update is already in progress.");
		}

		CommandParser.updateServerLock = true;

		var logQueue = [];
		logQueue.push(user.name + " used /updateserver");

		connection.sendTo(room, "updating...");

		var exec = require('child_process').exec;
		exec('git diff-index --quiet HEAD --', function (error) {
			var cmd = 'git pull --rebase';
			if (error) {
				if (error.code === 1) {
					// The working directory or index have local changes.
					cmd = 'git stash && ' + cmd + ' && git stash pop';
				} else {
					// The most likely case here is that the user does not have
					// `git` on the PATH (which would be error.code === 127).
					connection.sendTo(room, "" + error);
					logQueue.push("" + error);
					logQueue.forEach(function (line) {
						room.logEntry(line);
					});
					CommandParser.updateServerLock = false;
					return;
				}
			}
			var entry = "Running `" + cmd + "`";
			connection.sendTo(room, entry);
			logQueue.push(entry);
			exec(cmd, function (error, stdout, stderr) {
				("" + stdout + stderr).split("\n").forEach(function (s) {
					connection.sendTo(room, s);
					logQueue.push(s);
				});
				logQueue.forEach(function (line) {
					room.logEntry(line);
				});
				CommandParser.updateServerLock = false;
			});
		});
	},

	crashfixed: function (target, room, user) {
		if (Rooms.global.lockdown !== true) {
			return this.sendReply('/crashfixed - There is no active crash.');
		}
		if (!this.can('hotpatch')) return false;

		Rooms.global.lockdown = false;
		if (Rooms.lobby) {
			Rooms.lobby.modchat = false;
			Rooms.lobby.addRaw("<div class=\"broadcast-green\"><b>We fixed the crash without restarting the server!</b><br />You may resume talking in the lobby and starting new battles.</div>");
		}
		this.logEntry(user.name + " used /crashfixed");
	},

	'memusage': 'memoryusage',
	memoryusage: function (target) {
		if (!this.can('hotpatch')) return false;
		target = toId(target) || 'all';
		if (target === 'all') {
			this.sendReply("Loading memory usage, this might take a while.");
		}
		var roomSize, configSize, rmSize, cpSize, simSize, usersSize, toolsSize;
		if (target === 'all' || target === 'rooms' || target === 'room') {
			this.sendReply("Calculating Room size...");
			roomSize = ResourceMonitor.sizeOfObject(Rooms);
			this.sendReply("Rooms are using " + roomSize + " bytes of memory.");
		}
		if (target === 'all' || target === 'config') {
			this.sendReply("Calculating config size...");
			configSize = ResourceMonitor.sizeOfObject(Config);
			this.sendReply("Config is using " + configSize + " bytes of memory.");
		}
		if (target === 'all' || target === 'resourcemonitor' || target === 'rm') {
			this.sendReply("Calculating Resource Monitor size...");
			rmSize = ResourceMonitor.sizeOfObject(ResourceMonitor);
			this.sendReply("The Resource Monitor is using " + rmSize + " bytes of memory.");
		}
		if (target === 'all' || target === 'cmdp' || target === 'cp' || target === 'commandparser') {
			this.sendReply("Calculating Command Parser size...");
			cpSize = ResourceMonitor.sizeOfObject(CommandParser);
			this.sendReply("Command Parser is using " + cpSize + " bytes of memory.");
		}
		if (target === 'all' || target === 'sim' || target === 'simulator') {
			this.sendReply("Calculating Simulator size...");
			simSize = ResourceMonitor.sizeOfObject(Simulator);
			this.sendReply("Simulator is using " + simSize + " bytes of memory.");
		}
		if (target === 'all' || target === 'users') {
			this.sendReply("Calculating Users size...");
			usersSize = ResourceMonitor.sizeOfObject(Users);
			this.sendReply("Users is using " + usersSize + " bytes of memory.");
		}
		if (target === 'all' || target === 'tools') {
			this.sendReply("Calculating Tools size...");
			toolsSize = ResourceMonitor.sizeOfObject(Tools);
			this.sendReply("Tools are using " + toolsSize + " bytes of memory.");
		}
		if (target === 'all' || target === 'v8') {
			this.sendReply("Retrieving V8 memory usage...");
			var o = process.memoryUsage();
			this.sendReply("Resident set size: " + o.rss + ", " + o.heapUsed + " heap used of " + o.heapTotal  + " total heap. " + (o.heapTotal - o.heapUsed) + " heap left.");
		}
		if (target === 'all') {
			this.sendReply("Calculating Total size...");
			var total = (roomSize + configSize + rmSize + cpSize + simSize + usersSize + toolsSize) || 0;
			var units = ["bytes", "K", "M", "G"];
			var converted = total;
			var unit = 0;
			while (converted > 1024) {
				converted /= 1024;
				++unit;
			}
			converted = Math.round(converted);
			this.sendReply("Total memory used: " + converted + units[unit] + " (" + total + " bytes).");
		}
		return;
	},

	bash: function (target, room, user, connection) {
		if (!user.hasConsoleAccess(connection)) {
			return this.sendReply("/bash - Access denied.");
		}

		var exec = require('child_process').exec;
		exec(target, function (error, stdout, stderr) {
			connection.sendTo(room, ("" + stdout + stderr));
		});
	},

	eval: function (target, room, user, connection) {
		if (!user.hasConsoleAccess(connection)) {
			return this.sendReply("/eval - Access denied.");
		}
		if (!this.canBroadcast()) return;

		if (!this.broadcasting) this.sendReply('||>> ' + target);
		try {
			var battle = room.battle;
			var me = user;
			this.sendReply('||<< ' + eval(target));
		} catch (e) {
			this.sendReply('||<< error: ' + e.message);
			var stack = '||' + ('' + e.stack).replace(/\n/g, '\n||');
			connection.sendTo(room, stack);
		}
	},

	evalbattle: function (target, room, user, connection) {
		if (!user.hasConsoleAccess(connection)) {
			return this.sendReply("/evalbattle - Access denied.");
		}
		if (!this.canBroadcast()) return;
		if (!room.battle) {
			return this.sendReply("/evalbattle - This isn't a battle room.");
		}

		room.battle.send('eval', target.replace(/\n/g, '\f'));
	},

	/*********************************************************
	 * Battle commands
	 *********************************************************/

	forfeit: function (target, room, user) {
		if (!room.battle) {
			return this.sendReply("There's nothing to forfeit here.");
		}
		if (!room.forfeit(user)) {
			return this.sendReply("You can't forfeit this battle.");
		}
	},

	savereplay: function (target, room, user, connection) {
		if (!room || !room.battle) return;
		var logidx = 2; // spectator log (no exact HP)
		if (room.battle.ended) {
			// If the battle is finished when /savereplay is used, include
			// exact HP in the replay log.
			logidx = 3;
		}
		var data = room.getLog(logidx).join("\n");
		var datahash = crypto.createHash('md5').update(data.replace(/[^(\x20-\x7F)]+/g, '')).digest('hex');

		LoginServer.request('prepreplay', {
			id: room.id.substr(7),
			loghash: datahash,
			p1: room.p1.name,
			p2: room.p2.name,
			format: room.format
		}, function (success) {
			if (success && success.errorip) {
				connection.popup("This server's request IP " + success.errorip + " is not a registered server.");
				return;
			}
			connection.send('|queryresponse|savereplay|' + JSON.stringify({
				log: data,
				id: room.id.substr(7)
			}));
		});
	},

	mv: 'move',
	attack: 'move',
	move: function (target, room, user) {
		if (!room.decision) return this.sendReply("You can only do this in battle rooms.");

		room.decision(user, 'choose', 'move ' + target);
	},

	sw: 'switch',
	switch: function (target, room, user) {
		if (!room.decision) return this.sendReply("You can only do this in battle rooms.");

		room.decision(user, 'choose', 'switch ' + parseInt(target, 10));
	},

	choose: function (target, room, user) {
		if (!room.decision) return this.sendReply("You can only do this in battle rooms.");

		room.decision(user, 'choose', target);
	},

	undo: function (target, room, user) {
		if (!room.decision) return this.sendReply("You can only do this in battle rooms.");

		room.decision(user, 'undo', target);
	},

	team: function (target, room, user) {
		if (!room.decision) return this.sendReply("You can only do this in battle rooms.");

		room.decision(user, 'choose', 'team ' + target);
	},

	joinbattle: function (target, room, user) {
		if (!room.joinBattle) return this.sendReply("You can only do this in battle rooms.");
		if (!user.can('joinbattle', room)) {
			var requiredGroupId = Config.groups.bySymbol[Users.getGroupsThatCan('joinbattle', room)[0]].id;
			return this.popupReply("You must be a room" + requiredGroupId + " to join a battle you didn't start. Ask a player to use /room" + requiredGroupId + " on you to join this battle.");
		}

		room.joinBattle(user);
	},

	partbattle: 'leavebattle',
	leavebattle: function (target, room, user) {
		if (!room.leaveBattle) return this.sendReply("You can only do this in battle rooms.");

		room.leaveBattle(user);
	},

	kickbattle: function (target, room, user) {
		if (!room.leaveBattle) return this.sendReply("You can only do this in battle rooms.");

		target = this.splitTarget(target);
		var targetUser = this.targetUser;
		if (!targetUser || !targetUser.connected) {
			return this.sendReply("User " + this.targetUsername + " not found.");
		}
		if (!this.can('kick', targetUser)) return false;

		if (room.leaveBattle(targetUser)) {
			this.addModCommand("" + targetUser.name + " was kicked from a battle by " + user.name + (target ? " (" + target + ")" : ""));
		} else {
			this.sendReply("/kickbattle - User isn't in battle.");
		}
	},

	kickinactive: function (target, room, user) {
		if (room.requestKickInactive) {
			room.requestKickInactive(user);
		} else {
			this.sendReply("You can only kick inactive players from inside a room.");
		}
	},

	timer: function (target, room, user) {
		target = toId(target);
		if (room.requestKickInactive) {
			if (target === 'off' || target === 'false' || target === 'stop') {
				room.stopKickInactive(user, user.can('timer'));
			} else if (target === 'on' || target === 'true' || !target) {
				room.requestKickInactive(user, user.can('timer'));
			} else {
				this.sendReply("'" + target + "' is not a recognized timer state.");
			}
		} else {
			this.sendReply("You can only set the timer from inside a room.");
		}
	},

	autotimer: 'forcetimer',
	forcetimer: function (target, room, user) {
		target = toId(target);
		if (!this.can('autotimer')) return;
		if (target === 'off' || target === 'false' || target === 'stop') {
			Config.forceTimer = false;
			this.addModCommand("Forcetimer is now OFF: The timer is now opt-in. (set by " + user.name + ")");
		} else if (target === 'on' || target === 'true' || !target) {
			Config.forceTimer = true;
			this.addModCommand("Forcetimer is now ON: All battles will be timed. (set by " + user.name + ")");
		} else {
			this.sendReply("'" + target + "' is not a recognized forcetimer setting.");
		}
	},

	forcetie: 'forcewin',
	forcewin: function (target, room, user) {
		if (!this.can('forcewin')) return false;
		if (!room.battle) {
			this.sendReply("/forcewin - This is not a battle room.");
			return false;
		}

		room.battle.endType = 'forced';
		if (!target) {
			room.battle.tie();
			this.logModCommand(user.name + " forced a tie.");
			return false;
		}
		target = Users.get(target);
		if (target) target = target.userid;
		else target = '';

		if (target) {
			room.battle.win(target);
			this.logModCommand(user.name + " forced a win for " + target + ".");
		}
	},

	/*********************************************************
	 * Challenging and searching commands
	 *********************************************************/

	cancelsearch: 'search',
	search: function (target, room, user) {
		if (target) {
			if (Config.modchat.pm) {
				var userGroup = user.group;
				if (Config.groups.bySymbol[userGroup].rank < Config.groups.bySymbol[Config.modchat.pm].rank) {
					var groupName = Config.groups.bySymbol[Config.modchat.pm].name || Config.modchat.pm;
					this.popupReply("Because moderated chat is set, you must be of rank " + groupName + " or higher to search for a battle.");
					return false;
				}
			}
			Rooms.global.searchBattle(user, target);
		} else {
			Rooms.global.cancelSearch(user);
		}
	},

	chall: 'challenge',
	challenge: function (target, room, user, connection) {
		target = this.splitTarget(target);
		var targetUser = this.targetUser;
		if (!targetUser || !targetUser.connected) {
			return this.popupReply("The user '" + this.targetUsername + "' was not found.");
		}
		if (targetUser.blockChallenges && !user.can('bypassblocks', targetUser)) {
			return this.popupReply("The user '" + this.targetUsername + "' is not accepting challenges right now.");
		}
		if (Config.modchat.pm) {
			var userGroup = user.group;
			if (Config.groups.bySymbol[userGroup].rank < Config.groups.bySymbol[Config.modchat.pm].rank) {
				var groupName = Config.groups.bySymbol[Config.modchat.pm].name || Config.modchat.pm;
				this.popupReply("Because moderated chat is set, you must be of rank " + groupName + " or higher to challenge users.");
				return false;
			}
		}
		user.prepBattle(target, 'challenge', connection, function (result) {
			if (result) user.makeChallenge(targetUser, target);
		});
	},

	away: 'blockchallenges',
	idle: 'blockchallenges',
	blockchallenges: function (target, room, user) {
		if (user.blockChallenges) return this.sendReply("You are already blocking challenges!");
		user.blockChallenges = true;
		this.sendReply("You are now blocking all incoming challenge requests.");
	},

	back: 'allowchallenges',
	allowchallenges: function (target, room, user) {
		if (!user.blockChallenges) return this.sendReply("You are already available for challenges!");
		user.blockChallenges = false;
		this.sendReply("You are available for challenges from now on.");
	},

	cchall: 'cancelChallenge',
	cancelchallenge: function (target, room, user) {
		user.cancelChallengeTo(target);
	},

	accept: function (target, room, user, connection) {
		var userid = toId(target);
		var format = '';
		if (user.challengesFrom[userid]) format = user.challengesFrom[userid].format;
		if (!format) {
			this.popupReply(target + " cancelled their challenge before you could accept it.");
			return false;
		}
		user.prepBattle(format, 'challenge', connection, function (result) {
			if (result) user.acceptChallengeFrom(userid);
		});
	},

	reject: function (target, room, user) {
		user.rejectChallengeFrom(toId(target));
	},

	saveteam: 'useteam',
	utm: 'useteam',
	useteam: function (target, room, user) {
		user.team = target;
	},

	/*********************************************************
	 * Low-level
	 *********************************************************/

	cmd: 'query',
	query: function (target, room, user, connection) {
		// Avoid guest users to use the cmd errors to ease the app-layer attacks in emergency mode
		var trustable = (!Config.emergency || (user.named && user.authenticated));
		if (Config.emergency && ResourceMonitor.countCmd(connection.ip, user.name)) return false;
		var spaceIndex = target.indexOf(' ');
		var cmd = target;
		if (spaceIndex > 0) {
			cmd = target.substr(0, spaceIndex);
			target = target.substr(spaceIndex + 1);
		} else {
			target = '';
		}
		if (cmd === 'userdetails') {
			var targetUser = Users.get(target);
			if (!trustable || !targetUser) {
				connection.send('|queryresponse|userdetails|' + JSON.stringify({
					userid: toId(target),
					rooms: false
				}));
				return false;
			}
			var roomList = {};
			for (var i in targetUser.roomCount) {
				if (i === 'global') continue;
				var targetRoom = Rooms.get(i);
				if (!targetRoom || targetRoom.isPrivate) continue;
				var roomData = {};
				if (targetRoom.battle) {
					var battle = targetRoom.battle;
					roomData.p1 = battle.p1 ? ' ' + battle.p1 : '';
					roomData.p2 = battle.p2 ? ' ' + battle.p2 : '';
				}
				roomList[i] = roomData;
			}
			if (!targetUser.roomCount['global']) roomList = false;
			var userdetails = {
				userid: targetUser.userid,
				avatar: targetUser.avatar,
				rooms: roomList
			};
			if (user.can('ip', targetUser)) {
				var ips = Object.keys(targetUser.ips);
				if (ips.length === 1) {
					userdetails.ip = ips[0];
				} else {
					userdetails.ips = ips;
				}
			}
			connection.send('|queryresponse|userdetails|' + JSON.stringify(userdetails));
		} else if (cmd === 'roomlist') {
			if (!trustable) return false;
			connection.send('|queryresponse|roomlist|' + JSON.stringify({
				rooms: Rooms.global.getRoomList(target)
			}));
		} else if (cmd === 'rooms') {
			if (!trustable) return false;
			connection.send('|queryresponse|rooms|' + JSON.stringify(
				Rooms.global.getRooms()
			));
		}
	},

	trn: function (target, room, user, connection) {
		var commaIndex = target.indexOf(',');
		var targetName = target;
		var targetAuth = false;
		var targetToken = '';
		if (commaIndex >= 0) {
			targetName = target.substr(0, commaIndex);
			target = target.substr(commaIndex + 1);
			commaIndex = target.indexOf(',');
			targetAuth = target;
			if (commaIndex >= 0) {
				targetAuth = !!parseInt(target.substr(0, commaIndex), 10);
				targetToken = target.substr(commaIndex + 1);
			}
		}
		user.rename(targetName, targetToken, targetAuth, connection);
	}

};<|MERGE_RESOLUTION|>--- conflicted
+++ resolved
@@ -115,13 +115,8 @@
 		if (targetUser.ignorePMs && !user.can('lock')) {
 			if (!targetUser.can('lock')) {
 				return this.popupReply("This user is blocking Private Messages right now.");
-<<<<<<< HEAD
-			} else if (targetUser.can('hotpatch')) {
+			} else if (targetUser.can('bypassall')) {
 				return this.popupReply("This " + (Config.groups.bySymbol[targetUser.group].name || "Administrator") + " is too busy to answer Private Messages right now. Please contact a different staff member.");
-=======
-			} else if (targetUser.can('bypassall')) {
-				return this.popupReply("This admin is too busy to answer Private Messages right now. Please contact a different staff member.");
->>>>>>> fe54d936
 			}
 		}
 
@@ -1011,13 +1006,8 @@
 
 	modchat: function (target, room, user) {
 		if (!target) return this.sendReply("Moderated chat is currently set to: " + room.modchat);
-<<<<<<< HEAD
-		if ((user.locked || user.mutedRooms[room.id]) && !user.can('hotpatch')) return this.sendReply("You cannot do this while unable to talk.");
+		if ((user.locked || user.mutedRooms[room.id]) && !user.can('bypassall')) return this.sendReply("You cannot do this while unable to talk.");
 		if (!this.can('modchat', room)) return false;
-=======
-		if ((user.locked || user.mutedRooms[room.id]) && !user.can('bypassall')) return this.sendReply("You cannot do this while unable to talk.");
-		if (!this.can('modchat', null, room)) return false;
->>>>>>> fe54d936
 
 		var roomType = room.auth ? room.type + 'Room' : 'global';
 		if (room.modchat && Config.groups[roomType][room.modchat] && Config.groups.bySymbol[room.modchat][roomType + 'Rank'] > 1 && !user.can('modchatall', room)) {
@@ -1170,28 +1160,17 @@
 		var filename = '';
 		var command = '';
 		if (roomId === 'all' && wordSearch) {
-<<<<<<< HEAD
 			if (!this.can('staff')) return;
-			roomNames = 'all rooms';
-=======
-			if (!this.can('modlog')) return;
 			roomNames = "all rooms";
->>>>>>> fe54d936
 			// Get a list of all the rooms
 			var fileList = fs.readdirSync('logs/modlog');
 			for (var i = 0; i < fileList.length; ++i) {
 				filename += path.normalize(__dirname + '/' + logPath + fileList[i]) + ' ';
 			}
 		} else {
-<<<<<<< HEAD
 			if (!this.can('staff', Rooms.get(roomId))) return;
-			roomNames = 'the room ' + roomId;
-			filename = 'logs/modlog/modlog_' + roomId + '.txt';
-=======
-			if (!this.can('modlog', null, Rooms.get(roomId))) return;
 			roomNames = "the room " + roomId;
 			filename = path.normalize(__dirname + '/' + logPath + 'modlog_' + roomId + '.txt');
->>>>>>> fe54d936
 		}
 
 		// Seek for all input rooms for the lines or text
