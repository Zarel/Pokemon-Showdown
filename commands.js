--- conflicted
+++ resolved
@@ -183,10 +183,6 @@
 				var targetRoom = Rooms.search(innerTarget);
 				if (!targetRoom || targetRoom === Rooms.global) return this.errorReply('The room "' + innerTarget + '" does not exist.');
 				if (targetRoom.staffRoom && !targetUser.can('staff')) return this.errorReply('User "' + this.targetUsername + '" requires global auth to join room "' + targetRoom.id + '".');
-<<<<<<< HEAD
-				if (targetRoom.isPrivate && targetRoom.modjoin && targetRoom.auth) {
-					if (Config.groups.bySymbol[targetRoom.auth[targetUser.userid] || Config.groups.default[targetRoom.type + 'Room']].rank < Config.groups.bySymbol[targetRoom.modjoin].rank || !targetUser.can('bypassall')) {
-=======
 				if (targetRoom.modjoin) {
 					if (targetRoom.auth && (targetRoom.isPrivate === true || targetUser.group === Config.groups.default.global) && !(targetUser.userid in targetRoom.auth)) {
 						this.parse('/room' + Config.groups.bySymbol[targetRoom.modjoin].id + ' ' + targetUser.name, false, targetRoom);
@@ -197,7 +193,6 @@
 				}
 				if (targetRoom.isPrivate === true && targetRoom.modjoin && targetRoom.auth) {
 					if (!(user.userid in targetRoom.auth)) {
->>>>>>> 9325f05a
 						return this.errorReply('The room "' + innerTarget + '" does not exist.');
 					}
 					if (Config.groups.bySymbol[targetRoom.auth[targetUser.userid] || Config.groups.default[targetRoom.type + 'Room']].rank < Config.groups.bySymbol[targetRoom.modjoin].rank && !targetUser.can('bypassall')) {
@@ -381,11 +376,7 @@
 		}
 		return this.errorReply("An unknown error occurred while trying to create the room '" + title + "'.");
 	},
-<<<<<<< HEAD
-	makechatroomhelp: ["/makechatroom [roomname] - Creates a new room named [roomname]. Requires: " + Users.getGroupsThatCan('makeroom').join(" ")],
-=======
 	makegroupchathelp: ["/makegroupchat [roomname], [private|hidden|public] - Creates a group chat named [roomname]. Leave off privacy to default to hidden."],
->>>>>>> 9325f05a
 
 	deregisterchatroom: function (target, room, user) {
 		if (!this.can('makeroom')) return;
@@ -426,10 +417,6 @@
 			setting = true;
 			break;
 		default:
-<<<<<<< HEAD
-			if (!this.can('privateroom', room)) return;
-=======
->>>>>>> 9325f05a
 			if (room.isPrivate === true && target !== 'force') {
 				return this.sendReply("This room is a secret room. Use `/publicroom` to make it public, or `/hiddenroom force` to force hidden.");
 			}
@@ -460,13 +447,6 @@
 			}
 		}
 	},
-<<<<<<< HEAD
-	privateroomhelp: ["/privateroom [on/off] - Makes or unmakes a room private. Requires: " + Users.getGroupsThatCan('makeroom').join(" "),
-		"/hiddenroom [on/off] - Makes or unmakes a room hidden. Hidden rooms will maintain global ranks of users. Requires: " + Users.getGroupsThatCan('privateroom').join(" ")],
-
-	modjoin: function (target, room, user) {
-		if (!this.can('privateroom', room)) return;
-=======
 	privateroomhelp: ["/secretroom - Makes a room secret. Secret rooms are visible to & and up. Requires: " + Users.getGroupsThatCan('makeroom').join(" "),
 		"/hiddenroom [on/off] - Makes a room hidden. Hidden rooms are visible to % and up, and inherit global ranks. Requires: " + Users.getGroupsThatCan('privateroom').join(" "),
 		"/publicroom - Makes a room public. Requires: " + Users.getGroupsThatCan('privateroom').join(" ")],
@@ -477,7 +457,6 @@
 		} else {
 			if (!this.can('makeroom')) return;
 		}
->>>>>>> 9325f05a
 		if (target === 'off' || target === 'false') {
 			delete room.modjoin;
 			this.addModCommand("" + user.name + " turned off modjoin.");
@@ -532,11 +511,7 @@
 			return;
 		}
 		if (!this.can('roomdesc', room)) return false;
-<<<<<<< HEAD
-		if (target.length > 80) return this.sendReply("Error: Room description is too long (must be at most 80 characters).");
-=======
 		if (target.length > 80) return this.errorReply("Error: Room description is too long (must be at most 80 characters).");
->>>>>>> 9325f05a
 		var normalizedTarget = ' ' + target.toLowerCase().replace('[^a-zA-Z0-9]+', ' ').trim() + ' ';
 
 		if (normalizedTarget.includes(' welcome ')) {
@@ -668,6 +643,53 @@
 		}
 	},
 
+	roomowner: function (target, room, user) {
+		if (!room.chatRoomData) {
+			return this.sendReply("/roomowner - This room isn't designed for per-room moderation to be added");
+		}
+		if (!target) return this.parse('/help roomowner');
+		target = this.splitTarget(target, true);
+		var targetUser = this.targetUser;
+
+		if (!targetUser) return this.sendReply("User '" + this.targetUsername + "' is not online.");
+
+		if (!this.can('makeroom')) return false;
+
+		if (!room.auth) room.auth = room.chatRoomData.auth = {};
+
+		var name = targetUser.name;
+
+		room.auth[targetUser.userid] = '#';
+		this.addModCommand("" + name + " was appointed Room Owner by " + user.name + ".");
+		room.onUpdateIdentity(targetUser);
+		Rooms.global.writeChatRoomData();
+	},
+	roomownerhelp: ["/roomowner [username] - Appoints [username] as a room owner. Removes official status. Requires: ~"],
+
+	roomdeowner: 'deroomowner',
+	deroomowner: function (target, room, user) {
+		if (!room.auth) {
+			return this.sendReply("/roomdeowner - This room isn't designed for per-room moderation");
+		}
+		if (!target) return this.parse('/help roomdeowner');
+		target = this.splitTarget(target, true);
+		var targetUser = this.targetUser;
+		var name = this.targetUsername;
+		var userid = toId(name);
+		if (!userid || userid === '') return this.sendReply("User '" + name + "' does not exist.");
+
+		if (room.auth[userid] !== '#') return this.sendReply("User '" + name + "' is not a room owner.");
+		if (!this.can('makeroom')) return false;
+
+		delete room.auth[userid];
+		this.sendReply("(" + name + " is no longer Room Owner.)");
+		if (targetUser) targetUser.updateIdentity();
+		if (room.chatRoomData) {
+			Rooms.global.writeChatRoomData();
+		}
+	},
+	deroomownerhelp: ["/roomdeowner [username] - Removes [username]'s status as a room owner. Requires: ~"],
+
 	roomdemote: 'roompromote',
 	roompromote: function (target, room, user, connection, cmd) {
 		if (!target) return this.parse('/help roompromote');
@@ -696,14 +718,6 @@
 		if (!Config.groups.bySymbol[nextGroup]) {
 			return this.errorReply("Group '" + nextGroup + "' does not exist.");
 		}
-<<<<<<< HEAD
-		if (!Config.groups.bySymbol[nextGroup]) {
-			return this.sendReply("Group '" + nextGroup + "' does not exist.");
-=======
-		if (!Config.groups[room.type + 'Room'][nextGroup]) {
-			return this.sendReply("Group '" + nextGroup + "' does not exist as a room rank.");
->>>>>>> 9325f05a
-		}
 		if (!Config.groups[room.type + 'Room'][nextGroup]) {
 			return this.sendReply("Group '" + nextGroup + "' does not exist as a room rank.");
 		}
@@ -715,16 +729,6 @@
 
 		var groupName = Config.groups.bySymbol[nextGroup].name || "regular user";
 		if (((room.auth && room.auth[userid]) || Config.groups.default[room.type + 'Room']) === nextGroup) {
-<<<<<<< HEAD
-			return this.sendReply("User '" + name + "' is already a " + groupName + " in this room.");
-		}
-		if (!user.can('makeroom')) {
-			if (!user.can('roompromote', currentGroup, room)) {
-				return this.sendReply("/" + cmd + " - Access denied for removing " + ((Config.groups.bySymbol[currentGroup] ? Config.groups.bySymbol[currentGroup].name : "an undefined group") || "regular user") + ".");
-			}
-			if (!user.can('roompromote', nextGroup, room)) {
-				return this.sendReply("/" + cmd + " - Access denied for giving " + groupName + ".");
-=======
 			return this.errorReply("User '" + name + "' is already a " + groupName + " in this room.");
 		}
 		if (!user.can('makeroom')) {
@@ -733,7 +737,6 @@
 			}
 			if (!user.can('roompromote', nextGroup, room)) {
 				return this.errorReply("/" + cmd + " - Access denied for giving " + groupName + ".");
->>>>>>> 9325f05a
 			}
 		}
 
@@ -1167,8 +1170,6 @@
 			return this.errorReply("Use /ban; " + targetUser.name + " is not a confirmed user.");
 		}
 
-<<<<<<< HEAD
-=======
 		// Destroy personal rooms of the banned user.
 		for (var i in targetUser.roomCount) {
 			if (i === 'global') continue;
@@ -1178,7 +1179,6 @@
 			}
 		}
 
->>>>>>> 9325f05a
 		targetUser.popup("|modal|" + user.name + " has banned you." + (target ? "\n\nReason: " + target : "") + (Config.appealUri ? "\n\nIf you feel that your ban was unjustified, you can appeal:\n" + Config.appealUri : "") + "\n\nYour ban will expire in a few days.");
 
 		this.addModCommand("" + targetUser.name + " was banned by " + user.name + "." + (target ? " (" + target + ")" : ""), " (" + targetUser.latestIp + ")");
@@ -1330,17 +1330,10 @@
 			return this.errorReply("Please specify a group such as /globalvoice or /globaldeauth");
 		}
 		if (!Config.groups.bySymbol[nextGroup]) {
-<<<<<<< HEAD
-			return this.sendReply("Group '" + nextGroup + "' does not exist.");
-		}
-		if (!Config.groups.global[nextGroup]) {
-			return this.sendReply("Group '" + nextGroup + "' does not exist as a global rank.");
-=======
 			return this.errorReply("Group '" + nextGroup + "' does not exist.");
 		}
 		if (!Config.groups.global[nextGroup]) {
 			return this.errorReply("Group '" + nextGroup + "' does not exist as a global rank.");
->>>>>>> 9325f05a
 		}
 
 		var groupName = Config.groups.bySymbol[nextGroup].name || "regular user";
@@ -1348,17 +1341,10 @@
 			return this.errorReply("User '" + name + "' is already a " + groupName);
 		}
 		if (!user.can('promote', currentGroup)) {
-<<<<<<< HEAD
-			return this.sendReply("/" + cmd + " - Access denied for removing " + (Config.groups.bySymbol[currentGroup].name || "regular user") + ".");
-		}
-		if (!user.can('promote', nextGroup)) {
-			return this.sendReply("/" + cmd + " - Access denied for giving " + groupName + ".");
-=======
 			return this.errorReply("/" + cmd + " - Access denied for removing " + (Config.groups.bySymbol[currentGroup].name || "regular user") + ".");
 		}
 		if (!user.can('promote', nextGroup)) {
 			return this.errorReply("/" + cmd + " - Access denied for giving " + groupName + ".");
->>>>>>> 9325f05a
 		}
 
 		if (!Users.setOfflineGroup(name, nextGroup)) {
@@ -1389,11 +1375,7 @@
 		target = this.splitTarget(target, true);
 		var name = this.targetUsername;
 		var nextGroup = target;
-<<<<<<< HEAD
-		if (!Config.groups.bySymbol[nextGroup]) return this.sendReply("Group '" + nextGroup + "' does not exist.");
-=======
 		if (!Config.groups.bySymbol[nextGroup]) return this.errorReply("Group '" + nextGroup + "' does not exist.");
->>>>>>> 9325f05a
 
 		if (!Users.setOfflineGroup(name, nextGroup, true)) {
 			return this.errorReply("/forcepromote - Don't forcepromote unless you have to.");
@@ -1416,20 +1398,12 @@
 
 	modchat: function (target, room, user) {
 		if (!target) return this.sendReply("Moderated chat is currently set to: " + room.modchat);
-<<<<<<< HEAD
-		if ((user.locked || room.isMuted(user)) && !user.can('bypassall')) return this.sendReply("You cannot do this while unable to talk.");
-=======
 		if ((user.locked || room.isMuted(user)) && !user.can('bypassall')) return this.errorReply("You cannot do this while unable to talk.");
->>>>>>> 9325f05a
 		if (!this.can('modchat', room)) return false;
 
 		var roomType = room.auth ? room.type + 'Room' : 'global';
 		if (room.modchat && Config.groups[roomType][room.modchat] && Config.groups.bySymbol[room.modchat][roomType + 'Rank'] > 1 && !user.can('modchatall', room)) {
-<<<<<<< HEAD
-			return this.sendReply("/modchat - Access denied for removing a setting higher than " + Config.groups[roomType + 'ByRank'][1] + ".");
-=======
 			return this.errorReply("/modchat - Access denied for removing a setting higher than " + Config.groups[roomType + 'ByRank'][1] + ".");
->>>>>>> 9325f05a
 		}
 
 		target = target.toLowerCase();
@@ -1449,11 +1423,7 @@
 			if (Config.groups.byId[target]) target = Config.groups.byId[target];
 			if (!Config.groups[roomType][target]) return this.parse('/help modchat');
 			if (Config.groups.bySymbol[target][roomType + 'Rank'] > 1 && !user.can('modchatall', room)) {
-<<<<<<< HEAD
-				return this.sendReply("/modchat - Access denied for setting higher than " + Config.groups[roomType + 'ByRank'][1] + ".");
-=======
 				return this.errorReply("/modchat - Access denied for setting higher than " + Config.groups[roomType + 'ByRank'][1] + ".");
->>>>>>> 9325f05a
 			}
 			room.modchat = target;
 			break;
@@ -1568,8 +1538,6 @@
 		return true;
 	},
 	forcerenamehelp: ["/forcerename OR /fr [username], [reason] - Forcibly change a user's name and shows them the [reason]. Requires: " + Users.getGroupsThatCan('forcerename').join(" ")],
-<<<<<<< HEAD
-=======
 
 	hidetext: function (target, room, user) {
 		if (!target) return this.parse('/help hidetext');
@@ -1598,7 +1566,6 @@
 		if (userid !== toId(this.inputUsername)) this.add('|unlink|' + hidetype + toId(this.inputUsername));
 	},
 	hidetexthelp: ["/hidetext [username] - Removes a locked or banned user's messages from chat (includes users banned from the room). Requires: " + Users.getGroupsThatCan('ban').join(" ")],
->>>>>>> 9325f05a
 
 	modlog: function (target, room, user, connection) {
 		var lines = 0;
@@ -2250,11 +2217,7 @@
 		var targetUser = this.targetUser;
 		var name = this.targetUsername;
 
-<<<<<<< HEAD
-		if (!targetUser) return this.sendReply("User " + name + " not found.");
-=======
 		if (!targetUser) return this.errorReply("User " + name + " not found.");
->>>>>>> 9325f05a
 		if (targetUser.can('joinbattle', room)) {
 			return this.sendReply("" + name + " can already join battles as a Player.");
 		}
@@ -2267,11 +2230,7 @@
 	addplayerhelp: ["/addplayer [username] - Allow the specified user to join the battle as a player."],
 
 	joinbattle: function (target, room, user) {
-<<<<<<< HEAD
-		if (!room.joinBattle) return this.sendReply("You can only do this in battle rooms.");
-=======
 		if (!room.joinBattle) return this.errorReply("You can only do this in battle rooms.");
->>>>>>> 9325f05a
 		if (!user.can('joinbattle', room)) {
 			var requiredGroupId = Config.groups.bySymbol[Users.getGroupsThatCan('joinbattle', room)[0]].id;
 			return this.popupReply("You must be a room" + requiredGroupId + " to join a battle you didn't start. Ask a player to use /room" + requiredGroupId + " on you to join this battle.");
