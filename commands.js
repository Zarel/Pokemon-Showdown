--- conflicted
+++ resolved
@@ -34,15 +34,9 @@
 	globalauth: 'authority',
 	authlist: 'authority',
 	authority: function (target, room, user, connection) {
-<<<<<<< HEAD
-		var rankLists = {};
-		for (var u in Users.usergroups) {
-			var rank = Users.usergroups[u].charAt(0);
-=======
 		let rankLists = {};
 		for (let u in Users.usergroups) {
 			let rank = Users.usergroups[u].charAt(0);
->>>>>>> b2355502
 			// In case the usergroups.csv file is not proper, we check for the server ranks.
 			if (Config.groups.bySymbol[rank]) {
 				let name = Users.usergroups[u].substr(1);
@@ -1732,10 +1726,7 @@
 				return this.errorReply("Something failed while trying to hotpatch tournaments: \n" + e.stack);
 			}
 		} else if (target === 'battles') {
-<<<<<<< HEAD
-=======
 			if (Monitor.hotpatchLock) return this.errorReply("Hotpatch has been disabled. (" + Monitor.hotpatchLock + ")");
->>>>>>> b2355502
 			/*Simulator.SimulatorProcess.respawn();
 			return this.sendReply("Battles have been hotpatched. Any battles started after now will use the new code; however, in-progress battles will continue to use the old code.");*/
 			return this.sendReply("Battle hotpatching is not supported with the single process hack.");
@@ -1915,11 +1906,7 @@
 			return this.errorReply("Wait for /updateserver to finish before using /kill.");
 		}
 
-<<<<<<< HEAD
-		/*for (var i in Sockets.workers) {
-=======
 		/*for (let i in Sockets.workers) {
->>>>>>> b2355502
 			Sockets.workers[i].kill();
 		}*/
 
