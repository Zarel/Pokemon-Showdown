/**
 * System commands
 * Pokemon Showdown - http://pokemonshowdown.com/
 *
 * These are system commands - commands required for Pokemon Showdown
 * to run. A lot of these are sent by the client.
 *
 * System commands should not be modified, added, or removed. If you'd
 * like to modify or add commands, add or edit files in chat-plugins/
 *
 * For the API, see chat-plugins/COMMANDS.md
 *
 * @license MIT license
 */

var crypto = require('crypto');
var fs = require('fs');

const MAX_REASON_LENGTH = 300;
const MUTE_LENGTH = 7 * 60 * 1000;
const HOURMUTE_LENGTH = 60 * 60 * 1000;

var commands = exports.commands = {

	version: function (target, room, user) {
		if (!this.canBroadcast()) return;
		this.sendReplyBox("Server version: <b>" + CommandParser.package.version + "</b>");
	},

	auth: 'authority',
	stafflist: 'authority',
	globalauth: 'authority',
	authlist: 'authority',
	authority: function (target, room, user, connection) {
		var rankLists = {};
		for (var u in Users.usergroups) {
			var rank = Users.usergroups[u].charAt(0);
			// In case the usergroups.csv file is not proper, we check for the server ranks.
			if (Config.groups.bySymbol[rank]) {
				var name = Users.usergroups[u].substr(1);
				if (!rankLists[rank]) rankLists[rank] = [];
				if (name) rankLists[rank].push(name);
			}
		}

		var buffer = [];
		Object.keys(rankLists).sort(function (a, b) {
			return (Config.groups.bySymbol[b] || {rank: 0}).rank - (Config.groups.bySymbol[a] || {rank: 0}).rank;
		}).forEach(function (r) {
			buffer.push((Config.groups.bySymbol[r] ? Config.groups.bySymbol[r].name + "s (" + r + ")" : r) + ":\n" + rankLists[r].sortBy(toId).join(", "));
		});

		if (!buffer.length) buffer = "This server has no global authority.";
		connection.popup(buffer.join("\n\n"));
	},

	me: function (target, room, user, connection) {
		// By default, /me allows a blank message
		if (target) target = this.canTalk(target);
		if (!target) return;

		return '/me ' + target;
	},

	mee: function (target, room, user, connection) {
		// By default, /mee allows a blank message
		if (target) target = this.canTalk(target);
		if (!target) return;

		return '/mee ' + target;
	},

	avatar: function (target, room, user) {
		if (!target) return this.parse('/avatars');
		var parts = target.split(',');
		var avatar = parseInt(parts[0]);
		if (parts[0] === '#bw2elesa') {
			avatar = parts[0];
		}
		if (typeof avatar === 'number' && (!avatar || avatar > 294 || avatar < 1)) {
			if (!parts[1]) {
				this.sendReply("Invalid avatar.");
			}
			return false;
		}

		user.avatar = avatar;
		if (!parts[1]) {
			this.sendReply("Avatar changed to:\n" +
				'|raw|<img src="//play.pokemonshowdown.com/sprites/trainers/' + (typeof avatar === 'string' ? avatar.substr(1) : avatar) + '.png" alt="" width="80" height="80" />');
		}
	},
	avatarhelp: ["/avatar [avatar number 1 to 293] - Change your trainer sprite."],

	signout: 'logout',
	logout: function (target, room, user) {
		user.resetName();
	},

	requesthelp: 'report',
	report: function (target, room, user) {
		if (room.id === 'help') {
			this.sendReply("Ask one of the Moderators (@) in the Help room.");
		} else {
			this.parse('/join help');
		}
	},

	r: 'reply',
	reply: function (target, room, user) {
		if (!target) return this.parse('/help reply');
		if (!user.lastPM) {
			return this.sendReply("No one has PMed you yet.");
		}
		return this.parse('/msg ' + (user.lastPM || '') + ', ' + target);
	},
	replyhelp: ["/reply OR /r [message] - Send a private message to the last person you received a message from, or sent a message to."],

	pm: 'msg',
	whisper: 'msg',
	w: 'msg',
	msg: function (target, room, user, connection) {
		if (!target) return this.parse('/help msg');
		target = this.splitTarget(target);
		var targetUser = this.targetUser;
		if (!target) {
			this.sendReply("You forgot the comma.");
			return this.parse('/help msg');
		}
		this.pmTarget = (targetUser || this.targetUsername);
		if (!targetUser || !targetUser.connected) {
			if (targetUser && !targetUser.connected) {
				this.errorReply("User " + this.targetUsername + " is offline.");
				return;
			} else {
				this.errorReply("User "  + this.targetUsername + " not found. Did you misspell their name?");
				return this.parse('/help msg');
			}
			return;
		}

		if (Config.modchat.pm) {
			var userGroup = user.group;
			if (Config.groups.bySymbol[userGroup].rank < Config.groups.bySymbol[Config.modchat.pm].rank) {
				var groupName = Config.groups.bySymbol[Config.modchat.pm].name || Config.modchat.pm;
				this.errorReply("Because moderated chat is set, you must be of rank " + groupName + " or higher to PM users.");
				return false;
			}
		}

		if (user.locked && !targetUser.can('lock')) {
			return this.errorReply("You can only private message members of the moderation team (users marked by " + Users.getGroupsThatCan('lock').join(", ") + ") when locked.");
		}
		if (targetUser.locked && !user.can('lock')) {
			return this.errorReply("This user is locked and cannot PM.");
		}
		if (targetUser.ignorePMs && targetUser.ignorePMs !== user.group && !user.can('lock')) {
			if (!targetUser.can('lock')) {
				return this.errorReply("This user is blocking private messages right now.");
			} else if (targetUser.can('bypassall')) {
				return this.errorReply("This " + (Config.groups.bySymbol[targetUser.group].name || "Administrator") + " is too busy to answer private messages right now. Please contact a different staff member.");
			}
		}
		if (user.ignorePMs && user.ignorePMs !== targetUser.group && !targetUser.can('lock')) {
			return this.errorReply("You are blocking private messages right now.");
		}

		target = this.canTalk(target, null, targetUser);
		if (!target) return false;

		if (target.charAt(0) === '/' && target.charAt(1) !== '/') {
			// PM command
			var innerCmdIndex = target.indexOf(' ');
			var innerCmd = (innerCmdIndex >= 0 ? target.slice(1, innerCmdIndex) : target.slice(1));
			var innerTarget = (innerCmdIndex >= 0 ? target.slice(innerCmdIndex + 1) : '');
			switch (innerCmd) {
			case 'me':
			case 'mee':
			case 'announce':
				break;
			case 'invite':
			case 'inv':
				var targetRoom = Rooms.search(innerTarget);
				if (!targetRoom || targetRoom === Rooms.global) return this.errorReply('The room "' + innerTarget + '" does not exist.');
				if (targetRoom.staffRoom && !targetUser.can('staff')) return this.errorReply('User "' + this.targetUsername + '" requires global auth to join room "' + targetRoom.id + '".');
				if (targetRoom.isPrivate && targetRoom.modjoin && targetRoom.auth) {
					if (Config.groups.bySymbol[targetRoom.auth[targetUser.userid] || Config.groups.default[targetRoom.type + 'Room']].rank < Config.groups.bySymbol[targetRoom.modjoin].rank || !targetUser.can('bypassall')) {
						return this.errorReply('The room "' + innerTarget + '" does not exist.');
					}
				}

				target = '/invite ' + targetRoom.id;
				break;
			default:
				return this.errorReply("The command '/" + innerCmd + "' was unrecognized or unavailable in private messages. To send a message starting with '/" + innerCmd + "', type '//" + innerCmd + "'.");
			}
		}

		var message = '|pm|' + user.getIdentity() + '|' + targetUser.getIdentity() + '|' + target;
		user.send(message);
		if (targetUser !== user) targetUser.send(message);
		targetUser.lastPM = user.userid;
		user.lastPM = targetUser.userid;
	},
	msghelp: ["/msg OR /whisper OR /w [username], [message] - Send a private message."],

	blockpm: 'ignorepms',
	blockpms: 'ignorepms',
	ignorepm: 'ignorepms',
	ignorepms: function (target, room, user) {
		if (user.ignorePMs === (target || true)) return this.sendReply("You are already blocking private messages! To unblock, use /unblockpms");
		if (user.can('lock') && !user.can('bypassall')) return this.sendReply("You are not allowed to block private messages.");
		user.ignorePMs = true;
		if (target in Config.groups) {
			user.ignorePMs = target;
			return this.sendReply("You are now blocking private messages, except from staff and " + target + ".");
		}
		return this.sendReply("You are now blocking private messages, except from staff.");
	},
	ignorepmshelp: ["/blockpms - Blocks private messages. Unblock them with /unignorepms."],

	unblockpm: 'unignorepms',
	unblockpms: 'unignorepms',
	unignorepm: 'unignorepms',
	unignorepms: function (target, room, user) {
		if (!user.ignorePMs) return this.sendReply("You are not blocking private messages! To block, use /blockpms");
		user.ignorePMs = false;
		return this.sendReply("You are no longer blocking private messages.");
	},
	unignorepmshelp: ["/unblockpms - Unblocks private messages. Block them with /blockpms."],

	idle: 'away',
	afk: 'away',
	away: function (target, room, user) {
		this.parse('/blockchallenges');
		this.parse('/blockpms ' + target);
	},
	awayhelp: ["/away - Blocks challenges and private messages. Unblock them with /back."],

	unaway: 'back',
	unafk: 'back',
	back: function () {
		this.parse('/unblockpms');
		this.parse('/unblockchallenges');
	},
	backhelp: ["/back - Unblocks challenges and/or private messages, if either are blocked."],

	makeprivatechatroom: 'makechatroom',
	makechatroom: function (target, room, user, connection, cmd) {
		if (!this.can('makeroom')) return;

		// `,` is a delimiter used by a lot of /commands
		// `|` and `[` are delimiters used by the protocol
		// `-` has special meaning in roomids
		if (target.includes(',') || target.includes('|') || target.includes('[') || target.includes('-')) {
			return this.sendReply("Room titles can't contain any of: ,|[-");
		}

		var id = toId(target);
		if (!id) return this.parse('/help makechatroom');
		// Check if the name already exists as a room or alias
		if (Rooms.search(id)) return this.sendReply("The room '" + target + "' already exists.");
		if (Rooms.global.addChatRoom(target)) {
			if (cmd === 'makeprivatechatroom') {
				var targetRoom = Rooms.search(target);
				targetRoom.isPrivate = true;
				targetRoom.chatRoomData.isPrivate = true;
				Rooms.global.writeChatRoomData();
				if (Rooms('upperstaff')) {
					Rooms('upperstaff').add('|raw|<div class="broadcast-green">Private chat room created: <b>' + Tools.escapeHTML(target) + '</b></div>').update();
				}
				return this.sendReply("The private chat room '" + target + "' was created.");
			} else {
				if (Rooms('staff')) {
					Rooms('staff').add('|raw|<div class="broadcast-green">Public chat room created: <b>' + Tools.escapeHTML(target) + '</b></div>').update();
				}
				if (Rooms('upperstaff')) {
					Rooms('upperstaff').add('|raw|<div class="broadcast-green">Public chat room created: <b>' + Tools.escapeHTML(target) + '</b></div>').update();
				}
				return this.sendReply("The chat room '" + target + "' was created.");
			}
		}
		return this.sendReply("An error occurred while trying to create the room '" + target + "'.");
	},
	makechatroomhelp: ["/makechatroom [roomname] - Creates a new room named [roomname]. Requires: " + Users.getGroupsThatCan('makeroom').join(" ")],

	deregisterchatroom: function (target, room, user) {
		if (!this.can('makeroom')) return;
		var id = toId(target);
		if (!id) return this.parse('/help deregisterchatroom');
		var targetRoom = Rooms.search(id);
		if (!targetRoom) return this.sendReply("The room '" + target + "' doesn't exist.");
		target = targetRoom.title || targetRoom.id;
		if (Rooms.global.deregisterChatRoom(id)) {
			this.sendReply("The room '" + target + "' was deregistered.");
			this.sendReply("It will be deleted as of the next server restart.");
			return;
		}
		return this.sendReply("The room '" + target + "' isn't registered.");
	},
	deregisterchatroomhelp: ["/deregisterchatroom [roomname] - Deletes room [roomname] after the next server restart. Requires: " + Users.getGroupsThatCan('makeroom').join(" ")],

	hideroom: 'privateroom',
	hiddenroom: 'privateroom',
	secretroom: 'privateroom',
	privateroom: function (target, room, user, connection, cmd) {
		var setting;
		switch (cmd) {
		case 'privateroom':
		case 'secretroom':
			if (!this.can('makeroom')) return;
			setting = true;
			break;
		default:
			if (!this.can('privateroom', room)) return;
			if (room.isPrivate === true && target !== 'force') {
				return this.sendReply("This room is a secret room. Use /privateroom to toggle, or /hiddenroom force to force hidden.");
			}
			setting = 'hidden';
			break;
		}

		if (target === 'off') {
			delete room.isPrivate;
			this.addModCommand("" + user.name + " made this room public.");
			if (room.chatRoomData) {
				delete room.chatRoomData.isPrivate;
				Rooms.global.writeChatRoomData();
			}
		} else {
			if (room.isPrivate === setting) {
				return this.errorReply("This room is already " + (setting === true ? 'secret' : setting) + ".");
			}
			room.isPrivate = setting;
			this.addModCommand("" + user.name + " made this room " + (setting === true ? 'secret' : setting) + ".");
			if (room.chatRoomData) {
				room.chatRoomData.isPrivate = setting;
				Rooms.global.writeChatRoomData();
			}
		}
	},
	privateroomhelp: ["/privateroom [on/off] - Makes or unmakes a room private. Requires: " + Users.getGroupsThatCan('makeroom').join(" "),
		"/hiddenroom [on/off] - Makes or unmakes a room hidden. Hidden rooms will maintain global ranks of users. Requires: " + Users.getGroupsThatCan('privateroom').join(" ")],

	modjoin: function (target, room, user) {
		if (!this.can('privateroom', room)) return;
		if (target === 'off' || target === 'false') {
			delete room.modjoin;
			this.addModCommand("" + user.name + " turned off modjoin.");
			if (room.chatRoomData) {
				delete room.chatRoomData.modjoin;
				Rooms.global.writeChatRoomData();
			}
		} else {
			if ((target === 'on' || target === 'true' || !target) || !user.can('privateroom')) {
				room.modjoin = true;
				this.addModCommand("" + user.name + " turned on modjoin.");
			} else if (Config.groups[room.auth ? room.type + 'Room' : 'global'][target]) {
				room.modjoin = target;
				this.addModCommand("" + user.name + " set modjoin to " + target + ".");
			} else {
				this.sendReply("Unrecognized modjoin setting.");
				return false;
			}
			if (room.chatRoomData) {
				room.chatRoomData.modjoin = room.modjoin;
				Rooms.global.writeChatRoomData();
			}
			if (!room.modchat) this.parse('/modchat ' + Config.groups[room.type + 'RoomByRank'][1]);
			if (!room.isPrivate) this.parse('/hiddenroom');
		}
	},

	officialchatroom: 'officialroom',
	officialroom: function (target, room, user) {
		if (!this.can('makeroom')) return;
		if (!room.chatRoomData) {
			return this.sendReply("/officialroom - This room can't be made official");
		}
		if (target === 'off') {
			delete room.isOfficial;
			this.addModCommand("" + user.name + " made this chat room unofficial.");
			delete room.chatRoomData.isOfficial;
			Rooms.global.writeChatRoomData();
		} else {
			room.isOfficial = true;
			this.addModCommand("" + user.name + " made this chat room official.");
			room.chatRoomData.isOfficial = true;
			Rooms.global.writeChatRoomData();
		}
	},

	roomdesc: function (target, room, user) {
		if (!target) {
			if (!this.canBroadcast()) return;
			var re = /(https?:\/\/(([-\w\.]+)+(:\d+)?(\/([\w/_\.]*(\?\S+)?)?)?))/g;
			if (!room.desc) return this.sendReply("This room does not have a description set.");
			this.sendReplyBox("The room description is: " + room.desc.replace(re, '<a href="$1">$1</a>'));
			return;
		}
		if (!this.can('roomdesc', room)) return false;
		if (target.length > 80) return this.sendReply("Error: Room description is too long (must be at most 80 characters).");
		var normalizedTarget = ' ' + target.toLowerCase().replace('[^a-zA-Z0-9]+', ' ').trim() + ' ';

		if (normalizedTarget.includes(' welcome ')) {
			return this.sendReply("Error: Room description must not contain the word 'welcome'.");
		}
		if (normalizedTarget.slice(0, 9) === ' discuss ') {
			return this.sendReply("Error: Room description must not start with the word 'discuss'.");
		}
		if (normalizedTarget.slice(0, 12) === ' talk about ' || normalizedTarget.slice(0, 17) === ' talk here about ') {
			return this.sendReply("Error: Room description must not start with the phrase 'talk about'.");
		}

		room.desc = target;
		this.sendReply("(The room description is now: " + target + ")");

		this.privateModCommand("(" + user.name + " changed the roomdesc to: \"" + target + "\".)");

		if (room.chatRoomData) {
			room.chatRoomData.desc = room.desc;
			Rooms.global.writeChatRoomData();
		}
	},

	topic: 'roomintro',
	roomintro: function (target, room, user) {
		if (!target) {
			if (!this.canBroadcast()) return;
			if (!room.introMessage) return this.sendReply("This room does not have an introduction set.");
			this.sendReply('|raw|<div class="infobox infobox-limited">' + room.introMessage + '</div>');
			if (!this.broadcasting && user.can('roomintro', room)) {
				this.sendReply("Source:");
				this.sendReplyBox('<code>/roomintro ' + Tools.escapeHTML(room.introMessage) + '</code>');
			}
			return;
		}
		target = target.trim();
		if (!this.can('roomintro', room)) return false;
		if (!this.canHTML(target)) return;
		if (!/</.test(target)) {
			// not HTML, do some simple URL linking
			var re = /(https?:\/\/(([-\w\.]+)+(:\d+)?(\/([\w/_\.]*(\?\S+)?)?)?))/g;
			target = target.replace(re, '<a href="$1">$1</a>');
		}
		if (target.substr(0, 11) === '/roomintro ') target = target.substr(11);

		room.introMessage = target;
		this.sendReply("(The room introduction has been changed to:)");
		this.sendReply('|raw|<div class="infobox infobox-limited">' + target + '</div>');

		this.privateModCommand("(" + user.name + " changed the roomintro.)");

		if (room.chatRoomData) {
			room.chatRoomData.introMessage = room.introMessage;
			Rooms.global.writeChatRoomData();
		}
	},

	roomalias: function (target, room, user) {
		if (!target) {
			if (!this.canBroadcast()) return;
			if (!room.aliases || !room.aliases.length) return this.sendReplyBox("This room does not have any aliases.");
			return this.sendReplyBox("This room has the following aliases: " + room.aliases.join(", ") + "");
		}
		if (!this.can('setalias')) return false;
		var alias = toId(target);
		if (!alias.length) return this.sendReply("Only alphanumeric characters are valid in an alias.");
		if (Rooms.get(alias) || Rooms.aliases[alias]) return this.sendReply("You cannot set an alias to an existing room or alias.");

		Rooms.aliases[alias] = room.id;
		this.privateModCommand("(" + user.name + " added the room alias '" + target + "'.)");

		if (!room.aliases) room.aliases = [];
		room.aliases.push(alias);
		if (room.chatRoomData) {
			room.chatRoomData.aliases = room.aliases;
			Rooms.global.writeChatRoomData();
		}
	},

	removeroomalias: function (target, room, user) {
		if (!room.aliases) return this.sendReply("This room does not have any aliases.");
		if (!this.can('setalias')) return false;
		var alias = toId(target);
		if (!alias.length || !Rooms.aliases[alias]) return this.sendReply("Please specify an existing alias.");
		if (Rooms.aliases[alias] !== room.id) return this.sendReply("You may only remove an alias from the current room.");

		this.privateModCommand("(" + user.name + " removed the room alias '" + target + "'.)");

		var aliasIndex = room.aliases.indexOf(alias);
		if (aliasIndex >= 0) {
			room.aliases.splice(aliasIndex, 1);
			delete Rooms.aliases[alias];
			Rooms.global.writeChatRoomData();
		}
	},

	roomdemote: 'roompromote',
	roompromote: function (target, room, user, connection, cmd) {
		if (!target) return this.parse('/help roompromote');

		target = this.splitTarget(target, true);
		var targetUser = this.targetUser;
		var userid = toId(this.targetUsername);
		var name = targetUser ? targetUser.name : this.targetUsername;

		if (!userid) return this.parse('/help roompromote');
		if (!room.auth || !room.auth[userid]) {
			if (!targetUser) {
				return this.sendReply("User '" + name + "' is offline and unauthed, and so can't be promoted.");
			}
			if (!targetUser.registered) {
				return this.sendReply("User '" + name + "' is unregistered, and so can't be promoted.");
			}
		}

		var currentGroup = ((room.auth && room.auth[userid]) || (room.isPrivate !== true && targetUser.group) || Config.groups.default[room.type + 'Room'])[0];
		var nextGroup = target;
		if (target === 'deauth') nextGroup = Config.groups.default[room.type + 'Room'];
		if (!nextGroup) {
			return this.sendReply("Please specify a group such as /roomvoice or /roomdeauth");
		}
		if (!Config.groups.bySymbol[nextGroup]) {
			return this.sendReply("Group '" + nextGroup + "' does not exist.");
		}
		if (!Config.groups[room.type + 'Room'][nextGroup]) {
			return this.sendReply("Group '" + nextGroup + "' does not exist as a room rank.");
		}

		if (!room.auth && nextGroup !== Config.groups[room.type + 'RoomByRank'].slice(-1)[0]) {
			this.sendReply("/roompromote - This room isn't designed for per-room moderation");
			return this.sendReply("Before setting room auth, you need to set it up with /room" + Config.groups.bySymbol[Config.groups[room.type + 'RoomByRank'].slice(-1)[0]].id);
		}

		var groupName = Config.groups.bySymbol[nextGroup].name || "regular user";
<<<<<<< HEAD
=======
		if (((room.auth && room.auth[userid]) || Config.groups.default[room.type + 'Room']) === nextGroup) {
			return this.sendReply("User '" + name + "' is already a " + groupName + " in this room.");
		}
>>>>>>> b234b535
		if (!user.can('makeroom')) {
			if (!user.can('roompromote', currentGroup, room)) {
				return this.sendReply("/" + cmd + " - Access denied for removing " + ((Config.groups.bySymbol[currentGroup] ? Config.groups.bySymbol[currentGroup].name : "an undefined group") || "regular user") + ".");
			}
			if (!user.can('roompromote', nextGroup, room)) {
				return this.sendReply("/" + cmd + " - Access denied for giving " + groupName + ".");
			}
		}

		if (!room.auth) room.auth = room.chatRoomData.auth = {};
		if ((room.auth[userid] || Config.groups.default[room.type + 'Room']) === nextGroup) {
			return this.sendReply("User '" + name + "' is already a " + groupName + " in this room.");
		}
		if (nextGroup === Config.groups.default[room.type + 'Room']) {
			delete room.auth[userid];
		} else {
			room.auth[userid] = nextGroup;
		}

		if (Config.groups.bySymbol[nextGroup].rank < Config.groups.bySymbol[currentGroup].rank) {
			this.privateModCommand("(" + name + " was demoted to Room " + groupName + " by " + user.name + ".)");
			if (targetUser && Rooms.rooms[room.id].users[targetUser.userid]) targetUser.popup("You were demoted to Room " + groupName + " by " + user.name + ".");
		} else if (nextGroup === '#') {
			this.addModCommand("" + name + " was promoted to " + groupName + " by " + user.name + ".");
		} else {
			this.addModCommand("" + name + " was promoted to Room " + groupName + " by " + user.name + ".");
		}

		if (targetUser) targetUser.updateIdentity(room.id);
		if (room.chatRoomData) Rooms.global.writeChatRoomData();
	},
	roompromotehelp: ["/roompromote OR /roomdemote [username], [group symbol] - Promotes/demotes the user to the specified room rank. Requires: " + Users.getGroupsThatCan('roompromote').join(" "),
		"/room[group] [username] - Promotes/demotes the user to the specified room rank. Requires: " + Users.getGroupsThatCan('roompromote').join(" "),
		"/roomdeauth [username] - Removes all room rank from the user. Requires: " + Users.getGroupsThatCan('roompromote').join(" ")],

	roomstaff: 'roomauth',
	roomauth: function (target, room, user, connection) {
		var targetRoom = room;
		if (target) targetRoom = Rooms.search(target);
		if (!targetRoom || (targetRoom !== room && targetRoom.modjoin && !user.can('bypassall'))) return this.sendReply("The room '" + target + "' does not exist.");
		if (!targetRoom.auth) return this.sendReply("/roomauth - The room '" + (targetRoom.title ? targetRoom.title : target) + "' isn't designed for per-room moderation and therefore has no auth list.");

		var rankLists = {};
		for (var u in targetRoom.auth) {
			if (!rankLists[targetRoom.auth[u]]) rankLists[targetRoom.auth[u]] = [];
			rankLists[targetRoom.auth[u]].push(u);
		}

		var buffer = [];
		Object.keys(rankLists).sort(function (a, b) {
			return (Config.groups.bySymbol[b] || {rank: 0}).rank - (Config.groups.bySymbol[a] || {rank: 0}).rank;
		}).forEach(function (r) {
			buffer.push((Config.groups.bySymbol[r] ? Config.groups.bySymbol[r].name + "s (" + r + ")" : r) + ":\n" + rankLists[r].sort().join(", "));
		});

		if (!buffer.length) {
			connection.popup("The room '" + targetRoom.title + "' has no auth.");
			return;
		}
		if (targetRoom !== room) buffer.unshift("" + targetRoom.title + " room auth:");
		connection.popup(buffer.join("\n\n"));
	},

	userauth: function (target, room, user, connection) {
		var targetId = toId(target) || user.userid;
		var targetUser = Users.getExact(targetId);
		var targetUsername = (targetUser ? targetUser.name : target);

		var buffer = [];
		var innerBuffer = [];
		var group = Users.usergroups[targetId];
		if (group) {
			buffer.push('Global auth: ' + group.charAt(0));
		}
		for (var i = 0; i < Rooms.global.chatRooms.length; i++) {
			var curRoom = Rooms.global.chatRooms[i];
			if (!curRoom.auth || curRoom.isPrivate) continue;
			group = curRoom.auth[targetId];
			if (!group) continue;
			innerBuffer.push(group + curRoom.id);
		}
		if (innerBuffer.length) {
			buffer.push('Room auth: ' + innerBuffer.join(', '));
		}
		if (targetId === user.userid || user.can('makeroom')) {
			innerBuffer = [];
			for (var i = 0; i < Rooms.global.chatRooms.length; i++) {
				var curRoom = Rooms.global.chatRooms[i];
				if (!curRoom.auth || !curRoom.isPrivate) continue;
				var auth = curRoom.auth[targetId];
				if (!auth) continue;
				innerBuffer.push(auth + curRoom.id);
			}
			if (innerBuffer.length) {
				buffer.push('Private room auth: ' + innerBuffer.join(', '));
			}
		}
		if (!buffer.length) {
			buffer.push("No global or room auth.");
		}

		buffer.unshift("" + targetUsername + " user auth:");
		connection.popup(buffer.join("\n\n"));
	},

	rb: 'roomban',
	roomban: function (target, room, user, connection) {
		if (!target) return this.parse('/help roomban');
		if (room.isMuted(user) && !user.can('bypassall')) return this.sendReply("You cannot do this while unable to talk.");

		target = this.splitTarget(target);
		var targetUser = this.targetUser;
		var name = this.targetUsername;
		var userid = toId(name);

		if (!userid || !targetUser) return this.sendReply("User '" + name + "' does not exist.");
		if (!this.can('ban', targetUser, room)) return false;
		if (!room.bannedUsers || !room.bannedIps) {
			return this.sendReply("Room bans are not meant to be used in room " + room.id + ".");
		}
		if (room.bannedUsers[userid] && room.bannedIps[targetUser.latestIp]) return this.sendReply("User " + targetUser.name + " is already banned from room " + room.id + ".");
		if (targetUser in room.users) {
			targetUser.popup(
				"|html|<p>" + Tools.escapeHTML(user.name) + " has banned you from the room " + room.id + ".</p>" + (target ? "<p>Reason: " + Tools.escapeHTML(target) + "</p>"  : "") +
				"<p>To appeal the ban, PM the staff member that banned you" + (room.auth ? " or a room owner. </p><p><button name=\"send\" value=\"/roomauth " + room.id + "\">List Room Staff</button></p>" : ".</p>")
			);
		}
		this.addModCommand("" + targetUser.name + " was banned from room " + room.id + " by " + user.name + "." + (target ? " (" + target + ")" : ""));
		var acAccount = (targetUser.autoconfirmed !== targetUser.userid && targetUser.autoconfirmed);
		var alts = room.roomBan(targetUser);
		if (alts.length) {
			this.privateModCommand("(" + targetUser.name + "'s " + (acAccount ? " ac account: " + acAccount + ", " : "") + "roombanned alts: " + alts.join(", ") + ")");
			for (var i = 0; i < alts.length; ++i) {
				this.add('|unlink|' + toId(alts[i]));
			}
		} else if (acAccount) {
			this.privateModCommand("(" + targetUser.name + "'s ac account: " + acAccount + ")");
		}
		this.add('|unlink|' + this.getLastIdOf(targetUser));
	},
	roombanhelp: ["/roomban [username] - Bans the user from the room you are in. Requires: " + Users.getGroupsThatCan('ban').join(" ")],

	unroomban: 'roomunban',
	roomunban: function (target, room, user, connection) {
		if (!target) return this.parse('/help roomunban');
		if (!room.bannedUsers || !room.bannedIps) {
			return this.sendReply("Room bans are not meant to be used in room " + room.id + ".");
		}
		if (room.isMuted(user) && !user.can('bypassall')) return this.sendReply("You cannot do this while unable to talk.");

		this.splitTarget(target, true);
		var targetUser = this.targetUser;
		var userid = room.isRoomBanned(targetUser) || toId(target);

		if (!userid) return this.sendReply("User '" + target + "' is an invalid username.");
		if (targetUser && !this.can('ban', targetUser, room)) return false;
		var unbannedUserid = room.unRoomBan(userid);
		if (!unbannedUserid) return this.sendReply("User " + userid + " is not banned from room " + room.id + ".");

		this.addModCommand("" + unbannedUserid + " was unbanned from room " + room.id + " by " + user.name + ".");
	},
	roomunbanhelp: ["/roomunban [username] - Unbans the user from the room you are in. Requires: " + Users.getGroupsThatCan('ban').join(" ")],

	autojoin: function (target, room, user, connection) {
		Rooms.global.autojoinRooms(user, connection);
		var targets = target.split(',');
		var autojoins = [];
		if (targets.length > 9 || Object.keys(connection.rooms).length > 1) return;
		for (var i = 0; i < targets.length; i++) {
			if (user.tryJoinRoom(targets[i], connection) === null) {
				autojoins.push(targets[i]);
			}
		}
		connection.autojoins = autojoins.join(',');
	},

	joim: 'join',
	j: 'join',
	join: function (target, room, user, connection) {
		if (!target) return false;
		if (user.tryJoinRoom(target, connection) === null) {
			connection.sendTo(target, "|noinit|namerequired|The room '" + target + "' does not exist or requires a login to join.");
		}
	},

	leave: 'part',
	part: function (target, room, user, connection) {
		if (room.id === 'global') return false;
		var targetRoom = Rooms.search(target);
		if (target && !targetRoom) {
			return this.sendReply("The room '" + target + "' does not exist.");
		}
		user.leaveRoom(targetRoom || room, connection);
	},

	/*********************************************************
	 * Moderating: Punishments
	 *********************************************************/

	kick: 'warn',
	k: 'warn',
	warn: function (target, room, user) {
		if (!target) return this.parse('/help warn');
		if (room.isMuted(user) && !user.can('bypassall')) return this.sendReply("You cannot do this while unable to talk.");

		target = this.splitTarget(target);
		var targetUser = this.targetUser;
		if (!targetUser || !targetUser.connected) return this.sendReply("User '" + this.targetUsername + "' does not exist.");
		if (!(targetUser in room.users)) {
			return this.sendReply("User " + this.targetUsername + " is not in the room " + room.id + ".");
		}
		if (target.length > MAX_REASON_LENGTH) {
			return this.sendReply("The reason is too long. It cannot exceed " + MAX_REASON_LENGTH + " characters.");
		}
		if (!this.can('warn', targetUser, room)) return false;

		this.addModCommand("" + targetUser.name + " was warned by " + user.name + "." + (target ? " (" + target + ")" : ""));
		targetUser.send('|c|~|/warn ' + target);
		this.add('|unlink|' + this.getLastIdOf(targetUser));
	},
	warnhelp: ["/warn OR /k [username], [reason] - Warns a user showing them the Pok\u00e9mon Showdown Rules and [reason] in an overlay. Requires: " + Users.getGroupsThatCan('warn').join(" ")],

	redirect: 'redir',
	redir: function (target, room, user, connection) {
		if (!target) return this.parse('/help redirect');
		target = this.splitTarget(target);
		var targetUser = this.targetUser;
		var targetRoom = Rooms.search(target);
		if (!targetRoom) {
			return this.sendReply("The room '" + target + "' does not exist.");
		}
		if (!this.can('redirect', targetUser, room) || !this.can('redirect', targetUser, targetRoom)) return false;
		if (!targetUser || !targetUser.connected) {
			return this.sendReply("User " + this.targetUsername + " not found.");
		}
		if (targetRoom.id === "global") return this.sendReply("Users cannot be redirected to the global room.");
		if (Rooms.rooms[targetRoom.id].users[targetUser.userid]) {
			return this.sendReply("User " + targetUser.name + " is already in the room " + targetRoom.title + "!");
		}
		if (!Rooms.rooms[room.id].users[targetUser.userid]) {
			return this.sendReply("User " + this.targetUsername + " is not in the room " + room.id + ".");
		}
		if (targetUser.joinRoom(targetRoom.id) === false) return this.sendReply("User " + targetUser.name + " could not be joined to room " + targetRoom.title + ". They could be banned from the room.");
		var roomName = (targetRoom.isPrivate) ? "a private room" : "room " + targetRoom.title;
		this.addModCommand("" + targetUser.name + " was redirected to " + roomName + " by " + user.name + ".");
		targetUser.leaveRoom(room);
	},
	redirhelp: ["/redirect OR /redir [username], [roomname] - Attempts to redirect the user [username] to the room [roomname]. Requires: " + Users.getGroupsThatCan('redirect').join(" ")],

	m: 'mute',
	mute: function (target, room, user, connection, cmd) {
		if (!target) return this.parse('/help mute');
		if (room.isMuted(user) && !user.can('bypassall')) return this.sendReply("You cannot do this while unable to talk.");

		target = this.splitTarget(target);
		var targetUser = this.targetUser;
		if (!targetUser) return this.sendReply("User '" + this.targetUsername + "' does not exist.");
		if (target.length > MAX_REASON_LENGTH) {
			return this.sendReply("The reason is too long. It cannot exceed " + MAX_REASON_LENGTH + " characters.");
		}

		var muteDuration = ((cmd === 'hm' || cmd === 'hourmute') ? HOURMUTE_LENGTH : MUTE_LENGTH);
		if (!this.can('mute', targetUser, room)) return false;
		var canBeMutedFurther = ((room.getMuteTime(targetUser) || 0) <= (muteDuration * 5 / 6));
		if ((room.isMuted(targetUser) && !canBeMutedFurther) || targetUser.locked || !targetUser.connected) {
			var problem = " but was already " + (!targetUser.connected ? "offline" : targetUser.locked ? "locked" : "muted");
			if (!target) {
				return this.privateModCommand("(" + targetUser.name + " would be muted by " + user.name + problem + ".)");
			}
			return this.addModCommand("" + targetUser.name + " would be muted by " + user.name + problem + "." + (target ? " (" + target + ")" : ""));
		}

		if (targetUser in room.users) targetUser.popup("|modal|" + user.name + " has muted you in " + room.id + " for " + muteDuration.duration() + ". " + target);
		this.addModCommand("" + targetUser.name + " was muted by " + user.name + " for " + muteDuration.duration() + "." + (target ? " (" + target + ")" : ""));
		if (targetUser.autoconfirmed && targetUser.autoconfirmed !== targetUser.userid) this.privateModCommand("(" + targetUser.name + "'s ac account: " + targetUser.autoconfirmed + ")");
		this.add('|unlink|' + this.getLastIdOf(targetUser));

		room.mute(targetUser, muteDuration, false);
	},
	mutehelp: ["/mute OR /m [username], [reason] - Mutes a user with reason for 7 minutes. Requires: " + Users.getGroupsThatCan('mute').join(" ")],

	hm: 'hourmute',
	hourmute: function (target) {
		if (!target) return this.parse('/help hourmute');
		this.run('mute');
	},
	hourmutehelp: ["/hourmute OR /hm [username], [reason] - Mutes a user with reason for an hour. Requires: " + Users.getGroupsThatCan('mute').join(" ")],

	um: 'unmute',
	unmute: function (target, room, user) {
		if (!target) return this.parse('/help unmute');
		target = this.splitTarget(target);
		if (room.isMuted(user) && !user.can('bypassall')) return this.sendReply("You cannot do this while unable to talk.");
		if (!this.can('mute', null, room)) return false;

		var targetUser = this.targetUser;
		var successfullyUnmuted = room.unmute(targetUser ? targetUser.userid : this.targetUsername);

		if (successfullyUnmuted) {
			this.addModCommand("" + (targetUser ? targetUser.name : successfullyUnmuted) + " was unmuted by " + user.name + ".");
		} else {
			this.sendReply("" + (targetUser ? targetUser.name : this.targetUsername) + " is not muted.");
		}
	},
	unmutehelp: ["/unmute [username] - Removes mute from user. Requires: " + Users.getGroupsThatCan('mute').join(" ")],

	forcelock: 'lock',
	l: 'lock',
	ipmute: 'lock',
	lock: function (target, room, user, connection, cmd) {
		if (!target) return this.parse('/help lock');

		target = this.splitTarget(target);
		var targetUser = this.targetUser;
		if (!targetUser) return this.sendReply("User '" + this.targetUsername + "' does not exist.");
		if (target.length > MAX_REASON_LENGTH) {
			return this.sendReply("The reason is too long. It cannot exceed " + MAX_REASON_LENGTH + " characters.");
		}
		if (!this.can('lock', targetUser)) return false;

		if ((targetUser.locked || Users.checkBanned(targetUser.latestIp)) && !target) {
			var problem = " but was already " + (targetUser.locked ? "locked" : "banned");
			return this.privateModCommand("(" + targetUser.name + " would be locked by " + user.name + problem + ".)");
		}

		if (targetUser.confirmed) {
			if (cmd === 'forcelock') {
				var from = targetUser.deconfirm();
				ResourceMonitor.log("[CrisisMonitor] " + targetUser.name + " was locked by " + user.name + " and demoted from " + from.join(", ") + ".");
			} else {
				return this.sendReply("" + targetUser.name + " is a confirmed user. If you are sure you would like to lock them use /forcelock.");
			}
		} else if (cmd === 'forcelock') {
			return this.sendReply("Use /lock; " + targetUser.name + " is not a confirmed user.");
		}

		targetUser.popup("|modal|" + user.name + " has locked you from talking in chats, battles, and PMing regular users." + (target ? "\n\nReason: " + target : "") + "\n\nIf you feel that your lock was unjustified, you can still PM staff members (" + Users.getGroupsThatCan('lock', user).join(", ") + ") to discuss it" + (Config.appealUri ? " or you can appeal:\n" + Config.appealUri : ".") + "\n\nYour lock will expire in a few days.");

		this.addModCommand("" + targetUser.name + " was locked from talking by " + user.name + "." + (target ? " (" + target + ")" : ""));
		var alts = targetUser.getAlts();
		var acAccount = (targetUser.autoconfirmed !== targetUser.userid && targetUser.autoconfirmed);
		if (alts.length) {
			this.privateModCommand("(" + targetUser.name + "'s " + (acAccount ? " ac account: " + acAccount + ", " : "") + "locked alts: " + alts.join(", ") + ")");
		} else if (acAccount) {
			this.privateModCommand("(" + targetUser.name + "'s ac account: " + acAccount + ")");
		}
		var userid = this.getLastIdOf(targetUser);
		this.add('|unlink|hide|' + userid);
		if (userid !== toId(this.inputUsername)) this.add('|unlink|hide|' + toId(this.inputUsername));

		this.globalModlog("LOCK", targetUser, " by " + user.name + (target ? ": " + target : ""));
		targetUser.lock(false, userid);
		return true;
	},
	lockhelp: ["/lock OR /l [username], [reason] - Locks the user from talking in all chats. Requires: " + Users.getGroupsThatCan('lock').join(" ")],

	unlock: function (target, room, user) {
		if (!target) return this.parse('/help unlock');
		if (!this.can('lock')) return false;

		var targetUser = Users.get(target);
		var reason = '';
		if (targetUser && targetUser.locked && targetUser.locked.charAt(0) === '#') {
			reason = ' (' + targetUser.locked + ')';
		}

		var unlocked = Users.unlock(target);

		if (unlocked) {
			var names = Object.keys(unlocked);
			this.addModCommand(names.join(", ") + " " + ((names.length > 1) ? "were" : "was") +
				" unlocked by " + user.name + "." + reason);
			if (!reason) this.globalModlog("UNLOCK", target, " by " + user.name);
			if (targetUser) targetUser.popup("" + user.name + " has unlocked you.");
		} else {
			this.sendReply("User '" + target + "' is not locked.");
		}
	},
	unlockhelp: ["/unlock [username] - Unlocks the user. Requires: " + Users.getGroupsThatCan('lock').join(" ")],

	forceban: 'ban',
	b: 'ban',
	ban: function (target, room, user, connection, cmd) {
		if (!target) return this.parse('/help ban');

		target = this.splitTarget(target);
		var targetUser = this.targetUser;
		if (!targetUser) return this.sendReply("User '" + this.targetUsername + "' does not exist.");
		if (target.length > MAX_REASON_LENGTH) {
			return this.sendReply("The reason is too long. It cannot exceed " + MAX_REASON_LENGTH + " characters.");
		}
		if (!this.can('ban', targetUser)) return false;

		if (Users.checkBanned(targetUser.latestIp) && !target && !targetUser.connected) {
			var problem = " but was already banned";
			return this.privateModCommand("(" + targetUser.name + " would be banned by " + user.name + problem + ".)");
		}

		if (targetUser.confirmed) {
			if (cmd === 'forceban') {
				var from = targetUser.deconfirm();
				ResourceMonitor.log("[CrisisMonitor] " + targetUser.name + " was banned by " + user.name + " and demoted from " + from.join(", ") + ".");
			} else {
				return this.sendReply("" + targetUser.name + " is a confirmed user. If you are sure you would like to ban them use /forceban.");
			}
		} else if (cmd === 'forceban') {
			return this.sendReply("Use /ban; " + targetUser.name + " is not a confirmed user.");
		}

		targetUser.popup("|modal|" + user.name + " has banned you." + (target ? "\n\nReason: " + target : "") + (Config.appealUri ? "\n\nIf you feel that your ban was unjustified, you can appeal:\n" + Config.appealUri : "") + "\n\nYour ban will expire in a few days.");

		this.addModCommand("" + targetUser.name + " was banned by " + user.name + "." + (target ? " (" + target + ")" : ""), " (" + targetUser.latestIp + ")");
		var alts = targetUser.getAlts();
		var acAccount = (targetUser.autoconfirmed !== targetUser.userid && targetUser.autoconfirmed);
		if (alts.length) {
			var guests = 0;
			alts = alts.filter(function (alt) {
				if (alt.substr(0, 6) !== 'Guest ') return true;
				guests++;
				return false;
			});
			this.privateModCommand("(" + targetUser.name + "'s " + (acAccount ? " ac account: " + acAccount + ", " : "") + "banned alts: " + alts.join(", ") + (guests ? " [" + guests + " guests]" : "") + ")");
			for (var i = 0; i < alts.length; ++i) {
				this.add('|unlink|' + toId(alts[i]));
			}
		} else if (acAccount) {
			this.privateModCommand("(" + targetUser.name + "'s ac account: " + acAccount + ")");
		}

		var userid = this.getLastIdOf(targetUser);
		this.add('|unlink|hide|' + userid);
		if (userid !== toId(this.inputUsername)) this.add('|unlink|hide|' + toId(this.inputUsername));
		targetUser.ban(false, userid);
		this.globalModlog("BAN", targetUser, " by " + user.name + (target ? ": " + target : ""));
		return true;
	},
	banhelp: ["/ban OR /b [username], [reason] - Kick user from all rooms and ban user's IP address with reason. Requires: " + Users.getGroupsThatCan('ban').join(" ")],

	unban: function (target, room, user) {
		if (!target) return this.parse('/help unban');
		if (!this.can('ban')) return false;

		var name = Users.unban(target);

		if (name) {
			this.addModCommand("" + name + " was unbanned by " + user.name + ".");
			this.globalModlog("UNBAN", name, " by " + user.name);
		} else {
			this.sendReply("User '" + target + "' is not banned.");
		}
	},
	unbanhelp: ["/unban [username] - Unban a user. Requires: " + Users.getGroupsThatCan('ban').join(" ")],

	unbanall: function (target, room, user) {
		if (!this.can('rangeban')) return false;
		// we have to do this the hard way since it's no longer a global
		var punishKeys = ['bannedIps', 'bannedUsers', 'lockedIps', 'lockedUsers', 'lockedRanges', 'rangeLockedUsers'];
		for (var i = 0; i < punishKeys.length; i++) {
			var dict = Users[punishKeys[i]];
			for (var entry in dict) delete dict[entry];
		}
		this.addModCommand("All bans and locks have been lifted by " + user.name + ".");
	},
	unbanallhelp: ["/unbanall - Unban all IP addresses. Requires: " + Users.getGroupsThatCan('rangeban').join(" ")],

	banip: function (target, room, user) {
		target = target.trim();
		if (!target) {
			return this.parse('/help banip');
		}
		if (!this.can('rangeban')) return false;
		if (Users.bannedIps[target] === '#ipban') return this.sendReply("The IP " + (target.charAt(target.length - 1) === '*' ? "range " : "") + target + " has already been temporarily banned.");

		Users.bannedIps[target] = '#ipban';
		this.addModCommand("" + user.name + " temporarily banned the " + (target.charAt(target.length - 1) === '*' ? "IP range" : "IP") + ": " + target);
	},
	baniphelp: ["/banip [ip] - Kick users on this IP or IP range from all rooms and bans it. Accepts wildcards to ban ranges. Requires: " + Users.getGroupsThatCan('rangeban').join(" ")],

	unbanip: function (target, room, user) {
		target = target.trim();
		if (!target) {
			return this.parse('/help unbanip');
		}
		if (!this.can('rangeban')) return false;
		if (!Users.bannedIps[target]) {
			return this.sendReply("" + target + " is not a banned IP or IP range.");
		}
		delete Users.bannedIps[target];
		this.addModCommand("" + user.name + " unbanned the " + (target.charAt(target.length - 1) === '*' ? "IP range" : "IP") + ": " + target);
	},
	unbaniphelp: ["/unbanip [ip] - Kick users on this IP or IP range from all rooms and bans it. Accepts wildcards to ban ranges. Requires: " + Users.getGroupsThatCan('rangeban').join(" ")],

	rangelock: function (target, room, user) {
		if (!target) return this.sendReply("Please specify a range to lock.");
		if (!this.can('rangeban')) return false;

		var isIp = (target.slice(-1) === '*' ? true : false);
		var range = (isIp ? target : Users.shortenHost(target));
		if (Users.lockedRanges[range]) return this.sendReply("The range " + range + " has already been temporarily locked.");

		Users.lockRange(range, isIp);
		this.addModCommand("" + user.name + " temporarily locked the range: " + range);
	},

	unrangelock: 'rangeunlock',
	rangeunlock: function (target, room, user) {
		if (!target) return this.sendReply("Please specify a range to unlock.");
		if (!this.can('rangeban')) return false;

		var range = (target.slice(-1) === '*' ? target : Users.shortenHost(target));
		if (!Users.lockedRanges[range]) return this.sendReply("The range " + range + " is not locked.");

		Users.unlockRange(range);
		this.addModCommand("" + user.name + " unlocked the range " + range + ".");
	},

	/*********************************************************
	 * Moderating: Other
	 *********************************************************/

	mn: 'modnote',
	modnote: function (target, room, user, connection) {
		if (!target) return this.parse('/help modnote');
		if ((user.locked || room.isMuted(user)) && !user.can('bypassall')) return this.sendReply("You cannot do this while unable to talk.");

		if (target.length > MAX_REASON_LENGTH) {
			return this.sendReply("The note is too long. It cannot exceed " + MAX_REASON_LENGTH + " characters.");
		}
		if (!this.can('staff', room)) return false;
		return this.privateModCommand("(" + user.name + " notes: " + target + ")");
	},
	modnotehelp: ["/modnote [note] - Adds a moderator note that can be read through modlog. Requires: " + Users.getGroupsThatCan('staff').join(" ")],

	globalpromote: 'promote',
	promote: function (target, room, user, connection, cmd) {
		if (!target) return this.parse('/help promote');

		target = this.splitTarget(target, true);
		var targetUser = this.targetUser;
		var userid = toId(this.targetUsername);
		var name = targetUser ? targetUser.name : this.targetUsername;

		if (!userid) return this.parse('/help promote');

		var currentGroup = ((targetUser && targetUser.group) || Users.usergroups[userid] || Config.groups.default.global)[0];
		var nextGroup = target;
		if (target === 'deauth') nextGroup = Config.groups.default.global;
		if (!nextGroup) {
			return this.sendReply("Please specify a group such as /globalvoice or /globaldeauth");
		}
		if (!Config.groups.bySymbol[nextGroup]) {
			return this.sendReply("Group '" + nextGroup + "' does not exist.");
		}
		if (!Config.groups.global[nextGroup]) {
			return this.sendReply("Group '" + nextGroup + "' does not exist as a global rank.");
		}

		var groupName = Config.groups.bySymbol[nextGroup].name || "regular user";
		if (currentGroup === nextGroup) {
			return this.sendReply("User '" + name + "' is already a " + groupName);
		}
		if (!user.can('promote', currentGroup)) {
			return this.sendReply("/" + cmd + " - Access denied for removing " + (Config.groups.bySymbol[currentGroup].name || "regular user") + ".");
		}
		if (!user.can('promote', nextGroup)) {
			return this.sendReply("/" + cmd + " - Access denied for giving " + groupName + ".");
		}

		if (!Users.setOfflineGroup(name, nextGroup)) {
			return this.sendReply("/promote - WARNING: This user is offline and could be unregistered. Use /forcepromote if you're sure you want to risk it.");
		}

		if (Config.groups.bySymbol[nextGroup].rank < Config.groups.bySymbol[currentGroup].rank) {
			this.privateModCommand("(" + name + " was demoted to " + groupName + " by " + user.name + ".)");
			if (targetUser) targetUser.popup("You were demoted to " + groupName + " by " + user.name + ".");
		} else {
			this.addModCommand("" + name + " was promoted to " + groupName + " by " + user.name + ".");
		}

		if (targetUser) targetUser.updateIdentity();
	},
	promotehelp: ["/promote [username], [group] - Promotes the user to the specified group. Requires: " + Users.getGroupsThatCan('promote').join(" ")],

	globaldemote: 'demote',
	demote: function (target) {
		if (!target) return this.parse('/help demote');
		this.run('promote');
	},
	demotehelp: ["/demote [username], [group] - Demotes the user to the specified group. Requires: " + Users.getGroupsThatCan('promote').join(" ")],

	forcepromote: function (target, room, user) {
		// warning: never document this command in /help
		if (!this.can('forcepromote')) return false;
		target = this.splitTarget(target, true);
		var name = this.targetUsername;
		var nextGroup = target;
		if (!Config.groups.bySymbol[nextGroup]) return this.sendReply("Group '" + nextGroup + "' does not exist.");

		if (!Users.setOfflineGroup(name, nextGroup, true)) {
			return this.sendReply("/forcepromote - Don't forcepromote unless you have to.");
		}

		this.addModCommand("" + name + " was promoted to " + (Config.groups.bySymbol[nextGroup].name || "regular user") + " by " + user.name + ".");
	},

	devoice: 'deauth',
	deauth: function (target, room, user) {
		return this.parse('/demote ' + target + ', deauth');
	},

	deroomvoice: 'roomdeauth',
	roomdevoice: 'roomdeauth',
	deroomauth: 'roomdeauth',
	roomdeauth: function (target, room, user) {
		return this.parse('/roomdemote ' + target + ', deauth');
	},

	modchat: function (target, room, user) {
		if (!target) return this.sendReply("Moderated chat is currently set to: " + room.modchat);
		if ((user.locked || room.isMuted(user)) && !user.can('bypassall')) return this.sendReply("You cannot do this while unable to talk.");
		if (!this.can('modchat', room)) return false;

		var roomType = room.auth ? room.type + 'Room' : 'global';
		if (room.modchat && Config.groups[roomType][room.modchat] && Config.groups.bySymbol[room.modchat][roomType + 'Rank'] > 1 && !user.can('modchatall', room)) {
			return this.sendReply("/modchat - Access denied for removing a setting higher than " + Config.groups[roomType + 'ByRank'][1] + ".");
		}

		target = target.toLowerCase();
		var currentModchat = room.modchat;
		switch (target) {
		case 'off':
		case 'false':
		case 'no':
		case ' ':
			room.modchat = false;
			break;
		case 'ac':
		case 'autoconfirmed':
			room.modchat = 'autoconfirmed';
			break;
		default:
			if (Config.groups.byId[target]) target = Config.groups.byId[target];
			if (!Config.groups[roomType][target]) return this.parse('/help modchat');
			if (Config.groups.bySymbol[target][roomType + 'Rank'] > 1 && !user.can('modchatall', room)) {
				return this.sendReply("/modchat - Access denied for setting higher than " + Config.groups[roomType + 'ByRank'][1] + ".");
			}
			room.modchat = target;
			break;
		}
		if (currentModchat === room.modchat) {
			return this.sendReply("Modchat is already set to " + currentModchat + ".");
		}
		if (!room.modchat) {
			this.add("|raw|<div class=\"broadcast-blue\"><b>Moderated chat was disabled!</b><br />Anyone may talk now.</div>");
		} else {
			var modchat = Tools.escapeHTML(room.modchat);
			this.add("|raw|<div class=\"broadcast-red\"><b>Moderated chat was set to " + modchat + "!</b><br />Only users of rank " + modchat + " and higher can talk.</div>");
		}
		this.logModCommand(user.name + " set modchat to " + room.modchat);

		if (room.chatRoomData) {
			room.chatRoomData.modchat = room.modchat;
			Rooms.global.writeChatRoomData();
		}
	},
	modchathelp: [
		"/modchat [off/autoconfirmed/" +
		Object.keys(Config.groups.bySymbol).filter(function (g) { return g.trim(); }).join("/") +
		"] - Set the level of moderated chat. Requires: " +
		Users.getGroupsThatCan('modchat').join(" ") +
		" for off/autoconfirmed/" +
		Config.groups.globalByRank.slice(0, 2).filter(function (g) { return g.trim(); }).join("/") +
		" options, " +
		Users.getGroupsThatCan('modchatall').join(" ") +
		" for all the options"
	],

	declare: function (target, room, user) {
		if (!target) return this.parse('/help declare');
		if (!this.can('declare', room)) return false;

		if (!this.canTalk()) return;

		this.add('|raw|<div class="broadcast-blue"><b>' + Tools.escapeHTML(target) + '</b></div>');
		this.logModCommand(user.name + " declared " + target);
	},
	declarehelp: ["/declare [message] - Anonymously announces a message. Requires: " + Users.getGroupsThatCan('declare').join(" ")],

	htmldeclare: function (target, room, user) {
		if (!target) return this.parse('/help htmldeclare');
		if (!this.can('gdeclare', room)) return false;

		if (!this.canTalk()) return;

		this.add('|raw|<div class="broadcast-blue"><b>' + target + '</b></div>');
		this.logModCommand(user.name + " declared " + target);
	},
	htmldeclarehelp: ["/htmldeclare [message] - Anonymously announces a message using safe HTML. Requires: " + Users.getGroupsThatCan('gdeclare').join(" ")],

	gdeclare: 'globaldeclare',
	globaldeclare: function (target, room, user) {
		if (!target) return this.parse('/help globaldeclare');
		if (!this.can('gdeclare')) return false;

		for (var id in Rooms.rooms) {
			if (id !== 'global') Rooms.rooms[id].addRaw('<div class="broadcast-blue"><b>' + target + '</b></div>');
		}
		this.logModCommand(user.name + " globally declared " + target);
	},
	globaldeclarehelp: ["/globaldeclare [message] - Anonymously announces a message to every room on the server. Requires: " + Users.getGroupsThatCan('gdeclare').join(" ")],

	cdeclare: 'chatdeclare',
	chatdeclare: function (target, room, user) {
		if (!target) return this.parse('/help chatdeclare');
		if (!this.can('gdeclare')) return false;

		for (var id in Rooms.rooms) {
			if (id !== 'global') if (Rooms.rooms[id].type !== 'battle') Rooms.rooms[id].addRaw('<div class="broadcast-blue"><b>' + target + '</b></div>');
		}
		this.logModCommand(user.name + " globally declared (chat level) " + target);
	},
	chatdeclarehelp: ["/cdeclare [message] - Anonymously announces a message to all chatrooms on the server. Requires: " + Users.getGroupsThatCan('gdeclare').join(" ")],

	wall: 'announce',
	announce: function (target, room, user) {
		if (!target) return this.parse('/help announce');

		if (!this.can('announce', room)) return false;

		target = this.canTalk(target);
		if (!target) return;

		return '/announce ' + target;
	},
	announcehelp: ["/announce OR /wall [message] - Makes an announcement. Requires: " + Users.getGroupsThatCan('announce').join(" ")],

	fr: 'forcerename',
	forcerename: function (target, room, user) {
		if (!target) return this.parse('/help forcerename');

		var reason = this.splitTarget(target, true);
		var targetUser = this.targetUser;
		if (!targetUser) {
			this.splitTarget(target);
			if (this.targetUser) {
				return this.sendReply("User has already changed their name to '" + this.targetUser.name + "'.");
			}
			return this.sendReply("User '" + target + "' not found.");
		}
		if (!this.can('forcerename', targetUser)) return false;

		var entry = targetUser.name + " was forced to choose a new name by " + user.name + (reason ? ": " + reason : "");
		this.privateModCommand("(" + entry + ")");
		Rooms.global.cancelSearch(targetUser);
		targetUser.resetName();
		targetUser.send("|nametaken||" + user.name + " considers your name inappropriate" + (reason ? ": " + reason : "."));
		return true;
	},
	forcerenamehelp: ["/forcerename OR /fr [username], [reason] - Forcibly change a user's name and shows them the [reason]. Requires: " + Users.getGroupsThatCan('forcerename').join(" ")],

	modlog: function (target, room, user, connection) {
		var lines = 0;
		// Specific case for modlog command. Room can be indicated with a comma, lines go after the comma.
		// Otherwise, the text is defaulted to text search in current room's modlog.
		var roomId = (room.id === 'staff' ? 'global' : room.id);
		var hideIps = !user.can('lock');
		var path = require('path');
		var isWin = process.platform === 'win32';
		var logPath = 'logs/modlog/';

		if (target.includes(',')) {
			var targets = target.split(',');
			target = targets[1].trim();
			roomId = toId(targets[0]) || room.id;
		}

		// Let's check the number of lines to retrieve or if it's a word instead
		if (!target.match('[^0-9]')) {
			lines = parseInt(target || 20, 10);
			if (lines > 100) lines = 100;
		}
		var wordSearch = (!lines || lines < 0);

		// Control if we really, really want to check all modlogs for a word.
		var roomNames = '';
		var filename = '';
		var command = '';
		if (roomId === 'all' && wordSearch) {
			if (!this.can('staff')) return;
			roomNames = "all rooms";
			// Get a list of all the rooms
			var fileList = fs.readdirSync('logs/modlog');
			for (var i = 0; i < fileList.length; ++i) {
				filename += path.normalize(__dirname + '/' + logPath + fileList[i]) + ' ';
			}
		} else {
			if (!this.can('staff', Rooms.get(roomId))) return;
			roomNames = "the room " + roomId;
			filename = path.normalize(__dirname + '/' + logPath + 'modlog_' + roomId + '.txt');
		}

		// Seek for all input rooms for the lines or text
		if (isWin) {
			command = path.normalize(__dirname + '/lib/winmodlog') + ' tail ' + lines + ' ' + filename;
		} else {
			command = 'tail -' + lines + ' ' + filename;
		}
		var grepLimit = 100;
		if (wordSearch) { // searching for a word instead
			if (target.match(/^["'].+["']$/)) target = target.substring(1, target.length - 1);
			if (isWin) {
				command = path.normalize(__dirname + '/lib/winmodlog') + ' ws ' + grepLimit + ' "' + target.replace(/%/g, "%%").replace(/([\^"&<>\|])/g, "^$1") + '" ' + filename;
			} else {
				command = "awk '{print NR,$0}' " + filename + " | sort -nr | cut -d' ' -f2- | grep -m" + grepLimit + " -i '" + target.replace(/\\/g, '\\\\\\\\').replace(/["'`]/g, '\'\\$&\'').replace(/[\{\}\[\]\(\)\$\^\.\?\+\-\*]/g, '[$&]') + "'";
			}
		}

		// Execute the file search to see modlog
		require('child_process').exec(command, function (error, stdout, stderr) {
			if (error && stderr) {
				connection.popup("/modlog empty on " + roomNames + " or erred");
				console.log("/modlog error: " + error);
				return false;
			}
			if (stdout && hideIps) {
				stdout = stdout.replace(/\([0-9]+\.[0-9]+\.[0-9]+\.[0-9]+\)/g, '');
			}
			stdout = stdout.split('\n').map(function (line) {
				var bracketIndex = line.indexOf(']');
				var parenIndex = line.indexOf(')');
				if (bracketIndex < 0) return Tools.escapeHTML(line);
				var time = line.slice(1, bracketIndex);
				var timestamp = new Date(time).format('{yyyy}-{MM}-{dd} {hh}:{mm}{tt}');
				var parenIndex = line.indexOf(')');
				var roomid = line.slice(bracketIndex + 3, parenIndex);
				if (!hideIps && Config.modloglink) {
					var url = Config.modloglink(time, roomid);
					if (url) timestamp = '<a href="' + url + '">' + timestamp + '</a>';
				}
				return '<small>[' + timestamp + '] (' + roomid + ')</small>' + Tools.escapeHTML(line.slice(parenIndex + 1));
			}).join('<br />');
			if (lines) {
				if (!stdout) {
					connection.popup("The modlog is empty. (Weird.)");
				} else {
					connection.popup("|wide||html|<p>The last " + lines + " lines of the Moderator Log of " + roomNames + ":</p>" + stdout);
				}
			} else {
				if (!stdout) {
					connection.popup("No moderator actions containing '" + target + "' were found on " + roomNames + ".");
				} else {
					connection.popup("|wide||html|<p>The last " + grepLimit + " logged actions containing '" + target + "' on " + roomNames + ":</p>" + stdout);
				}
			}
		});
	},
	modloghelp: ["/modlog [roomid|all], [n] - Roomid defaults to current room.",
		"If n is a number or omitted, display the last n lines of the moderator log. Defaults to 15.",
		"If n is not a number, search the moderator log for 'n' on room's log [roomid]. If you set [all] as [roomid], searches for 'n' on all rooms's logs. Requires: " + Users.getGroupsThatCan('staff').join(" ")],

	/*********************************************************
	 * Server management commands
	 *********************************************************/

	hotpatch: function (target, room, user) {
		if (!target) return this.parse('/help hotpatch');
		if (!this.can('hotpatch')) return false;

		this.logEntry(user.name + " used /hotpatch " + target);

		if (target === 'chat' || target === 'commands') {
			try {
				CommandParser.uncacheTree('./command-parser.js');
				delete require.cache[require.resolve('./commands.js')];
				delete require.cache[require.resolve('./chat-plugins/info.js')];
				global.CommandParser = require('./command-parser.js');

				var runningTournaments = Tournaments.tournaments;
				CommandParser.uncacheTree('./tournaments');
				global.Tournaments = require('./tournaments');
				Tournaments.tournaments = runningTournaments;

				return this.sendReply("Chat commands have been hot-patched.");
			} catch (e) {
				return this.sendReply("Something failed while trying to hotpatch chat: \n" + e.stack);
			}
		} else if (target === 'tournaments') {
			try {
				var runningTournaments = Tournaments.tournaments;
				CommandParser.uncacheTree('./tournaments');
				global.Tournaments = require('./tournaments');
				Tournaments.tournaments = runningTournaments;
				return this.sendReply("Tournaments have been hot-patched.");
			} catch (e) {
				return this.sendReply("Something failed while trying to hotpatch tournaments: \n" + e.stack);
			}
		} else if (target === 'battles') {
			/*Simulator.SimulatorProcess.respawn();
			return this.sendReply("Battles have been hotpatched. Any battles started after now will use the new code; however, in-progress battles will continue to use the old code.");*/
			return this.sendReply("Battle hotpatching is not supported with the single process hack.");
		} else if (target === 'formats') {
			try {
				var toolsLoaded = !!Tools.isLoaded;
				// uncache the tools.js dependency tree
				CommandParser.uncacheTree('./tools.js');
				// reload tools.js
				global.Tools = require('./tools.js')[toolsLoaded ? 'includeData' : 'includeFormats'](); // note: this will lock up the server for a few seconds
				// rebuild the formats list
				Rooms.global.formatListText = Rooms.global.getFormatListText();
				// respawn validator processes
				//TeamValidator.ValidatorProcess.respawn();
				global.battleProtoCache = {};
				// respawn simulator processes
				//Simulator.SimulatorProcess.respawn();
				// broadcast the new formats list to clients
				Rooms.global.send(Rooms.global.formatListText);

				return this.sendReply("Formats have been hotpatched.");
			} catch (e) {
				return this.sendReply("Something failed while trying to hotpatch formats: \n" + e.stack);
			}
		} else if (target === 'learnsets') {
			try {
				var toolsLoaded = !!Tools.isLoaded;
				// uncache the tools.js dependency tree
				CommandParser.uncacheTree('./tools.js');
				// reload tools.js
				global.Tools = require('./tools.js')[toolsLoaded ? 'includeData' : 'includeFormats'](); // note: this will lock up the server for a few seconds

				return this.sendReply("Learnsets have been hotpatched.");
			} catch (e) {
				return this.sendReply("Something failed while trying to hotpatch learnsets: \n" + e.stack);
			}
		}
		this.sendReply("Your hot-patch command was unrecognized.");
	},
	hotpatchhelp: ["Hot-patching the game engine allows you to update parts of Showdown without interrupting currently-running battles. Requires: " + Users.getGroupsThatCan('hotpatch').join(" "),
		"Hot-patching has greater memory requirements than restarting.",
		"/hotpatch chat - reload commands.js and the chat-plugins",
		"/hotpatch battles - spawn new simulator processes",
		"/hotpatch formats - reload the tools.js tree, rebuild and rebroad the formats list, and also spawn new simulator processes"],

	savelearnsets: function (target, room, user) {
		if (!this.can('hotpatch')) return false;
		fs.writeFile('data/learnsets.js', 'exports.BattleLearnsets = ' + JSON.stringify(Tools.data.Learnsets) + ";\n");
		this.sendReply("learnsets.js saved.");
	},

	disableladder: function (target, room, user) {
		if (!this.can('disableladder')) return false;
		if (LoginServer.disabled) {
			return this.sendReply("/disableladder - Ladder is already disabled.");
		}
		LoginServer.disabled = true;
		this.logModCommand("The ladder was disabled by " + user.name + ".");
		this.add("|raw|<div class=\"broadcast-red\"><b>Due to high server load, the ladder has been temporarily disabled</b><br />Rated games will no longer update the ladder. It will be back momentarily.</div>");
	},

	enableladder: function (target, room, user) {
		if (!this.can('disableladder')) return false;
		if (!LoginServer.disabled) {
			return this.sendReply("/enable - Ladder is already enabled.");
		}
		LoginServer.disabled = false;
		this.logModCommand("The ladder was enabled by " + user.name + ".");
		this.add("|raw|<div class=\"broadcast-green\"><b>The ladder is now back.</b><br />Rated games will update the ladder now.</div>");
	},

	lockdown: function (target, room, user) {
		if (!this.can('lockdown')) return false;

		Rooms.global.lockdown = true;
		for (var id in Rooms.rooms) {
			if (id === 'global') continue;
			var curRoom = Rooms.rooms[id];
			curRoom.addRaw("<div class=\"broadcast-red\"><b>The server is restarting soon.</b><br />Please finish your battles quickly. No new battles can be started until the server resets in a few minutes.</div>");
			if (curRoom.requestKickInactive && !curRoom.battle.ended) {
				curRoom.requestKickInactive(user, true);
				if (!curRoom.modchat) {
					curRoom.modchat = Users.getGroupsThatCan('joinbattle', curRoom)[0];
					curRoom.addRaw("<div class=\"broadcast-red\"><b>Moderated chat was set to " + Users.getGroupsThatCan('joinbattle', curRoom)[0] + "!</b><br />Only users of rank " + Users.getGroupsThatCan('joinbattle', curRoom)[0] + " and higher can talk.</div>");
				}
			}
		}

		this.logEntry(user.name + " used /lockdown");
	},
	lockdownhelp: ["/lockdown - locks down the server, which prevents new battles from starting so that the server can eventually be restarted. Requires: " + Users.getGroupsThatCan('lockdown').join(" ")],

	prelockdown: function (target, room, user) {
		if (!this.can('lockdown')) return false;
		Rooms.global.lockdown = 'pre';
		this.sendReply("Tournaments have been disabled in preparation for the server restart.");
		this.logEntry(user.name + " used /prelockdown");
	},

	slowlockdown: function (target, room, user) {
		if (!this.can('lockdown')) return false;

		Rooms.global.lockdown = true;
		for (var id in Rooms.rooms) {
			if (id === 'global') continue;
			var curRoom = Rooms.rooms[id];
			if (curRoom.battle) continue;
			curRoom.addRaw("<div class=\"broadcast-red\"><b>The server is restarting soon.</b><br />Please finish your battles quickly. No new battles can be started until the server resets in a few minutes.</div>");
		}

		this.logEntry(user.name + " used /slowlockdown");
	},

	endlockdown: function (target, room, user) {
		if (!this.can('lockdown')) return false;

		if (!Rooms.global.lockdown) {
			return this.sendReply("We're not under lockdown right now.");
		}
		if (Rooms.global.lockdown === true) {
			for (var id in Rooms.rooms) {
				if (id !== 'global') Rooms.rooms[id].addRaw("<div class=\"broadcast-green\"><b>The server shutdown was canceled.</b></div>");
			}
		} else {
			this.sendReply("Preparation for the server shutdown was canceled.");
		}
		Rooms.global.lockdown = false;

		this.logEntry(user.name + " used /endlockdown");
	},

	emergency: function (target, room, user) {
		if (!this.can('lockdown')) return false;

		if (Config.emergency) {
			return this.sendReply("We're already in emergency mode.");
		}
		Config.emergency = true;
		for (var id in Rooms.rooms) {
			if (id !== 'global') Rooms.rooms[id].addRaw("<div class=\"broadcast-red\">The server has entered emergency mode. Some features might be disabled or limited.</div>");
		}

		this.logEntry(user.name + " used /emergency");
	},

	endemergency: function (target, room, user) {
		if (!this.can('lockdown')) return false;

		if (!Config.emergency) {
			return this.sendReply("We're not in emergency mode.");
		}
		Config.emergency = false;
		for (var id in Rooms.rooms) {
			if (id !== 'global') Rooms.rooms[id].addRaw("<div class=\"broadcast-green\"><b>The server is no longer in emergency mode.</b></div>");
		}

		this.logEntry(user.name + " used /endemergency");
	},

	kill: function (target, room, user) {
		if (!this.can('lockdown')) return false;

		if (Rooms.global.lockdown !== true) {
			return this.sendReply("For safety reasons, /kill can only be used during lockdown.");
		}

		if (CommandParser.updateServerLock) {
			return this.sendReply("Wait for /updateserver to finish before using /kill.");
		}

		/*for (var i in Sockets.workers) {
			Sockets.workers[i].kill();
		}*/

		if (!room.destroyLog) {
			process.exit();
			return;
		}
		room.destroyLog(function () {
			room.logEntry(user.name + " used /kill");
		}, function () {
			process.exit();
		});

		// Just in the case the above never terminates, kill the process
		// after 10 seconds.
		setTimeout(function () {
			process.exit();
		}, 10000);
	},
	killhelp: ["/kill - kills the server. Can't be done unless the server is in lockdown state. Requires: " + Users.getGroupsThatCan('lockdown').join(" ")],

	loadbanlist: function (target, room, user, connection) {
		if (!this.can('hotpatch')) return false;

		connection.sendTo(room, "Loading ipbans.txt...");
		fs.readFile('config/ipbans.txt', function (err, data) {
			if (err) return;
			data = ('' + data).split('\n');
			var rangebans = [];
			for (var i = 0; i < data.length; ++i) {
				var line = data[i].split('#')[0].trim();
				if (!line) continue;
				if (line.includes('/')) {
					rangebans.push(line);
				} else if (line && !Users.bannedIps[line]) {
					Users.bannedIps[line] = '#ipban';
				}
			}
			Users.checkRangeBanned = Cidr.checker(rangebans);
			connection.sendTo(room, "ipbans.txt has been reloaded.");
		});
	},
	loadbanlisthelp: ["/loadbanlist - Loads the bans located at ipbans.txt. The command is executed automatically at startup. Requires: " + Users.getGroupsThatCan('hotpatch').join(" ")],

	refreshpage: function (target, room, user) {
		if (!this.can('refreshpage')) return false;
		Rooms.global.send('|refresh|');
		this.logEntry(user.name + " used /refreshpage");
	},

	updateserver: function (target, room, user, connection) {
		if (!user.hasConsoleAccess(connection)) {
			return this.sendReply("/updateserver - Access denied.");
		}

		if (CommandParser.updateServerLock) {
			return this.sendReply("/updateserver - Another update is already in progress.");
		}

		CommandParser.updateServerLock = true;

		var logQueue = [];
		logQueue.push(user.name + " used /updateserver");

		connection.sendTo(room, "updating...");

		var exec = require('child_process').exec;
		exec('git diff-index --quiet HEAD --', function (error) {
			var cmd = 'git pull --rebase';
			if (error) {
				if (error.code === 1) {
					// The working directory or index have local changes.
					cmd = 'git stash && ' + cmd + ' && git stash pop';
				} else {
					// The most likely case here is that the user does not have
					// `git` on the PATH (which would be error.code === 127).
					connection.sendTo(room, "" + error);
					logQueue.push("" + error);
					logQueue.forEach(function (line) {
						room.logEntry(line);
					});
					CommandParser.updateServerLock = false;
					return;
				}
			}
			var entry = "Running `" + cmd + "`";
			connection.sendTo(room, entry);
			logQueue.push(entry);
			exec(cmd, function (error, stdout, stderr) {
				("" + stdout + stderr).split("\n").forEach(function (s) {
					connection.sendTo(room, s);
					logQueue.push(s);
				});
				logQueue.forEach(function (line) {
					room.logEntry(line);
				});
				CommandParser.updateServerLock = false;
			});
		});
	},

	crashfixed: function (target, room, user) {
		if (Rooms.global.lockdown !== true) {
			return this.sendReply('/crashfixed - There is no active crash.');
		}
		if (!this.can('hotpatch')) return false;

		Rooms.global.lockdown = false;
		if (Rooms.lobby) {
			Rooms.lobby.modchat = false;
			Rooms.lobby.addRaw("<div class=\"broadcast-green\"><b>We fixed the crash without restarting the server!</b><br />You may resume talking in the lobby and starting new battles.</div>");
		}
		this.logEntry(user.name + " used /crashfixed");
	},
	crashfixedhelp: ["/crashfixed - Ends the active lockdown caused by a crash without the need of a restart. Requires: " + Users.getGroupsThatCan('hotpatch').join(" ")],

	'memusage': 'memoryusage',
	memoryusage: function (target) {
		if (!this.can('hotpatch')) return false;
		var memUsage = process.memoryUsage();
		var results = [memUsage.rss, memUsage.heapUsed, memUsage.heapTotal];
		var units = ["B", "KiB", "MiB", "GiB", "TiB"];
		for (var i = 0; i < results.length; i++) {
			var unitIndex = Math.floor(Math.log2(results[i]) / 10); // 2^10 base log
			results[i] = "" + (results[i] / Math.pow(2, 10 * unitIndex)).toFixed(2) + " " + units[unitIndex];
		}
		this.sendReply("Main process. RSS: " + results[0] + ". Heap: " + results[1] + " / " + results[2] + ".");
	},

	bash: function (target, room, user, connection) {
		if (!user.hasConsoleAccess(connection)) {
			return this.sendReply("/bash - Access denied.");
		}

		var exec = require('child_process').exec;
		exec(target, function (error, stdout, stderr) {
			connection.sendTo(room, ("" + stdout + stderr));
		});
	},

	eval: function (target, room, user, connection) {
		if (!user.hasConsoleAccess(connection)) {
			return this.sendReply("/eval - Access denied.");
		}
		if (!this.canBroadcast()) return;

		if (!this.broadcasting) this.sendReply('||>> ' + target);
		try {
			var battle = room.battle;
			var me = user;
			this.sendReply('||<< ' + eval(target));
		} catch (e) {
			this.sendReply('||<< error: ' + e.message);
			var stack = '||' + ('' + e.stack).replace(/\n/g, '\n||');
			connection.sendTo(room, stack);
		}
	},

	evalbattle: function (target, room, user, connection) {
		if (!user.hasConsoleAccess(connection)) {
			return this.sendReply("/evalbattle - Access denied.");
		}
		if (!this.canBroadcast()) return;
		if (!room.battle) {
			return this.sendReply("/evalbattle - This isn't a battle room.");
		}

		room.battle.send('eval', target.replace(/\n/g, '\f'));
	},

	ebat: 'editbattle',
	editbattle: function (target, room, user) {
		if (!this.can('forcewin')) return false;
		if (!target) return this.parse('/help editbattle');
		if (!room.battle) {
			this.sendReply("/editbattle - This is not a battle room.");
			return false;
		}
		var cmd;
		var spaceIndex = target.indexOf(' ');
		if (spaceIndex > 0) {
			cmd = target.substr(0, spaceIndex).toLowerCase();
			target = target.substr(spaceIndex + 1);
		} else {
			cmd = target.toLowerCase();
			target = '';
		}
		if (cmd.charAt(cmd.length - 1) === ',') cmd = cmd.slice(0, -1);
		var targets = target.split(',');
		function getPlayer(input) {
			if (room.battle.playerids[0] === toId(input)) return 'p1';
			if (room.battle.playerids[1] === toId(input)) return 'p2';
			if (input.includes('1')) return 'p1';
			if (input.includes('2')) return 'p2';
			return 'p3';
		}
		function getPokemon(input) {
			if (/^[0-9]+$/.test(input)) {
				return '.pokemon[' + (parseInt(input) - 1) + ']';
			}
			return ".pokemon.find(function(p){return p.speciesid==='" + toId(targets[1]) + "'})";
		}
		switch (cmd) {
		case 'hp':
		case 'h':
			room.battle.send('eval', "var p=" + getPlayer(targets[0]) + getPokemon(targets[1]) + ";p.sethp(" + parseInt(targets[2]) + ");if (p.isActive)battle.add('-damage',p,p.getHealth);");
			break;
		case 'status':
		case 's':
			room.battle.send('eval', "var pl=" + getPlayer(targets[0]) + ";var p=pl" + getPokemon(targets[1]) + ";p.setStatus('" + toId(targets[2]) + "');if (!p.isActive){battle.add('','please ignore the above');battle.add('-status',pl.active[0],pl.active[0].status,'[silent]');}");
			break;
		case 'pp':
			room.battle.send('eval', "var pl=" + getPlayer(targets[0]) + ";var p=pl" + getPokemon(targets[1]) + ";p.moveset[p.moves.indexOf('" + toId(targets[2]) + "')].pp = " + parseInt(targets[3]));
			break;
		case 'boost':
		case 'b':
			room.battle.send('eval', "var p=" + getPlayer(targets[0]) + getPokemon(targets[1]) + ";battle.boost({" + toId(targets[2]) + ":" + parseInt(targets[3]) + "},p)");
			break;
		case 'volatile':
		case 'v':
			room.battle.send('eval', "var p=" + getPlayer(targets[0]) + getPokemon(targets[1]) + ";p.addVolatile('" + toId(targets[2]) + "')");
			break;
		case 'sidecondition':
		case 'sc':
			room.battle.send('eval', "var p=" + getPlayer(targets[0]) + ".addSideCondition('" + toId(targets[1]) + "')");
			break;
		case 'fieldcondition': case 'pseudoweather':
		case 'fc':
			room.battle.send('eval', "battle.addPseudoWeather('" + toId(targets[0]) + "')");
			break;
		case 'weather':
		case 'w':
			room.battle.send('eval', "battle.setWeather('" + toId(targets[0]) + "')");
			break;
		case 'terrain':
		case 't':
			room.battle.send('eval', "battle.setTerrain('" + toId(targets[0]) + "')");
			break;
		default:
			this.errorReply("Unknown editbattle command: " + cmd);
			break;
		}
	},
	editbattlehelp: ["/editbattle hp [player], [pokemon], [hp]",
		"/editbattle status [player], [pokemon], [status]",
		"/editbattle pp [player], [pokemon], [move], [pp]",
		"/editbattle boost [player], [pokemon], [stat], [amount]",
		"/editbattle volatile [player], [pokemon], [volatile]",
		"/editbattle sidecondition [player], [sidecondition]",
		"/editbattle fieldcondition [fieldcondition]",
		"/editbattle weather [weather]",
		"/editbattle terrain [terrain]",
		"Short forms: /ebat h OR s OR pp OR b OR v OR sc OR fc OR w OR t",
		"[player] must be a username or number, [pokemon] must be species name or number (not nickname), [move] must be move name"],

	/*********************************************************
	 * Battle commands
	 *********************************************************/

	forfeit: function (target, room, user) {
		if (!room.battle) {
			return this.sendReply("There's nothing to forfeit here.");
		}
		if (!room.forfeit(user)) {
			return this.sendReply("You can't forfeit this battle.");
		}
	},

	savereplay: function (target, room, user, connection) {
		if (!room || !room.battle) return;
		var logidx = 0; // spectator log (no exact HP)
		if (room.battle.ended) {
			// If the battle is finished when /savereplay is used, include
			// exact HP in the replay log.
			logidx = 3;
		}
		var data = room.getLog(logidx).join("\n");
		var datahash = crypto.createHash('md5').update(data.replace(/[^(\x20-\x7F)]+/g, '')).digest('hex');
		var players = room.battle.lastPlayers.map(Users.getExact);
		LoginServer.request('prepreplay', {
			id: room.id.substr(7),
			loghash: datahash,
			p1: players[0] ? players[0].name : room.battle.lastPlayers[0],
			p2: players[1] ? players[1].name : room.battle.lastPlayers[1],
			format: room.format
		}, function (success) {
			if (success && success.errorip) {
				connection.popup("This server's request IP " + success.errorip + " is not a registered server.");
				return;
			}
			connection.send('|queryresponse|savereplay|' + JSON.stringify({
				log: data,
				id: room.id.substr(7)
			}));
		});
	},

	mv: 'move',
	attack: 'move',
	move: function (target, room, user) {
		if (!room.decision) return this.sendReply("You can only do this in battle rooms.");

		room.decision(user, 'choose', 'move ' + target);
	},

	sw: 'switch',
	switch: function (target, room, user) {
		if (!room.decision) return this.sendReply("You can only do this in battle rooms.");

		room.decision(user, 'choose', 'switch ' + parseInt(target, 10));
	},

	choose: function (target, room, user) {
		if (!room.decision) return this.sendReply("You can only do this in battle rooms.");

		room.decision(user, 'choose', target);
	},

	undo: function (target, room, user) {
		if (!room.decision) return this.sendReply("You can only do this in battle rooms.");

		room.decision(user, 'undo', target);
	},

	team: function (target, room, user) {
		if (!room.decision) return this.sendReply("You can only do this in battle rooms.");

		room.decision(user, 'choose', 'team ' + target);
	},

	addplayer: function (target, room, user) {
		if (!target) return this.parse('/help addplayer');
		if (!room.battle) return this.sendReply("You can only do this in battle rooms.");
		if (room.rated) return this.sendReply("You can only add a Player to unrated battles.");

		target = this.splitTarget(target, true);
		var userid = toId(this.targetUsername);
		var targetUser = this.targetUser;
		var name = this.targetUsername;

		if (!targetUser) return this.sendReply("User " + name + " not found.");
		if (targetUser.can('joinbattle', room)) {
			return this.sendReply("" + name + " can already join battles as a Player.");
		}
		if (!this.can('joinbattle', room)) return;

		var requiredGroup = Users.getGroupsThatCan('joinbattle', room)[0];
		room.auth[targetUser.userid] = requiredGroup;
		this.addModCommand("" + name  + " was promoted to " + Config.groups.bySymbol[requiredGroup].name + " by " + user.name + ".");
	},
	addplayerhelp: ["/addplayer [username] - Allow the specified user to join the battle as a player."],

	joinbattle: function (target, room, user) {
		if (!room.joinBattle) return this.sendReply("You can only do this in battle rooms.");
		if (!user.can('joinbattle', room)) {
			var requiredGroupId = Config.groups.bySymbol[Users.getGroupsThatCan('joinbattle', room)[0]].id;
			return this.popupReply("You must be a room" + requiredGroupId + " to join a battle you didn't start. Ask a player to use /room" + requiredGroupId + " on you to join this battle.");
		}

		room.joinBattle(user);
	},

	partbattle: 'leavebattle',
	leavebattle: function (target, room, user) {
		if (!room.leaveBattle) return this.sendReply("You can only do this in battle rooms.");

		room.leaveBattle(user);
	},

	kickbattle: function (target, room, user) {
		if (!room.leaveBattle) return this.sendReply("You can only do this in battle rooms.");

		target = this.splitTarget(target);
		var targetUser = this.targetUser;
		if (!targetUser || !targetUser.connected) {
			return this.sendReply("User " + this.targetUsername + " not found.");
		}
		if (!this.can('kick', targetUser)) return false;

		if (room.leaveBattle(targetUser)) {
			this.addModCommand("" + targetUser.name + " was kicked from a battle by " + user.name + (target ? " (" + target + ")" : ""));
		} else {
			this.sendReply("/kickbattle - User isn't in battle.");
		}
	},
	kickbattlehelp: ["/kickbattle [username], [reason] - Kicks a user from a battle with reason. Requires: " + Users.getGroupsThatCan('kick').join(" ")],

	kickinactive: function (target, room, user) {
		if (room.requestKickInactive) {
			room.requestKickInactive(user);
		} else {
			this.sendReply("You can only kick inactive players from inside a room.");
		}
	},

	timer: function (target, room, user) {
		target = toId(target);
		if (room.requestKickInactive) {
			if (target === 'off' || target === 'false' || target === 'stop') {
				var canForceTimer = user.can('timer', room);
				if (room.resetTimer) {
					room.stopKickInactive(user, canForceTimer);
					if (canForceTimer) room.send('|inactiveoff|Timer was turned off by staff. Please do not turn it back on until our staff say it\'s okay');
				}
			} else if (target === 'on' || target === 'true' || !target) {
				room.requestKickInactive(user, user.can('timer'));
			} else {
				this.sendReply("'" + target + "' is not a recognized timer state.");
			}
		} else {
			this.sendReply("You can only set the timer from inside a battle room.");
		}
	},

	autotimer: 'forcetimer',
	forcetimer: function (target, room, user) {
		target = toId(target);
		if (!this.can('autotimer')) return;
		if (target === 'off' || target === 'false' || target === 'stop') {
			Config.forceTimer = false;
			this.addModCommand("Forcetimer is now OFF: The timer is now opt-in. (set by " + user.name + ")");
		} else if (target === 'on' || target === 'true' || !target) {
			Config.forceTimer = true;
			this.addModCommand("Forcetimer is now ON: All battles will be timed. (set by " + user.name + ")");
		} else {
			this.sendReply("'" + target + "' is not a recognized forcetimer setting.");
		}
	},

	forcetie: 'forcewin',
	forcewin: function (target, room, user) {
		if (!this.can('forcewin')) return false;
		if (!room.battle) {
			this.sendReply("/forcewin - This is not a battle room.");
			return false;
		}

		room.battle.endType = 'forced';
		if (!target) {
			room.battle.tie();
			this.logModCommand(user.name + " forced a tie.");
			return false;
		}
		var targetUser = Users.getExact(target);
		if (!targetUser) return this.sendReply("User '" + target + "' not found.");

		target = targetUser ? targetUser.userid : '';

		if (target) {
			room.battle.win(targetUser);
			this.logModCommand(user.name + " forced a win for " + target + ".");
		}
	},
	forcewinhelp: ["/forcetie - Forces the current match to end in a tie. Requires: " + Users.getGroupsThatCan('forcewin').join(" "),
		"/forcewin [user] - Forces the current match to end in a win for a user. Requires: " + Users.getGroupsThatCan('forcewin').join(" ")],

	/*********************************************************
	 * Challenging and searching commands
	 *********************************************************/

	cancelsearch: 'search',
	search: function (target, room, user) {
		if (target) {
			if (Config.modchat.pm) {
				var userGroup = user.group;
				if (Config.groups.bySymbol[userGroup].rank < Config.groups.bySymbol[Config.modchat.pm].rank) {
					var groupName = Config.groups.bySymbol[Config.modchat.pm].name || Config.modchat.pm;
					this.popupReply("Because moderated chat is set, you must be of rank " + groupName + " or higher to search for a battle.");
					return false;
				}
			}
			Rooms.global.searchBattle(user, target);
		} else {
			Rooms.global.cancelSearch(user);
		}
	},

	chall: 'challenge',
	challenge: function (target, room, user, connection) {
		target = this.splitTarget(target);
		var targetUser = this.targetUser;
		if (!targetUser || !targetUser.connected) {
			return this.popupReply("The user '" + this.targetUsername + "' was not found.");
		}
		if (targetUser.blockChallenges && !user.can('bypassblocks', targetUser)) {
			return this.popupReply("The user '" + this.targetUsername + "' is not accepting challenges right now.");
		}
		if (Config.modchat.pm) {
			var userGroup = user.group;
			if (Config.groups.bySymbol[userGroup].rank < Config.groups.bySymbol[Config.modchat.pm].rank) {
				var groupName = Config.groups.bySymbol[Config.modchat.pm].name || Config.modchat.pm;
				this.popupReply("Because moderated chat is set, you must be of rank " + groupName + " or higher to challenge users.");
				return false;
			}
		}
		user.prepBattle(Tools.getFormat(target).id, 'challenge', connection, function (result) {
			if (result) user.makeChallenge(targetUser, target);
		});
	},

	bch: 'blockchallenges',
	blockchall: 'blockchallenges',
	blockchalls: 'blockchallenges',
	blockchallenges: function (target, room, user) {
		if (user.blockChallenges) return this.sendReply("You are already blocking challenges!");
		user.blockChallenges = true;
		this.sendReply("You are now blocking all incoming challenge requests.");
	},
	blockchallengeshelp: ["/blockchallenges - Blocks challenges so no one can challenge you. Unblock them with /unblockchallenges."],

	unbch: 'allowchallenges',
	unblockchall: 'allowchallenges',
	unblockchalls: 'allowchallenges',
	unblockchallenges: 'allowchallenges',
	allowchallenges: function (target, room, user) {
		if (!user.blockChallenges) return this.sendReply("You are already available for challenges!");
		user.blockChallenges = false;
		this.sendReply("You are available for challenges from now on.");
	},
	allowchallengeshelp: ["/unblockchallenges - Unblocks challenges so you can be challenged again. Block them with /blockchallenges."],

	cchall: 'cancelChallenge',
	cancelchallenge: function (target, room, user) {
		user.cancelChallengeTo(target);
	},

	accept: function (target, room, user, connection) {
		var userid = toId(target);
		var format = '';
		if (user.challengesFrom[userid]) format = user.challengesFrom[userid].format;
		if (!format) {
			this.popupReply(target + " cancelled their challenge before you could accept it.");
			return false;
		}
		user.prepBattle(Tools.getFormat(format).id, 'challenge', connection, function (result) {
			if (result) user.acceptChallengeFrom(userid);
		});
	},

	reject: function (target, room, user) {
		user.rejectChallengeFrom(toId(target));
	},

	saveteam: 'useteam',
	utm: 'useteam',
	useteam: function (target, room, user) {
		user.team = target;
	},

	/*********************************************************
	 * Low-level
	 *********************************************************/

	cmd: 'query',
	query: function (target, room, user, connection) {
		// Avoid guest users to use the cmd errors to ease the app-layer attacks in emergency mode
		var trustable = (!Config.emergency || (user.named && user.registered));
		if (Config.emergency && ResourceMonitor.countCmd(connection.ip, user.name)) return false;
		var spaceIndex = target.indexOf(' ');
		var cmd = target;
		if (spaceIndex > 0) {
			cmd = target.substr(0, spaceIndex);
			target = target.substr(spaceIndex + 1);
		} else {
			target = '';
		}
		if (cmd === 'userdetails') {
			var targetUser = Users.get(target);
			if (!trustable || !targetUser) {
				connection.send('|queryresponse|userdetails|' + JSON.stringify({
					userid: toId(target),
					rooms: false
				}));
				return false;
			}
			var roomList = {};
			for (var i in targetUser.roomCount) {
				if (i === 'global') continue;
				var targetRoom = Rooms.get(i);
				if (!targetRoom || targetRoom.isPrivate) continue;
				var roomData = {};
				if (targetRoom.battle) {
					var battle = targetRoom.battle;
					roomData.p1 = battle.p1 ? ' ' + battle.p1 : '';
					roomData.p2 = battle.p2 ? ' ' + battle.p2 : '';
				}
				roomList[i] = roomData;
			}
			if (!targetUser.roomCount['global']) roomList = false;
			var userdetails = {
				userid: targetUser.userid,
				avatar: targetUser.avatar,
				rooms: roomList
			};
			connection.send('|queryresponse|userdetails|' + JSON.stringify(userdetails));
		} else if (cmd === 'roomlist') {
			if (!trustable) return false;
			connection.send('|queryresponse|roomlist|' + JSON.stringify({
				rooms: Rooms.global.getRoomList(target)
			}));
		} else if (cmd === 'rooms') {
			if (!trustable) return false;
			connection.send('|queryresponse|rooms|' + JSON.stringify(
				Rooms.global.getRooms(user)
			));
		}
	},

	trn: function (target, room, user, connection) {
		var commaIndex = target.indexOf(',');
		var targetName = target;
		var targetRegistered = false;
		var targetToken = '';
		if (commaIndex >= 0) {
			targetName = target.substr(0, commaIndex);
			target = target.substr(commaIndex + 1);
			commaIndex = target.indexOf(',');
			targetRegistered = target;
			if (commaIndex >= 0) {
				targetRegistered = !!parseInt(target.substr(0, commaIndex), 10);
				targetToken = target.substr(commaIndex + 1);
			}
		}
		user.rename(targetName, targetToken, targetRegistered, connection);
	},

	a: function (target, room, user) {
		if (!this.can('rawpacket')) return false;
		// secret sysop command
		room.add(target);
	},

	/*********************************************************
	 * Help commands
	 *********************************************************/

	commands: 'help',
	h: 'help',
	'?': 'help',
	help: function (target, room, user) {
		target = target.toLowerCase();

		// overall
		if (target === 'help' || target === 'h' || target === '?' || target === 'commands') {
			this.sendReply("/help OR /h OR /? - Gives you help.");
		} else if (!target) {
			this.sendReply("COMMANDS: /nick, /avatar, /rating, /whois, /msg, /reply, /ignore, /away, /back, /timestamps, /highlight");
			this.sendReply("INFORMATIONAL COMMANDS: /data, /dexsearch, /movesearch, /groups, /faq, /rules, /intro, /formatshelp, /othermetas, /learn, /analysis, /calc (replace / with ! to broadcast. Broadcasting requires: " + Users.getGroupsThatCan('broadcast', room).join(" ") + ")");
			if (user.group !== Config.groups.default[room.auth ? room.type + 'Room' : 'global']) {
				this.sendReply("DRIVER COMMANDS: /warn, /mute, /hourmute, /unmute, /alts, /forcerename, /modlog, /modnote, /lock, /unlock, /announce, /redirect");
				this.sendReply("MODERATOR COMMANDS: /ban, /unban, /ip, /modchat");
				this.sendReply("LEADER COMMANDS: /declare, /forcetie, /forcewin, /promote, /demote, /banip, /host, /unbanall");
			}
			this.sendReply("For an overview of room commands, use /roomhelp");
			this.sendReply("For details of a specific command, use something like: /help data");
		} else {
			var altCommandHelp;
			var helpCmd;
			var targets = target.split(' ');
			var allCommands = CommandParser.commands;
			if (typeof allCommands[target] === 'string') {
				// If a function changes with command name, help for that command name will be searched first.
				altCommandHelp = target + 'help';
				if (altCommandHelp in allCommands) {
					helpCmd = altCommandHelp;
				} else {
					helpCmd = allCommands[target] + 'help';
				}
			} else if (targets.length > 1 && typeof allCommands[targets[0]] === 'object') {
				// Handle internal namespace commands
				var helpCmd = targets[targets.length - 1] + 'help';
				var namespace = allCommands[targets[0]];
				for (var i = 1; i < targets.length - 1; i++) {
					if (!namespace[targets[i]]) return this.sendReply("Help for the command '" + target + "' was not found. Try /help for general help");
					namespace = namespace[targets[i]];
				}
				if (typeof namespace[helpCmd] === 'object') {
					return this.sendReply(namespace[helpCmd].join('\n'));
				} else if (typeof namespace[helpCmd] === 'function') {
					return this.parse('/' + targets.slice(0, targets.length - 1).concat(helpCmd).join(' '));
				} else {
					return this.sendReply("Help for the command '" + target + "' was not found. Try /help for general help");
				}
			} else {
				helpCmd = target + 'help';
			}
			if (helpCmd in allCommands) {
				if (typeof allCommands[helpCmd] === 'function') {
					// If the help command is a function, parse it instead
					this.parse('/' + helpCmd);
				} else if (Array.isArray(allCommands[helpCmd])) {
					this.sendReply(allCommands[helpCmd].join('\n'));
				}
			} else {
				this.sendReply("Help for the command '" + target + "' was not found. Try /help for general help");
			}
		}
	}

};<|MERGE_RESOLUTION|>--- conflicted
+++ resolved
@@ -534,12 +534,9 @@
 		}
 
 		var groupName = Config.groups.bySymbol[nextGroup].name || "regular user";
-<<<<<<< HEAD
-=======
 		if (((room.auth && room.auth[userid]) || Config.groups.default[room.type + 'Room']) === nextGroup) {
 			return this.sendReply("User '" + name + "' is already a " + groupName + " in this room.");
 		}
->>>>>>> b234b535
 		if (!user.can('makeroom')) {
 			if (!user.can('roompromote', currentGroup, room)) {
 				return this.sendReply("/" + cmd + " - Access denied for removing " + ((Config.groups.bySymbol[currentGroup] ? Config.groups.bySymbol[currentGroup].name : "an undefined group") || "regular user") + ".");
@@ -550,9 +547,6 @@
 		}
 
 		if (!room.auth) room.auth = room.chatRoomData.auth = {};
-		if ((room.auth[userid] || Config.groups.default[room.type + 'Room']) === nextGroup) {
-			return this.sendReply("User '" + name + "' is already a " + groupName + " in this room.");
-		}
 		if (nextGroup === Config.groups.default[room.type + 'Room']) {
 			delete room.auth[userid];
 		} else {
