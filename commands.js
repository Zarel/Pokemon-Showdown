/**
 * System commands
 * Pokemon Showdown - http://pokemonshowdown.com/
 *
 * These are system commands - commands required for Pokemon Showdown
 * to run. A lot of these are sent by the client.
 *
 * If you'd like to modify commands, please go to config/commands.js,
 * which also teaches you how to use commands.
 *
 * @license MIT license
 */

var crypto = require('crypto');

const MAX_REASON_LENGTH = 300;

var commands = exports.commands = {

	version: function(target, room, user) {
		if (!this.canBroadcast()) return;
		this.sendReplyBox("Server version: <b>" + CommandParser.package.version + "</b> <small>(<a href=\"http://pokemonshowdown.com/versions#" + CommandParser.serverVersion + "\">" + CommandParser.serverVersion.substr(0,10) + "</a>)</small>");
	},

	me: function(target, room, user, connection) {
		// By default, /me allows a blank message
		if (target) target = this.canTalk(target);
		if (!target) return;

		return '/me ' + target;
	},

	mee: function(target, room, user, connection) {
		// By default, /mee allows a blank message
		if (target) target = this.canTalk(target);
		if (!target) return;

		return '/mee ' + target;
	},

	avatar: function(target, room, user) {
		if (!target) return this.parse('/avatars');
		var parts = target.split(',');
		var avatar = parseInt(parts[0]);
		if (!avatar || avatar > 294 || avatar < 1) {
			if (!parts[1]) {
				this.sendReply("Invalid avatar.");
			}
			return false;
		}

		user.avatar = avatar;
		if (!parts[1]) {
			this.sendReply("Avatar changed to:\n" +
				'|raw|<img src="//play.pokemonshowdown.com/sprites/trainers/' + avatar + '.png" alt="" width="80" height="80" />');
		}
	},

	logout: function(target, room, user) {
		user.resetName();
	},

	r: 'reply',
	reply: function(target, room, user) {
		if (!target) return this.parse('/help reply');
		if (!user.lastPM) {
			return this.sendReply("No one has PMed you yet.");
		}
		return this.parse('/msg ' + (user.lastPM||'') + ', ' + target);
	},

	pm: 'msg',
	whisper: 'msg',
	w: 'msg',
	msg: function(target, room, user) {
		if (!target) return this.parse('/help msg');
		target = this.splitTarget(target);
		var targetUser = this.targetUser;
		if (!target) {
			this.sendReply("You forgot the comma.");
			return this.parse('/help msg');
		}
		if (!targetUser || !targetUser.connected) {
			if (targetUser && !targetUser.connected) {
				this.popupReply("User " + this.targetUsername + " is offline.");
			} else if (!target) {
				this.popupReply("User " + this.targetUsername + " not found. Did you forget a comma?");
			} else {
				this.popupReply("User "  + this.targetUsername + " not found. Did you misspell their name?");
			}
			return this.parse('/help msg');
		}

		if (config.modchat.pm) {
			var userGroup = user.group;
			if (config.groups.bySymbol[userGroup].globalRank < config.groups.bySymbol[config.modchat.pm].globalRank) {
				var groupName = config.groups.bySymbol[config.modchat.pm].name || config.modchat.pm;
				this.popupReply("Because moderated chat is set, you must be of rank " + groupName + " or higher to PM users.");
				return false;
			}
		}

		if (user.locked && !targetUser.can('lock', user)) {
			return this.popupReply("You can only private message members of the moderation team (users marked by " + Users.getGroupsThatCan('lock', user).join(", ") + ") when locked.");
		}
		if (targetUser.locked && !user.can('lock', targetUser)) {
			return this.popupReply("This user is locked and cannot PM.");
		}
		if (targetUser.ignorePMs && !user.can('lock')) {
			if (!targetUser.can('lock')) {
				return this.popupReply("This user is blocking Private Messages right now.");
			} else if (targetUser.can('hotpatch')) {
				return this.popupReply("This " + (config.groups.bySymbol[targetUser.group].name || "Administrator") + " is too busy to answer Private Messages right now. Please contact a different staff member.");
			}
		}

		target = this.canTalk(target, null);
		if (!target) return false;

		var message = '|pm|' + user.getIdentity() + '|' + targetUser.getIdentity() + '|' + target;
		user.send(message);
		if (targetUser !== user) targetUser.send(message);
		targetUser.lastPM = user.userid;
		user.lastPM = targetUser.userid;
	},

	blockpm: 'ignorepms',
	blockpms: 'ignorepms',
	ignorepm: 'ignorepms',
	ignorepms: function(target, room, user) {
		if (user.ignorePMs) return this.sendReply("You are already blocking Private Messages!");
		if (user.can('lock') && !user.can('hotpatch')) return this.sendReply("You are not allowed to block Private Messages.");
		user.ignorePMs = true;
		return this.sendReply("You are now blocking Private Messages.");
	},

	unblockpm: 'unignorepms',
	unblockpms: 'unignorepms',
	unignorepm: 'unignorepms',
	unignorepms: function(target, room, user) {
		if (!user.ignorePMs) return this.sendReply("You are not blocking Private Messages!");
		user.ignorePMs = false;
		return this.sendReply("You are no longer blocking Private Messages.");
	},

	makechatroom: function(target, room, user) {
		if (!this.can('makeroom')) return;
		var id = toId(target);
		if (!id) return this.parse('/help makechatroom');
		if (Rooms.rooms[id]) return this.sendReply("The room '" + target + "' already exists.");
		if (Rooms.global.addChatRoom(target)) {
			return this.sendReply("The room '" + target + "' was created.");
		}
		return this.sendReply("An error occurred while trying to create the room '" + target + "'.");
	},

	deregisterchatroom: function(target, room, user) {
		if (!this.can('makeroom')) return;
		var id = toId(target);
		if (!id) return this.parse('/help deregisterchatroom');
		var targetRoom = Rooms.get(id);
		if (!targetRoom) return this.sendReply("The room '" + target + "' doesn't exist.");
		target = targetRoom.title || targetRoom.id;
		if (Rooms.global.deregisterChatRoom(id)) {
			this.sendReply("The room '" + target + "' was deregistered.");
			this.sendReply("It will be deleted as of the next server restart.");
			return;
		}
		return this.sendReply("The room '" + target + "' isn't registered.");
	},

	privateroom: function(target, room, user) {
		if (!this.can('privateroom', room)) return;
		if (target === 'off') {
			delete room.isPrivate;
			this.addModCommand(user.name + " made this room public.");
			if (room.chatRoomData) {
				delete room.chatRoomData.isPrivate;
				Rooms.global.writeChatRoomData();
			}
		} else {
			room.isPrivate = true;
			this.addModCommand(user.name + " made this room private.");
			if (room.chatRoomData) {
				room.chatRoomData.isPrivate = true;
				Rooms.global.writeChatRoomData();
			}
		}
	},

	officialchatroom: 'officialroom',
	officialroom: function(target, room, user) {
		if (!this.can('makeroom')) return;
		if (!room.chatRoomData) {
			return this.sendReply("/officialroom - This room can't be made official");
		}
		if (target === 'off') {
			delete room.isOfficial;
			this.addModCommand(user.name + " made this chat room unofficial.");
			delete room.chatRoomData.isOfficial;
			Rooms.global.writeChatRoomData();
		} else {
			room.isOfficial = true;
			this.addModCommand(user.name + " made this chat room official.");
			room.chatRoomData.isOfficial = true;
			Rooms.global.writeChatRoomData();
		}
	},

<<<<<<< HEAD
=======
	roomowner: function(target, room, user) {
		if (!room.chatRoomData) {
			return this.sendReply("/roomowner - This room isn't designed for per-room moderation to be added");
		}
		var target = this.splitTarget(target, true);
		var targetUser = this.targetUser;

		if (!targetUser) return this.sendReply("User '"+this.targetUsername+"' is not online.");

		if (!this.can('makeroom', targetUser, room)) return false;

		if (!room.auth) room.auth = room.chatRoomData.auth = {};

		var name = targetUser.name;

		room.auth[targetUser.userid] = '#';
		this.addModCommand(''+name+' was appointed Room Owner by '+user.name+'.');
		room.onUpdateIdentity(targetUser);
		Rooms.global.writeChatRoomData();
	},

	roomdeowner: 'deroomowner',
	deroomowner: function(target, room, user) {
		if (!room.auth) {
			return this.sendReply("/roomdeowner - This room isn't designed for per-room moderation");
		}
		var target = this.splitTarget(target, true);
		var targetUser = this.targetUser;
		var name = this.targetUsername;
		var userid = toId(name);
		if (!userid || userid === '') return this.sendReply("User '"+name+"' does not exist.");

		if (room.auth[userid] !== '#') return this.sendReply("User '"+name+"' is not a room owner.");
		if (!this.can('makeroom', null, room)) return false;

		delete room.auth[userid];
		this.sendReply('('+name+' is no longer Room Owner.)');
		if (targetUser) targetUser.updateIdentity();
		if (room.chatRoomData) {
			Rooms.global.writeChatRoomData();
		}
	},

>>>>>>> 3956ac43
	roomdesc: function(target, room, user) {
		if (!target) {
			if (!this.canBroadcast()) return;
			var re = /(https?:\/\/(([-\w\.]+)+(:\d+)?(\/([\w/_\.]*(\?\S+)?)?)?))/g;
			if (!room.desc) return this.sendReply("This room does not have a description set.");
			this.sendReplyBox("The room description is: " + room.desc.replace(re, '<a href="$1">$1</a>'));
			return;
		}
		if (!this.can('roomdesc', room)) return false;
		if (target.length > 80) return this.sendReply("Error: Room description is too long (must be at most 80 characters).");

		room.desc = target;
		this.sendReply("(The room description is now: " + target + ")");

		if (room.chatRoomData) {
			room.chatRoomData.desc = room.desc;
			Rooms.global.writeChatRoomData();
		}
	},

	roomdemote: 'roompromote',
	roompromote: function(target, room, user, connection, cmd) {
		if (!target) return this.parse('/help roompromote');

		target = this.splitTarget(target, true);
		var targetUser = this.targetUser;
		var userid = toUserid(this.targetUsername);
		var name = targetUser ? targetUser.name : this.targetUsername;

		if (!userid) return this.parse('/help roompromote');
		if (!targetUser && (!room.auth || !room.auth[userid])) {
			return this.sendReply("User '" + name + "' is offline and unauthed, and so can't be promoted.");
		}

		var currentGroup = room.auth && room.auth[userid];
		if (!config.groups[room.type + 'Room'][currentGroup]) {
			currentGroup = config.groups.default[room.type + 'Room'];
		}

		var nextGroup = config.groups.default[room.type + 'Room'];
		if (target !== 'deauth') {
			var isDemote = cmd === 'roomdemote';
			var nextGroupRank = config.groups.bySymbol[currentGroup][room.type + 'RoomRank'] + (isDemote ? -1 : 1);
			nextGroup = target || config.groups[room.type + 'RoomByRank'][nextGroupRank] || (isDemote ? config.groups.default[room.type + 'Room'] : config.groups[room.type + 'RoomByRank'].slice(-1)[0]);
		}
		if (!config.groups.bySymbol[nextGroup]) {
			return this.sendReply("Group '" + nextGroup + "' does not exist.");
		}
		if (!config.groups[room.type + 'Room'][nextGroup]) {
			return this.sendReply("Group '" + nextGroup + "' does not exist as a room rank.");
		}

		if (!room.auth && nextGroup !== config.groups[room.type + 'RoomByRank'].slice(-1)[0]) {
			this.sendReply("/roompromote - This room isn't designed for per-room moderation");
			return this.sendReply("Before setting room auth, you need to set it up with /room" + config.groups.bySymbol[config.groups[room.type + 'RoomByRank'].slice(-1)[0]].id);
		}

		var groupName = config.groups.bySymbol[nextGroup].name || "regular user";
		if (currentGroup === nextGroup) {
			return this.sendReply("User '" + name + "' is already a " + groupName + " in this room.");
		}
		if (!user.can('makeroom')) {
			if (!user.can('roompromote', currentGroup, room)) {
				return this.sendReply("/" + cmd + " - Access denied for removing " + (config.groups.bySymbol[currentGroup].name || "regular user") + ".");
			}
			if (!user.can('roompromote', nextGroup, room)) {
				return this.sendReply("/" + cmd + " - Access denied for giving " + groupName + ".");
			}
		}

		if (!room.auth) room.auth = room.chatRoomData.auth = {};
		if (nextGroup === config.groups.default[room.type + 'Room']) {
			delete room.auth[userid];
		} else {
			room.auth[userid] = nextGroup;
		}

		if (config.groups.bySymbol[nextGroup][room.type + 'RoomRank'] < config.groups.bySymbol[currentGroup][room.type + 'RoomRank']) {
			this.privateModCommand("(" + name + " was demoted to Room " + groupName + " by " + user.name + ".)");
			if (targetUser) targetUser.popup("You were demoted to Room " + groupName + " by " + user.name + ".");
		} else {
			this.addModCommand(name + " was promoted to Room " + groupName + " by " + user.name + ".");
		}

		if (targetUser) targetUser.updateIdentity();
		if (room.chatRoomData) Rooms.global.writeChatRoomData();
	},

	autojoin: function(target, room, user, connection) {
		Rooms.global.autojoinRooms(user, connection)
	},

	join: function(target, room, user, connection) {
		if (!target) return false;
		var targetRoom = Rooms.get(target) || Rooms.get(toId(target));
		if (!targetRoom) {
			return connection.sendTo(target, "|noinit|nonexistent|The room '" + target + "' does not exist.");
		}
		if (targetRoom.isPrivate && !user.named) {
			return connection.sendTo(target, "|noinit|namerequired|You must have a name in order to join the room '" + target + "'.");
		}
		if (!user.joinRoom(targetRoom || room, connection)) {
			return connection.sendTo(target, "|noinit|joinfailed|The room '" + target + "' could not be joined.");
		}
	},

	rb: 'roomban',
	roomban: function(target, room, user, connection) {
		if (!target) return this.parse('/help roomban');

		target = this.splitTarget(target, true);
		var targetUser = this.targetUser;
		var name = this.targetUsername;
		var userid = toId(name);

		if (!userid || !targetUser) return this.sendReply("User '" + name + "' does not exist.");
		if (!this.can('ban', targetUser, room)) return false;
		if (!room.bannedUsers || !room.bannedIps) {
			return this.sendReply("Room bans are not meant to be used in room " + room.id + ".");
		}
		room.bannedUsers[userid] = true;
		for (var ip in targetUser.ips) {
			room.bannedIps[ip] = true;
		}
		targetUser.popup(user.name + " has banned you from the room " + room.id + "." + (target ? " (" + target + ")" : ""));
		this.addModCommand(targetUser.name + " was banned from room " + room.id + " by " + user.name + "." + (target ? " (" + target + ")" : ""));
		var alts = targetUser.getAlts();
		if (alts.length) {
			this.addModCommand(targetUser.name + "'s alts were also banned from room " + room.id + ": " + alts.join(", "));
			for (var i = 0; i < alts.length; ++i) {
				var altId = toId(alts[i]);
				this.add('|unlink|' + altId);
				room.bannedUsers[altId] = true;
			}
		}
		this.add('|unlink|' + targetUser.userid);
		targetUser.leaveRoom(room.id);
	},

	roomunban: function(target, room, user, connection) {
		if (!target) return this.parse('/help roomunban');

		target = this.splitTarget(target, true);
		var targetUser = this.targetUser;
		var name = this.targetUsername;
		var userid = toId(name);

		if (!userid || !targetUser) return this.sendReply("User '" + name + "' does not exist.");
		if (!this.can('ban', targetUser, room)) return false;
		if (!room.bannedUsers || !room.bannedIps) {
			return this.sendReply("Room bans are not meant to be used in room " + room.id + ".");
		}
		if (room.bannedUsers[userid]) delete room.bannedUsers[userid];
		for (var ip in targetUser.ips) {
			if (room.bannedIps[ip]) delete room.bannedIps[ip];
		}
		targetUser.popup(user.name + " has unbanned you from the room " + room.id + ".");
		this.addModCommand(targetUser.name + " was unbanned from room " + room.id + " by " + user.name + ".");
		var alts = targetUser.getAlts();
		if (alts.length) {
			this.addModCommand(targetUser.name + "'s alts were also unbanned from room " + room.id + ": " + alts.join(", "));
			for (var i = 0; i < alts.length; ++i) {
				var altId = toId(alts[i]);
				if (room.bannedUsers[altId]) delete room.bannedUsers[altId];
			}
		}
	},

	roomauth: function(target, room, user, connection) {
		if (!room.auth) return this.sendReply("/roomauth - This room isn't designed for per-room moderation and therefore has no auth list.");
		var buffer = [];
		for (var u in room.auth) {
			buffer.push(room.auth[u] + u);
		}
		if (buffer.length > 0) {
			buffer = buffer.join(", ");
		} else {
			buffer = "This room has no auth.";
		}
		connection.popup(buffer);
	},

	leave: 'part',
	part: function(target, room, user, connection) {
		if (room.id === 'global') return false;
		var targetRoom = Rooms.get(target);
		if (target && !targetRoom) {
			return this.sendReply("The room '" + target + "' does not exist.");
		}
		user.leaveRoom(targetRoom || room, connection);
	},

	/*********************************************************
	 * Moderating: Punishments
	 *********************************************************/

	kick: 'warn',
	k: 'warn',
	warn: function(target, room, user) {
		if (!target) return this.parse('/help warn');

		target = this.splitTarget(target);
		var targetUser = this.targetUser;
		if (!targetUser || !targetUser.connected) {
			return this.sendReply("User " + this.targetUsername + " not found.");
		}
		if (room.isPrivate && room.auth) {
			return this.sendReply("You can't warn here: This is a privately-owned room not subject to global rules.");
		}
		if (target.length > MAX_REASON_LENGTH) {
			return this.sendReply("The reason is too long. It cannot exceed " + MAX_REASON_LENGTH + " characters.");
		}
		if (!this.can('warn', targetUser, room)) return false;

		this.addModCommand(targetUser.name + " was warned by " + user.name + "." + (target ? " (" + target + ")" : ""));
		targetUser.send('|c|~|/warn ' + target);
	},

	redirect: 'redir',
	redir: function (target, room, user, connection) {
		if (!target) return this.parse('/help redirect');
		target = this.splitTarget(target);
		var targetUser = this.targetUser;
		var targetRoom = Rooms.get(target) || Rooms.get(toId(target));
		if (!targetRoom) {
			return this.sendReply("The room '" + target + "' does not exist.");
		}
		if (!this.can('redirect', targetUser, room) || !this.can('redirect', targetUser, targetRoom)) return false;
		if (!targetUser || !targetUser.connected) {
			return this.sendReply("User " + this.targetUsername + " not found.");
		}
		if (Rooms.rooms[targetRoom.id].users[targetUser.userid]) {
			return this.sendReply("User " + targetUser.name + " is already in the room " + target + "!");
		}
		if (!Rooms.rooms[room.id].users[targetUser.userid]) {
			return this.sendReply("User " + this.targetUsername + " is not in the room " + room.id + ".");
		}
		if (targetUser.joinRoom(target) === false) return this.sendReply("User " + targetUser.name + " could not be joined to room " + target + ". They could be banned from the room.");
		this.addModCommand(targetUser.name + " was redirected to " + (targetRoom.isPrivate ? "a private room" : "room " + target) + " by " + user.name + ".");
		targetUser.leaveRoom(room);
	},

	m: 'mute',
	mute: function(target, room, user) {
		if (!target) return this.parse('/help mute');

		target = this.splitTarget(target);
		var targetUser = this.targetUser;
		if (!targetUser) {
			return this.sendReply("User " + this.targetUsername + " not found.");
		}
		if (target.length > MAX_REASON_LENGTH) {
			return this.sendReply("The reason is too long. It cannot exceed " + MAX_REASON_LENGTH + " characters.");
		}
		if (!this.can('mute', targetUser, room)) return false;
		if (targetUser.mutedRooms[room.id] || targetUser.locked || !targetUser.connected) {
			var problem = " but was already " + (!targetUser.connected ? "offline" : targetUser.locked ? "locked" : "muted");
			if (!target) {
				return this.privateModCommand("(" + targetUser.name + " would be muted by " + user.name + problem + ".)");
			}
			return this.addModCommand(targetUser.name + " would be muted by " + user.name + problem + "." + (target ? " (" + target + ")" : ""));
		}

		targetUser.popup(user.name + " has muted you for 7 minutes. " + target);
		this.addModCommand(targetUser.name + " was muted by " + user.name + " for 7 minutes." + (target ? " (" + target + ")" : ""));
		var alts = targetUser.getAlts();
		if (alts.length) this.addModCommand(targetUser.name + "'s alts were also muted: " + alts.join(", "));
		this.add('|unlink|' + targetUser.userid);

		targetUser.mute(room.id, 7*60*1000);
	},

	hm: 'hourmute',
	hourmute: function(target, room, user) {
		if (!target) return this.parse('/help hourmute');

		target = this.splitTarget(target);
		var targetUser = this.targetUser;
		if (!targetUser) {
			return this.sendReply("User " + this.targetUsername + " not found.");
		}
		if (target.length > MAX_REASON_LENGTH) {
			return this.sendReply("The reason is too long. It cannot exceed " + MAX_REASON_LENGTH + " characters.");
		}
		if (!this.can('mute', targetUser, room)) return false;

		if (((targetUser.mutedRooms[room.id] && (targetUser.muteDuration[room.id]||0) >= 50*60*1000) || targetUser.locked) && !target) {
			var problem = " but was already " + (!targetUser.connected ? "offline" : targetUser.locked ? "locked" : "muted");
			return this.privateModCommand("(" + targetUser.name + " would be muted by " + user.name + problem + ".)");
		}

		targetUser.popup(user.name + " has muted you for 60 minutes. " + target);
		this.addModCommand(targetUser.name + " was muted by " + user.name + " for 60 minutes." + (target ? " (" + target + ")" : ""));
		var alts = targetUser.getAlts();
		if (alts.length) this.addModCommand(targetUser.name + "'s alts were also muted: " + alts.join(", "));
		this.add('|unlink|' + targetUser.userid);

		targetUser.mute(room.id, 60*60*1000, true);
	},

	um: 'unmute',
	unmute: function(target, room, user) {
		if (!target) return this.parse('/help unmute');
		var targetUser = Users.get(target);
		if (!targetUser) {
			return this.sendReply("User " + target + " not found.");
		}
		if (!this.can('mute', targetUser, room)) return false;

		if (!targetUser.mutedRooms[room.id]) {
			return this.sendReply(targetUser.name + " isn't muted.");
		}

		this.addModCommand(targetUser.name + " was unmuted by " + user.name + ".");

		targetUser.unmute(room.id);
	},

	l: 'lock',
	ipmute: 'lock',
	lock: function(target, room, user) {
		if (!target) return this.parse('/help lock');

		target = this.splitTarget(target);
		var targetUser = this.targetUser;
		if (!targetUser) {
			return this.sendReply("User " + this.targetUser + " not found.");
		}
		if (target.length > MAX_REASON_LENGTH) {
			return this.sendReply("The reason is too long. It cannot exceed " + MAX_REASON_LENGTH + " characters.");
		}
		if (!this.can('lock', targetUser)) return false;

		if ((targetUser.locked || Users.checkBanned(targetUser.latestIp)) && !target) {
			var problem = " but was already " + (targetUser.locked ? "locked" : "banned");
			return this.privateModCommand("(" + targetUser.name + " would be locked by " + user.name + problem + ".)");
		}

		targetUser.popup(user.name + " has locked you from talking in chats, battles, and PMing regular users.\n\n" + target + "\n\nIf you feel that your lock was unjustified, you can still PM staff members (" + Users.getGroupsThatCan('lock', user).join(", ") + ") to discuss it.");

		this.addModCommand(targetUser.name + " was locked from talking by " + user.name + "." + (target ? " (" + target + ")" : ""));
		var alts = targetUser.getAlts();
		if (alts.length) this.addModCommand(targetUser.name + "'s alts were also locked: " + alts.join(", "));
		this.add('|unlink|' + targetUser.userid);

		targetUser.lock();
	},

	unlock: function(target, room, user) {
		if (!target) return this.parse('/help unlock');
		if (!this.can('lock')) return false;

		var unlocked = Users.unlock(target);

		if (unlocked) {
			var names = Object.keys(unlocked);
			this.addModCommand(names.join(", ") + " " +
					((names.length > 1) ? "were" : "was") +
					" unlocked by " + user.name + ".");
		} else {
			this.sendReply("User " + target + " is not locked.");
		}
	},

	b: 'ban',
	ban: function(target, room, user) {
		if (!target) return this.parse('/help ban');

		target = this.splitTarget(target);
		var targetUser = this.targetUser;
		if (!targetUser) {
			return this.sendReply("User " + this.targetUsername + " not found.");
		}
		if (target.length > MAX_REASON_LENGTH) {
			return this.sendReply("The reason is too long. It cannot exceed " + MAX_REASON_LENGTH + " characters.");
		}
		if (!this.can('ban', targetUser)) return false;

		if (Users.checkBanned(targetUser.latestIp) && !target && !targetUser.connected) {
			var problem = " but was already banned";
			return this.privateModCommand("(" + targetUser.name + " would be banned by " + user.name + problem + ".)");
		}

		targetUser.popup(user.name + " has banned you." + (config.appealUri ? (" If you feel that your banning was unjustified you can appeal the ban:\n" + config.appealUri) : "") + "\n\n" + target);

		this.addModCommand(targetUser.name + " was banned by " + user.name + "." + (target ? " (" + target + ")" : ""), " (" + targetUser.latestIp + ")");
		var alts = targetUser.getAlts();
		if (alts.length) {
			this.addModCommand(targetUser.name + "'s alts were also banned: " + alts.join(", "));
			for (var i = 0; i < alts.length; ++i) {
				this.add('|unlink|' + toId(alts[i]));
			}
		}

		this.add('|unlink|' + targetUser.userid);
		targetUser.ban();
	},

	unban: function(target, room, user) {
		if (!target) return this.parse('/help unban');
		if (!this.can('ban')) return false;

		var name = Users.unban(target);

		if (name) {
			this.addModCommand(name + " was unbanned by " + user.name + ".");
		} else {
			this.sendReply("User " + target + " is not banned.");
		}
	},

	unbanall: function(target, room, user) {
		if (!this.can('ban')) return false;
		// we have to do this the hard way since it's no longer a global
		for (var i in Users.bannedIps) {
			delete Users.bannedIps[i];
		}
		for (var i in Users.lockedIps) {
			delete Users.lockedIps[i];
		}
		this.addModCommand("All bans and locks have been lifted by " + user.name + ".");
	},

	banip: function(target, room, user) {
		target = target.trim();
		if (!target) {
			return this.parse('/help banip');
		}
		if (!this.can('rangeban')) return false;

		Users.bannedIps[target] = '#ipban';
		this.addModCommand(user.name + " temporarily banned the " + (target.charAt(target.length-1)==="*"?"IP range":"IP") + ": " + target);
	},

	unbanip: function(target, room, user) {
		target = target.trim();
		if (!target) {
			return this.parse('/help unbanip');
		}
		if (!this.can('rangeban')) return false;
		if (!Users.bannedIps[target]) {
			return this.sendReply(target + " is not a banned IP or IP range.");
		}
		delete Users.bannedIps[target];
		this.addModCommand(user.name + " unbanned the " + (target.charAt(target.length-1)==="*"?"IP range":"IP") + ": " + target);
	},

	/*********************************************************
	 * Moderating: Other
	 *********************************************************/

	modnote: function(target, room, user, connection, cmd) {
		if (!target) return this.parse('/help note');
		if (target.length > MAX_REASON_LENGTH) {
			return this.sendReply("The note is too long. It cannot exceed " + MAX_REASON_LENGTH + " characters.");
		}
		if (!this.can('staff', room)) return false;
		return this.privateModCommand("(" + user.name + " notes: " + target + ")");
	},

	demote: 'promote',
	promote: function(target, room, user, connection, cmd) {
		if (!target) return this.parse('/help promote');

		target = this.splitTarget(target, true);
		var targetUser = this.targetUser;
		var userid = toUserid(this.targetUsername);
		var name = targetUser ? targetUser.name : this.targetUsername;

		if (!userid) return this.parse('/help promote');

		var currentGroup = (targetUser && targetUser.group) || Users.usergroups[userid];
		if (!config.groups.global[currentGroup]) {
			currentGroup = config.groups.default.global;
		}

		var nextGroup = config.groups.default.global;
		if (target !== 'deauth') {
			var isDemote = cmd === 'demote';
			var nextGroupRank = config.groups.bySymbol[currentGroup].globalRank + (isDemote ? -1 : 1);
			nextGroup = target || config.groups.globalByRank[nextGroupRank] || (isDemote ? config.groups.default.global : config.groups.globalByRank.slice(-1)[0]);
		}
		if (!config.groups.bySymbol[nextGroup]) {
			return this.sendReply("Group '" + nextGroup + "' does not exist.");
		}
		if (!config.groups.global[nextGroup]) {
			return this.sendReply("Group '" + nextGroup + "' does not exist as a global rank.");
		}

		var groupName = config.groups.bySymbol[nextGroup].name || "regular user";
		if (currentGroup === nextGroup) {
			return this.sendReply("User '" + name + "' is already a " + groupName);
		}
		if (!user.can('promote', currentGroup, room)) {
			return this.sendReply("/" + cmd + " - Access denied for removing " + (config.groups.bySymbol[currentGroup].name || "regular user") + ".");
		}
		if (!user.can('promote', nextGroup, room)) {
			return this.sendReply("/" + cmd + " - Access denied for giving " + groupName + ".");
		}

		if (!Users.setOfflineGroup(name, nextGroup)) {
			return this.sendReply("/promote - WARNING: This user is offline and could be unregistered. Use /forcepromote if you're sure you want to risk it.");
		}

		if (config.groups.bySymbol[nextGroup].globalRank < config.groups.bySymbol[currentGroup].globalRank) {
			this.privateModCommand("(" + name + " was demoted to " + groupName + " by " + user.name + ".)");
			if (targetUser) targetUser.popup("You were demoted to " + groupName + " by " + user.name + ".");
		} else {
			this.addModCommand(name + " was promoted to " + groupName + " by " + user.name + ".");
		}

		if (targetUser) targetUser.updateIdentity();
	},

	forcepromote: function(target, room, user) {
		// warning: never document this command in /help
		if (!this.can('forcepromote')) return false;
		target = this.splitTarget(target, true);
		var name = this.targetUsername;

		var nextGroupRank = config.groups.bySymbol[config.groups.default.global].globalRank + 1;
		var nextGroup = target || config.groups.globalByRank[nextGroupRank] || config.groups.globalByRank.slice(-1)[0];

		if (!Users.setOfflineGroup(name, nextGroup, true)) {
			return this.sendReply("/forcepromote - Don't forcepromote unless you have to.");
		}

		this.addModCommand(name + " was promoted to " + (config.groups.bySymbol[nextGroup].name || "regular user") + " by " + user.name + ".");
	},

	deauth: function(target, room, user) {
		return this.parse('/demote ' + target + ', deauth');
	},

	modchat: function(target, room, user) {
		if (!target) return this.sendReply("Moderated chat is currently set to: " + room.modchat);
		if (!this.can('modchat', room)) return false;

		var roomType = room.auth ? room.type + 'Room' : 'global';
		if (room.modchat && config.groups[roomType][room.modchat] && config.groups.bySymbol[room.modchat][roomType + 'Rank'] > 1 && !user.can('modchatall', room)) {
			return this.sendReply("/modchat - Access denied for removing a setting higher than " + config.groups[roomType + 'ByRank'][1] + ".");
		}

		target = target.toLowerCase();
		switch (target) {
		case 'off':
		case 'false':
		case 'no':
			room.modchat = false;
			break;
		case 'ac':
		case 'autoconfirmed':
			room.modchat = 'autoconfirmed';
			break;
		case '*':
		case 'player':
			target = '\u2605';
			// fallthrough
		default:
			if (!config.groups[roomType][target]) return this.parse('/help modchat');
			if (config.groups.bySymbol[target][roomType + 'Rank'] > 1 && !user.can('modchatall', room)) {
				return this.sendReply("/modchat - Access denied for setting higher than " + config.groups[roomType + 'ByRank'][1] + ".");
			}
			room.modchat = target;
			break;
		}
		if (!room.modchat) {
			this.add("|raw|<div class=\"broadcast-blue\"><b>Moderated chat was disabled!</b><br />Anyone may talk now.</div>");
		} else {
			var modchat = sanitize(room.modchat);
			this.add("|raw|<div class=\"broadcast-red\"><b>Moderated chat was set to " + modchat + "!</b><br />Only users of rank " + modchat + " and higher can talk.</div>");
		}
		this.logModCommand(user.name + " set modchat to " + room.modchat);
	},

	declare: function(target, room, user) {
		if (!target) return this.parse('/help declare');
		if (!this.can('declare', room)) return false;

		if (!this.canTalk()) return;

		this.add('|raw|<div class="broadcast-blue"><b>' + target + '</b></div>');
		this.logModCommand(user.name + " declared " + target);
	},

	gdeclare: 'globaldeclare',
	globaldeclare: function(target, room, user) {
		if (!target) return this.parse('/help globaldeclare');
		if (!this.can('gdeclare')) return false;

		for (var id in Rooms.rooms) {
			if (id !== 'global') Rooms.rooms[id].addRaw('<div class="broadcast-blue"><b>' + target + '</b></div>');
		}
		this.logModCommand(user.name + " globally declared " + target);
	},

	cdeclare: 'chatdeclare',
	chatdeclare: function(target, room, user) {
		if (!target) return this.parse('/help chatdeclare');
		if (!this.can('gdeclare')) return false;

		for (var id in Rooms.rooms) {
			if (id !== 'global') if (Rooms.rooms[id].type !== 'battle') Rooms.rooms[id].addRaw('<div class="broadcast-blue"><b>' + target + '</b></div>');
		}
		this.logModCommand(user.name + " globally declared (chat level) " + target);
	},

	wall: 'announce',
	announce: function(target, room, user) {
		if (!target) return this.parse('/help announce');

		if (!this.can('announce', room)) return false;

		target = this.canTalk(target);
		if (!target) return;

		return '/announce ' + target;
	},

	fr: 'forcerename',
	forcerename: function(target, room, user) {
		if (!target) return this.parse('/help forcerename');
		target = this.splitTarget(target);
		var targetUser = this.targetUser;
		if (!targetUser) {
			return this.sendReply("User " + this.targetUsername + " not found.");
		}
		if (!this.can('forcerename', targetUser)) return false;

		if (targetUser.userid === toUserid(this.targetUser)) {
			var entry = targetUser.name + " was forced to choose a new name by " + user.name + (target ? ": " + target: "");
			this.privateModCommand("(" + entry + ")");
			targetUser.resetName();
			targetUser.send("|nametaken||" + user.name + " has forced you to change your name. " + target);
		} else {
			this.sendReply("User " + targetUser.name + " is no longer using that name.");
		}
	},

	frt: 'forcerenameto',
	forcerenameto: function(target, room, user) {
		if (!target) return this.parse('/help forcerenameto');
		target = this.splitTarget(target);
		var targetUser = this.targetUser;
		if (!targetUser) {
			return this.sendReply("User " + this.targetUsername + " not found.");
		}
		if (!target) {
			return this.sendReply("No new name was specified.");
		}
		if (!this.can('forcerenameto', targetUser)) return false;

		if (targetUser.userid === toUserid(this.targetUser)) {
			var entry = targetUser.name + " was forcibly renamed to " + target + " by " + user.name + ".";
			this.privateModCommand("(" + entry + ")");
			targetUser.forceRename(target, undefined, true);
		} else {
			this.sendReply("User " + targetUser.name + " is no longer using that name.");
		}
	},

	modlog: function(target, room, user, connection) {
		var lines = 0;
		// Specific case for modlog command. Room can be indicated with a comma, lines go after the comma.
		// Otherwise, the text is defaulted to text search in current room's modlog.
		var roomId = room.id;
		var roomLogs = {};
		var fs = require('fs');
		if (target.indexOf(',') > -1) {
			var targets = target.split(',');
			target = targets[1].trim();
			roomId = toId(targets[0]) || room.id;
		}

		if (!this.can('staff', Rooms.get(roomId))) return false;

		// Let's check the number of lines to retrieve or if it's a word instead
		if (!target.match('[^0-9]')) {
			lines = parseInt(target || 15, 10);
			if (lines > 100) lines = 100;
		}
		var wordSearch = (!lines || lines < 0);

		// Control if we really, really want to check all modlogs for a word.
		var roomNames = '';
		var filename = '';
		var command = '';
		if (roomId === 'all' && wordSearch) {
			roomNames = "all rooms";
			// Get a list of all the rooms
			var fileList = fs.readdirSync('logs/modlog');
			for (var i=0; i<fileList.length; ++i) {
				filename += 'logs/modlog/' + fileList[i] + ' ';
			}
		} else {
			roomId = room.id;
			roomNames = "the room " + roomId;
			filename = 'logs/modlog/modlog_' + roomId + '.txt';
		}

		// Seek for all input rooms for the lines or text
		command = 'tail -' + lines + ' ' + filename;
		var grepLimit = 100;
		if (wordSearch) { // searching for a word instead
			if (target.match(/^["']. + ["']$/)) target = target.substring(1,target.length-1);
			command = "awk '{print NR,$0}' " + filename + " | sort -nr | cut -d' ' -f2- | grep -m" + grepLimit + " -i '" + target.replace(/\\/g,'\\\\\\\\').replace(/["'`]/g,'\'\\$&\'').replace(/[\{\}\[\]\(\)\$\^\.\?\ + \-\*]/g,'[$&]') + "'";
		}

		// Execute the file search to see modlog
		require('child_process').exec(command, function(error, stdout, stderr) {
			if (error && stderr) {
				connection.popup("/modlog empty on " + roomNames + " or erred - modlog does not support Windows");
				console.log("/modlog error: " + error);
				return false;
			}
			if (lines) {
				if (!stdout) {
					connection.popup("The modlog is empty. (Weird.)");
				} else {
					connection.popup("Displaying the last " + lines + " lines of the Moderator Log of " + roomNames + ":\n\n" + stdout);
				}
			} else {
				if (!stdout) {
					connection.popup("No moderator actions containing '" + target + "' were found on " + roomNames + ".");
				} else {
					connection.popup("Displaying the last " + grepLimit + " logged actions containing '" + target + "' on " + roomNames + ":\n\n" + stdout);
				}
			}
		});
	},

	bw: 'banword',
	banword: function(target, room, user) {
		if (!this.can('banword')) return false;
		target = toId(target);
		if (!target) {
			return this.sendReply("Specify a word or phrase to ban.");
		}
		Users.addBannedWord(target);
		this.sendReply("Added '" + target + "' to the list of banned words.");
	},

	ubw: 'unbanword',
	unbanword: function(target, room, user) {
		if (!this.can('banword')) return false;
		target = toId(target);
		if (!target) {
			return this.sendReply("Specify a word or phrase to unban.");
		}
		Users.removeBannedWord(target);
		this.sendReply("Removed '" + target + "' from the list of banned words.");
	},

	/*********************************************************
	 * Server management commands
	 *********************************************************/

	hotpatch: function(target, room, user) {
		if (!target) return this.parse('/help hotpatch');
		if (!this.can('hotpatch')) return false;

		this.logEntry(user.name + " used /hotpatch " + target);

		if (target === 'chat' || target === 'commands') {

			try {
				CommandParser.uncacheTree('./command-parser.js');
				CommandParser = require('./command-parser.js');
				return this.sendReply('Chat commands have been hot-patched.');
			} catch (e) {
				return this.sendReply("Something failed while trying to hotpatch chat: \n" + e.stack);
			}

		} else if (target === 'battles') {

			Simulator.SimulatorProcess.respawn();
			return this.sendReply("Battles have been hotpatched. Any battles started after now will use the new code; however, in-progress battles will continue to use the old code.");

		} else if (target === 'formats') {
			try {
				// uncache the tools.js dependency tree
				CommandParser.uncacheTree('./tools.js');
				// reload tools.js
				Tools = require('./tools.js'); // note: this will lock up the server for a few seconds
				// rebuild the formats list
				Rooms.global.formatListText = Rooms.global.getFormatListText();
				// respawn validator processes
				TeamValidator.ValidatorProcess.respawn();
				// respawn simulator processes
				Simulator.SimulatorProcess.respawn();
				// broadcast the new formats list to clients
				Rooms.global.send(Rooms.global.formatListText);

				return this.sendReply("Formats have been hotpatched.");
			} catch (e) {
				return this.sendReply("Something failed while trying to hotpatch formats: \n" + e.stack);
			}

		} else if (target === 'learnsets') {
			try {
				// uncache the tools.js dependency tree
				CommandParser.uncacheTree('./tools.js');
				// reload tools.js
				Tools = require('./tools.js'); // note: this will lock up the server for a few seconds

				return this.sendReply("Learnsets have been hotpatched.");
			} catch (e) {
				return this.sendReply("Something failed while trying to hotpatch learnsets: \n" + e.stack);
			}

		}
		this.sendReply("Your hot-patch command was unrecognized.");
	},

	savelearnsets: function(target, room, user) {
		if (!this.can('hotpatch')) return false;
		fs.writeFile('data/learnsets.js', 'exports.BattleLearnsets = ' + JSON.stringify(BattleLearnsets) + ";\n");
		this.sendReply("learnsets.js saved.");
	},

	disableladder: function(target, room, user) {
		if (!this.can('disableladder')) return false;
		if (LoginServer.disabled) {
			return this.sendReply("/disableladder - Ladder is already disabled.");
		}
		LoginServer.disabled = true;
		this.logModCommand("The ladder was disabled by " + user.name + ".");
		this.add("|raw|<div class=\"broadcast-red\"><b>Due to high server load, the ladder has been temporarily disabled</b><br />Rated games will no longer update the ladder. It will be back momentarily.</div>");
	},

	enableladder: function(target, room, user) {
		if (!this.can('disableladder')) return false;
		if (!LoginServer.disabled) {
			return this.sendReply("/enable - Ladder is already enabled.");
		}
		LoginServer.disabled = false;
		this.logModCommand("The ladder was enabled by " + user.name + ".");
		this.add("|raw|<div class=\"broadcast-green\"><b>The ladder is now back.</b><br />Rated games will update the ladder now.</div>");
	},

	lockdown: function(target, room, user) {
		if (!this.can('lockdown')) return false;

		Rooms.global.lockdown = true;
		for (var id in Rooms.rooms) {
			if (id !== 'global') Rooms.rooms[id].addRaw("<div class=\"broadcast-red\"><b>The server is restarting soon.</b><br />Please finish your battles quickly. No new battles can be started until the server resets in a few minutes.</div>");
			if (Rooms.rooms[id].requestKickInactive && !Rooms.rooms[id].battle.ended) Rooms.rooms[id].requestKickInactive(user, true);
		}

		this.logEntry(user.name + " used /lockdown");

	},

	endlockdown: function(target, room, user) {
		if (!this.can('lockdown')) return false;

		if (!Rooms.global.lockdown) {
			return this.sendReply("We're not under lockdown right now.");
		}
		Rooms.global.lockdown = false;
		for (var id in Rooms.rooms) {
			if (id !== 'global') Rooms.rooms[id].addRaw("<div class=\"broadcast-green\"><b>The server shutdown was canceled.</b></div>");
		}

		this.logEntry(user.name + " used /endlockdown");

	},

	emergency: function(target, room, user) {
		if (!this.can('lockdown')) return false;

		if (config.emergency) {
			return this.sendReply("We're already in emergency mode.");
		}
		config.emergency = true;
		for (var id in Rooms.rooms) {
			if (id !== 'global') Rooms.rooms[id].addRaw("<div class=\"broadcast-red\">The server has entered emergency mode. Some features might be disabled or limited.</div>");
		}

		this.logEntry(user.name + " used /emergency");
	},

	endemergency: function(target, room, user) {
		if (!this.can('lockdown')) return false;

		if (!config.emergency) {
			return this.sendReply("We're not in emergency mode.");
		}
		config.emergency = false;
		for (var id in Rooms.rooms) {
			if (id !== 'global') Rooms.rooms[id].addRaw("<div class=\"broadcast-green\"><b>The server is no longer in emergency mode.</b></div>");
		}

		this.logEntry(user.name + " used /endemergency");
	},

	kill: function(target, room, user) {
		if (!this.can('lockdown')) return false;

		if (!Rooms.global.lockdown) {
			return this.sendReply("For safety reasons, /kill can only be used during lockdown.");
		}

		if (CommandParser.updateServerLock) {
			return this.sendReply("Wait for /updateserver to finish before using /kill.");
		}

		for (var i in Sockets.workers) {
			Sockets.workers[i].kill();
		}

		room.destroyLog(function() {
			room.logEntry(user.name + " used /kill");
		}, function() {
			process.exit();
		});

		// Just in the case the above never terminates, kill the process
		// after 10 seconds.
		setTimeout(function() {
			process.exit();
		}, 10000);
	},

	loadbanlist: function(target, room, user, connection) {
		if (!this.can('hotpatch')) return false;

		connection.sendTo(room, "Loading ipbans.txt...");
		fs.readFile('config/ipbans.txt', function (err, data) {
			if (err) return;
			data = ('' + data).split('\n');
			var rangebans = [];
			for (var i=0; i<data.length; ++i) {
				var line = data[i].split('#')[0].trim();
				if (!line) continue;
				if (line.indexOf('/') >= 0) {
					rangebans.push(line);
				} else if (line && !Users.bannedIps[line]) {
					Users.bannedIps[line] = '#ipban';
				}
			}
			Users.checkRangeBanned = Cidr.checker(rangebans);
			connection.sendTo(room, "ibans.txt has been reloaded.");
		});
	},

	refreshpage: function(target, room, user) {
		if (!this.can('refreshpage')) return false;
		Rooms.global.send('|refresh|');
		this.logEntry(user.name + " used /refreshpage");
	},

	updateserver: function(target, room, user, connection) {
		if (!this.can('hotpatch')) return false;

		if (CommandParser.updateServerLock) {
			return this.sendReply("/updateserver - Another update is already in progress.");
		}

		CommandParser.updateServerLock = true;

		var logQueue = [];
		logQueue.push(user.name + " used /updateserver");

		connection.sendTo(room, "updating...");

		var exec = require('child_process').exec;
		exec('git diff-index --quiet HEAD --', function(error) {
			var cmd = 'git pull --rebase';
			if (error) {
				if (error.code === 1) {
					// The working directory or index have local changes.
					cmd = 'git stash;' + cmd + ';git stash pop';
				} else {
					// The most likely case here is that the user does not have
					// `git` on the PATH (which would be error.code === 127).
					connection.sendTo(room, "" + error);
					logQueue.push("" + error);
					logQueue.forEach(function(line) {
						room.logEntry(line);
					});
					CommandParser.updateServerLock = false;
					return;
				}
			}
			var entry = "Running `" + cmd + "`";
			connection.sendTo(room, entry);
			logQueue.push(entry);
			exec(cmd, function(error, stdout, stderr) {
				("" + stdout + stderr).split("\n").forEach(function(s) {
					connection.sendTo(room, s);
					logQueue.push(s);
				});
				logQueue.forEach(function(line) {
					room.logEntry(line);
				});
				CommandParser.updateServerLock = false;
			});
		});
	},

	crashfixed: function(target, room, user) {
		if (!Rooms.global.lockdown) {
			return this.sendReply('/crashfixed - There is no active crash.');
		}
		if (!this.can('hotpatch')) return false;

		Rooms.global.lockdown = false;
		if (Rooms.lobby) {
			Rooms.lobby.modchat = false;
			Rooms.lobby.addRaw("<div class=\"broadcast-green\"><b>We fixed the crash without restarting the server!</b><br />You may resume talking in the lobby and starting new battles.</div>");
		}
		this.logEntry(user.name + " used /crashfixed");
	},

	'memusage': 'memoryusage',
	memoryusage: function(target) {
		if (!this.can('hotpatch')) return false;
		target = toId(target) || 'all';
		if (target === 'all') {
			this.sendReply("Loading memory usage, this might take a while.");
		}
		if (target === 'all' || target === 'rooms' || target === 'room') {
			this.sendReply("Calcualting Room size...");
			var roomSize = ResourceMonitor.sizeOfObject(Rooms);
			this.sendReply("Rooms are using " + roomSize + " bytes of memory.");
		}
		if (target === 'all' || target === 'config') {
			this.sendReply("Calculating config size...");
			var configSize = ResourceMonitor.sizeOfObject(config);
			this.sendReply("Config is using " + configSize + " bytes of memory.");
		}
		if (target === 'all' || target === 'resourcemonitor' || target === 'rm') {
			this.sendReply("Calculating Resource Monitor size...");
			var rmSize = ResourceMonitor.sizeOfObject(ResourceMonitor);
			this.sendReply("The Resource Monitor is using " + rmSize + " bytes of memory.");
		}
		if (target === 'all' || target === 'cmdp' || target === 'cp' || target === 'commandparser') {
			this.sendReply("Calculating Command Parser size...");
			var cpSize = ResourceMonitor.sizeOfObject(CommandParser);
			this.sendReply("Command Parser is using " + cpSize + " bytes of memory.");
		}
		if (target === 'all' || target === 'sim' || target === 'simulator') {
			this.sendReply("Calculating Simulator size...");
			var simSize = ResourceMonitor.sizeOfObject(Simulator);
			this.sendReply("Simulator is using " + simSize + " bytes of memory.");
		}
		if (target === 'all' || target === 'users') {
			this.sendReply("Calculating Users size...");
			var usersSize = ResourceMonitor.sizeOfObject(Users);
			this.sendReply("Users is using " + usersSize + " bytes of memory.");
		}
		if (target === 'all' || target === 'tools') {
			this.sendReply("Calculating Tools size...");
			var toolsSize = ResourceMonitor.sizeOfObject(Tools);
			this.sendReply("Tools are using " + toolsSize + " bytes of memory.");
		}
		if (target === 'all' || target === 'v8') {
			this.sendReply("Retrieving V8 memory usage...");
			var o = process.memoryUsage();
			this.sendReply(
				"Resident set size: " + o.rss + ", " + o.heapUsed + " heap used of " + o.heapTotal  + " total heap. "
				 + (o.heapTotal - o.heapUsed) + " heap left."
			);
			delete o;
		}
		if (target === 'all') {
			this.sendReply("Calculating Total size...");
			var total = (roomSize + configSize + rmSize + appSize + cpSize + simSize + toolsSize + usersSize) || 0;
			var units = ["bytes", "K", "M", "G"];
			var converted = total;
			var unit = 0;
			while (converted > 1024) {
				converted /= 1024;
				++unit;
			}
			converted = Math.round(converted);
			this.sendReply("Total memory used: " + converted + units[unit] + " (" + total + " bytes).");
		}
		return;
	},

	bash: function(target, room, user, connection) {
		if (!user.hasConsoleAccess(connection)) {
			return this.sendReply("/bash - Access denied.");
		}

		var exec = require('child_process').exec;
		exec(target, function(error, stdout, stderr) {
			connection.sendTo(room, ("" + stdout + stderr));
		});
	},

	eval: function(target, room, user, connection, cmd, message) {
		if (!user.hasConsoleAccess(connection)) {
			return this.sendReply("/eval - Access denied.");
		}
		if (!this.canBroadcast()) return;

		if (!this.broadcasting) this.sendReply('||>> ' + target);
		try {
			var battle = room.battle;
			var me = user;
			this.sendReply('||<< ' + eval(target));
		} catch (e) {
			this.sendReply('||<< error: ' + e.message);
			var stack = '||' + ('' + e.stack).replace(/\n/g,'\n||');
			connection.sendTo(room, stack);
		}
	},

	evalbattle: function(target, room, user, connection, cmd, message) {
		if (!user.hasConsoleAccess(connection)) {
			return this.sendReply("/evalbattle - Access denied.");
		}
		if (!this.canBroadcast()) return;
		if (!room.battle) {
			return this.sendReply("/evalbattle - This isn't a battle room.");
		}

		room.battle.send('eval', target.replace(/\n/g, '\f'));
	},

	/*********************************************************
	 * Battle commands
	 *********************************************************/

	concede: 'forfeit',
	surrender: 'forfeit',
	forfeit: function(target, room, user) {
		if (!room.battle) {
			return this.sendReply("There's nothing to forfeit here.");
		}
		if (!room.forfeit(user)) {
			return this.sendReply("You can't forfeit this battle.");
		}
	},

	savereplay: function(target, room, user, connection) {
		if (!room || !room.battle) return;
		var logidx = 2; // spectator log (no exact HP)
		if (room.battle.ended) {
			// If the battle is finished when /savereplay is used, include
			// exact HP in the replay log.
			logidx = 3;
		}
		var data = room.getLog(logidx).join("\n");
		var datahash = crypto.createHash('md5').update(data.replace(/[^(\x20-\x7F)] + /g,'')).digest('hex');

		LoginServer.request('prepreplay', {
			id: room.id.substr(7),
			loghash: datahash,
			p1: room.p1.name,
			p2: room.p2.name,
			format: room.format
		}, function(success) {
			connection.send('|queryresponse|savereplay|' + JSON.stringify({
				log: data,
				id: room.id.substr(7)
			}));
		});
	},

	mv: 'move',
	attack: 'move',
	move: function(target, room, user) {
		if (!room.decision) return this.sendReply("You can only do this in battle rooms.");

		room.decision(user, 'choose', 'move ' + target);
	},

	sw: 'switch',
	switch: function(target, room, user) {
		if (!room.decision) return this.sendReply("You can only do this in battle rooms.");

		room.decision(user, 'choose', 'switch ' + parseInt(target,10));
	},

	choose: function(target, room, user) {
		if (!room.decision) return this.sendReply("You can only do this in battle rooms.");

		room.decision(user, 'choose', target);
	},

	undo: function(target, room, user) {
		if (!room.decision) return this.sendReply("You can only do this in battle rooms.");

		room.decision(user, 'undo', target);
	},

	team: function(target, room, user) {
		if (!room.decision) return this.sendReply("You can only do this in battle rooms.");

		room.decision(user, 'choose', 'team ' + target);
	},

	joinbattle: function(target, room, user) {
		if (!room.joinBattle) return this.sendReply("You can only do this in battle rooms.");
		if (!user.can('joinbattle', room)) {
			var requiredGroupId = config.groups.bySymbol[Users.getGroupsThatCan('joinbattle', room)[0]].id;
			return this.popupReply("You must be a room" + requiredGroupId + " to join a battle you didn't start. Ask a player to use /room" + requiredGroupId + " on you to join this battle.");
		}

		room.joinBattle(user);
	},

	partbattle: 'leavebattle',
	leavebattle: function(target, room, user) {
		if (!room.leaveBattle) return this.sendReply("You can only do this in battle rooms.");

		room.leaveBattle(user);
	},

	kickbattle: function(target, room, user) {
		if (!room.leaveBattle) return this.sendReply("You can only do this in battle rooms.");

		target = this.splitTarget(target);
		var targetUser = this.targetUser;
		if (!targetUser || !targetUser.connected) {
			return this.sendReply("User " + this.targetUsername + " not found.");
		}
		if (!this.can('kick', targetUser)) return false;

		if (room.leaveBattle(targetUser)) {
			this.addModCommand(targetUser.name + " was kicked from a battle by " + user.name + (target ? " (" + target + ")" : ""));
		} else {
			this.sendReply("/kickbattle - User isn't in battle.");
		}
	},

	kickinactive: function(target, room, user) {
		if (room.requestKickInactive) {
			room.requestKickInactive(user);
		} else {
			this.sendReply("You can only kick inactive players from inside a room.");
		}
	},

	timer: function(target, room, user) {
		target = toId(target);
		if (room.requestKickInactive) {
			if (target === 'off' || target === 'stop') {
				room.stopKickInactive(user, user.can('timer'));
			} else if (target === 'on' || !target) {
				room.requestKickInactive(user, user.can('timer'));
			} else {
				this.sendReply("'" + target + "' is not a recognized timer state.");
			}
		} else {
			this.sendReply("You can only set the timer from inside a room.");
		}
	},

	forcetie: 'forcewin',
	forcewin: function(target, room, user) {
		if (!this.can('forcewin')) return false;
		if (!room.battle) {
			this.sendReply("/forcewin - This is not a battle room.");
			return false;
		}

		room.battle.endType = 'forced';
		if (!target) {
			room.battle.tie();
			this.logModCommand(user.name + " forced a tie.");
			return false;
		}
		target = Users.get(target);
		if (target) target = target.userid;
		else target = '';

		if (target) {
			room.battle.win(target);
			this.logModCommand(user.name + " forced a win for " + target + ".");
		}

	},

	/*********************************************************
	 * Challenging and searching commands
	 *********************************************************/

	cancelsearch: 'search',
	search: function(target, room, user) {
		if (target) {
			if (config.modchat.pm) {
				var userGroup = user.group;
				if (config.groups.bySymbol[userGroup].globalRank < config.groups.bySymbol[config.modchat.pm].globalRank) {
					var groupName = config.groups.bySymbol[config.modchat.pm].name || config.modchat.pm;
					this.popupReply("Because moderated chat is set, you must be of rank " + groupName + " or higher to search for a battle.");
					return false;
				}
			}
			Rooms.global.searchBattle(user, target);
		} else {
			Rooms.global.cancelSearch(user);
		}
	},

	chall: 'challenge',
	challenge: function(target, room, user, connection) {
		target = this.splitTarget(target);
		var targetUser = this.targetUser;
		if (!targetUser || !targetUser.connected) {
			return this.popupReply("The user '" + this.targetUsername + "' was not found.");
		}
		if (targetUser.blockChallenges && !user.can('bypassblocks', targetUser)) {
			return this.popupReply("The user '" + this.targetUsername + "' is not accepting challenges right now.");
		}
		if (config.modchat.pm) {
			var userGroup = user.group;
			if (config.groups.bySymbol[userGroup].globalRank < config.groups.bySymbol[config.modchat.pm].globalRank) {
				var groupName = config.groups.bySymbol[config.modchat.pm].name || config.modchat.pm;
				this.popupReply("Because moderated chat is set, you must be of rank " + groupName + " or higher to challenge users.");
				return false;
			}
		}
		user.prepBattle(target, 'challenge', connection, function (result) {
			if (result) user.makeChallenge(targetUser, target);
		});
	},

	away: 'blockchallenges',
	idle: 'blockchallenges',
	blockchallenges: function(target, room, user) {
		user.blockChallenges = true;
		this.sendReply("You are now blocking all incoming challenge requests.");
	},

	back: 'allowchallenges',
	allowchallenges: function(target, room, user) {
		user.blockChallenges = false;
		this.sendReply("You are available for challenges from now on.");
	},

	cchall: 'cancelChallenge',
	cancelchallenge: function(target, room, user) {
		user.cancelChallengeTo(target);
	},

	accept: function(target, room, user, connection) {
		var userid = toUserid(target);
		var format = '';
		if (user.challengesFrom[userid]) format = user.challengesFrom[userid].format;
		if (!format) {
			this.popupReply(target + " cancelled their challenge before you could accept it.");
			return false;
		}
		user.prepBattle(format, 'challenge', connection, function (result) {
			if (result) user.acceptChallengeFrom(userid);
		});
	},

	reject: function(target, room, user) {
		user.rejectChallengeFrom(toUserid(target));
	},

	saveteam: 'useteam',
	utm: 'useteam',
	useteam: function(target, room, user) {
<<<<<<< HEAD
		try {
			user.team = JSON.parse(target);
		} catch (e) {
			this.popupReply("Not a valid team.");
		}
=======
		user.team = target;
>>>>>>> 3956ac43
	},

	/*********************************************************
	 * Low-level
	 *********************************************************/

	cmd: 'query',
	query: function(target, room, user, connection) {
		// Avoid guest users to use the cmd errors to ease the app-layer attacks in emergency mode
		var trustable = (!config.emergency || (user.named && user.authenticated));
		if (config.emergency && ResourceMonitor.countCmd(connection.ip, user.name)) return false;
		var spaceIndex = target.indexOf(' ');
		var cmd = target;
		if (spaceIndex > 0) {
			cmd = target.substr(0, spaceIndex);
			target = target.substr(spaceIndex + 1);
		} else {
			target = '';
		}
		if (cmd === 'userdetails') {

			var targetUser = Users.get(target);
			if (!trustable || !targetUser) {
				connection.send('|queryresponse|userdetails|' + JSON.stringify({
					userid: toId(target),
					rooms: false
				}));
				return false;
			}
			var roomList = {};
			for (var i in targetUser.roomCount) {
				if (i==='global') continue;
				var targetRoom = Rooms.get(i);
				if (!targetRoom || targetRoom.isPrivate) continue;
				var roomData = {};
				if (targetRoom.battle) {
					var battle = targetRoom.battle;
					roomData.p1 = battle.p1?' ' + battle.p1:'';
					roomData.p2 = battle.p2?' ' + battle.p2:'';
				}
				roomList[i] = roomData;
			}
			if (!targetUser.roomCount['global']) roomList = false;
			var userdetails = {
				userid: targetUser.userid,
				avatar: targetUser.avatar,
				rooms: roomList
			};
			if (user.can('ip', targetUser)) {
				var ips = Object.keys(targetUser.ips);
				if (ips.length === 1) {
					userdetails.ip = ips[0];
				} else {
					userdetails.ips = ips;
				}
			}
			connection.send('|queryresponse|userdetails|' + JSON.stringify(userdetails));

		} else if (cmd === 'roomlist') {
			if (!trustable) return false;
			connection.send('|queryresponse|roomlist|' + JSON.stringify({
				rooms: Rooms.global.getRoomList(true)
			}));

		} else if (cmd === 'rooms') {
			if (!trustable) return false;
			connection.send('|queryresponse|rooms|' + JSON.stringify(
				Rooms.global.getRooms()
			));

		}
	},

	trn: function(target, room, user, connection) {
		var commaIndex = target.indexOf(',');
		var targetName = target;
		var targetAuth = false;
		var targetToken = '';
		if (commaIndex >= 0) {
			targetName = target.substr(0,commaIndex);
			target = target.substr(commaIndex + 1);
			commaIndex = target.indexOf(',');
			targetAuth = target;
			if (commaIndex >= 0) {
				targetAuth = !!parseInt(target.substr(0,commaIndex),10);
				targetToken = target.substr(commaIndex + 1);
			}
		}
		user.rename(targetName, targetToken, targetAuth, connection);
	},

};<|MERGE_RESOLUTION|>--- conflicted
+++ resolved
@@ -207,52 +207,6 @@
 		}
 	},
 
-<<<<<<< HEAD
-=======
-	roomowner: function(target, room, user) {
-		if (!room.chatRoomData) {
-			return this.sendReply("/roomowner - This room isn't designed for per-room moderation to be added");
-		}
-		var target = this.splitTarget(target, true);
-		var targetUser = this.targetUser;
-
-		if (!targetUser) return this.sendReply("User '"+this.targetUsername+"' is not online.");
-
-		if (!this.can('makeroom', targetUser, room)) return false;
-
-		if (!room.auth) room.auth = room.chatRoomData.auth = {};
-
-		var name = targetUser.name;
-
-		room.auth[targetUser.userid] = '#';
-		this.addModCommand(''+name+' was appointed Room Owner by '+user.name+'.');
-		room.onUpdateIdentity(targetUser);
-		Rooms.global.writeChatRoomData();
-	},
-
-	roomdeowner: 'deroomowner',
-	deroomowner: function(target, room, user) {
-		if (!room.auth) {
-			return this.sendReply("/roomdeowner - This room isn't designed for per-room moderation");
-		}
-		var target = this.splitTarget(target, true);
-		var targetUser = this.targetUser;
-		var name = this.targetUsername;
-		var userid = toId(name);
-		if (!userid || userid === '') return this.sendReply("User '"+name+"' does not exist.");
-
-		if (room.auth[userid] !== '#') return this.sendReply("User '"+name+"' is not a room owner.");
-		if (!this.can('makeroom', null, room)) return false;
-
-		delete room.auth[userid];
-		this.sendReply('('+name+' is no longer Room Owner.)');
-		if (targetUser) targetUser.updateIdentity();
-		if (room.chatRoomData) {
-			Rooms.global.writeChatRoomData();
-		}
-	},
-
->>>>>>> 3956ac43
 	roomdesc: function(target, room, user) {
 		if (!target) {
 			if (!this.canBroadcast()) return;
@@ -1613,15 +1567,7 @@
 	saveteam: 'useteam',
 	utm: 'useteam',
 	useteam: function(target, room, user) {
-<<<<<<< HEAD
-		try {
-			user.team = JSON.parse(target);
-		} catch (e) {
-			this.popupReply("Not a valid team.");
-		}
-=======
 		user.team = target;
->>>>>>> 3956ac43
 	},
 
 	/*********************************************************
