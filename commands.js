--- conflicted
+++ resolved
@@ -235,11 +235,7 @@
 			this.sendReplyBox("The room description is: " + room.desc.replace(re, '<a href="$1">$1</a>'));
 			return;
 		}
-<<<<<<< HEAD
 		if (!this.can('roomdesc', room)) return false;
-=======
-		if (!this.can('declare')) return false;
->>>>>>> b9860f9c
 		if (target.length > 80) return this.sendReply("Error: Room description is too long (must be at most 80 characters).");
 
 		room.desc = target;
@@ -251,21 +247,19 @@
 		}
 	},
 
-<<<<<<< HEAD
-=======
 	roomintro: function (target, room, user) {
 		if (!target) {
 			if (!this.canBroadcast()) return;
 			var re = /(https?:\/\/(([-\w\.]+)+(:\d+)?(\/([\w/_\.]*(\?\S+)?)?)?))/g;
 			if (!room.introMessage) return this.sendReply("This room does not have an introduction set.");
 			this.sendReplyBox(room.introMessage);
-			if (!this.broadcasting && user.can('declare', null, room)) {
-				this.sendReply('Source:');
-				this.sendReplyBox('<code>'+Tools.escapeHTML(room.introMessage)+'</code>');
+			if (!this.broadcasting && user.can('roomintro', room)) {
+				this.sendReply("Source:");
+				this.sendReplyBox('<code>' + Tools.escapeHTML(room.introMessage) + '</code>');
 			}
 			return;
 		}
-		if (!this.can('declare', null, room)) return false;
+		if (!this.can('roomintro', room)) return false;
 		if (!this.canHTML(target)) return;
 		if (!/</.test(target)) {
 			// not HTML, do some simple URL linking
@@ -284,50 +278,6 @@
 		}
 	},
 
-	roomowner: function (target, room, user) {
-		if (!room.chatRoomData) {
-			return this.sendReply("/roomowner - This room isn't designed for per-room moderation to be added");
-		}
-		var target = this.splitTarget(target, true);
-		var targetUser = this.targetUser;
-
-		if (!targetUser) return this.sendReply("User '" + this.targetUsername + "' is not online.");
-
-		if (!this.can('makeroom', targetUser, room)) return false;
-
-		if (!room.auth) room.auth = room.chatRoomData.auth = {};
-
-		var name = targetUser.name;
-
-		room.auth[targetUser.userid] = '#';
-		this.addModCommand("" + name + " was appointed Room Owner by " + user.name + ".");
-		room.onUpdateIdentity(targetUser);
-		Rooms.global.writeChatRoomData();
-	},
-
-	roomdeowner: 'deroomowner',
-	deroomowner: function (target, room, user) {
-		if (!room.auth) {
-			return this.sendReply("/roomdeowner - This room isn't designed for per-room moderation");
-		}
-		var target = this.splitTarget(target, true);
-		var targetUser = this.targetUser;
-		var name = this.targetUsername;
-		var userid = toId(name);
-		if (!userid || userid === '') return this.sendReply("User '" + name + "' does not exist.");
-
-		if (room.auth[userid] !== '#') return this.sendReply("User '" + name + "' is not a room owner.");
-		if (!this.can('makeroom', null, room)) return false;
-
-		delete room.auth[userid];
-		this.sendReply("(" + name + " is no longer Room Owner.)");
-		if (targetUser) targetUser.updateIdentity();
-		if (room.chatRoomData) {
-			Rooms.global.writeChatRoomData();
-		}
-	},
-
->>>>>>> b9860f9c
 	roomdemote: 'roompromote',
 	roompromote: function (target, room, user, connection, cmd) {
 		if (!target) return this.parse('/help roompromote');
@@ -397,39 +347,17 @@
 	roomauth: function (target, room, user, connection) {
 		if (!room.auth) return this.sendReply("/roomauth - This room isn't designed for per-room moderation and therefore has no auth list.");
 
-<<<<<<< HEAD
-	join: function (target, room, user, connection) {
-		if (!target) return false;
-		var targetRoom = Rooms.get(target) || Rooms.get(toId(target));
-		if (!targetRoom) {
-			return connection.sendTo(target, "|noinit|nonexistent|The room '" + target + "' does not exist.");
-		}
-		if (targetRoom.isPrivate) {
-			if (targetRoom.modjoin) {
-				var userGroup = user.group;
-				if (targetRoom.auth) {
-					userGroup = targetRoom.auth[user.userid] || Config.groups.default[room.type + 'Room'];
-				}
-				if (Config.groups.bySymbol[userGroup].rank < Config.groups.bySymbol[targetRoom.modchat].rank) {
-					return connection.sendTo(target, "|noinit|nonexistent|The room '" + target + "' does not exist.");
-				}
-			}
-			if (!user.named) {
-				return connection.sendTo(target, "|noinit|namerequired|You must have a name in order to join the room '" + target + "'.");
-			}
-=======
 		var rankLists = {};
 		for (var u in room.auth) {
 			if (!rankLists[room.auth[u]]) rankLists[room.auth[u]] = [];
 			rankLists[room.auth[u]].push(u);
->>>>>>> b9860f9c
 		}
 
 		var buffer = [];
 		Object.keys(rankLists).sort(function (a, b) {
-			return Config.groups[b].rank - Config.groups[a].rank;
+			return Config.groups.bySymbol[b].rank - Config.groups.bySymbol[a].rank;
 		}).forEach(function (r) {
-			buffer.push(Config.groups[r].name + "s (" + r + "):\n" + rankLists[r].sort().join(", "));
+			buffer.push(Config.groups.bySymbol[r].name + "s (" + r + "):\n" + rankLists[r].sort().join(", "));
 		});
 
 		if (!buffer.length) {
@@ -527,9 +455,9 @@
 			if (targetRoom.modjoin) {
 				var userGroup = user.group;
 				if (targetRoom.auth) {
-					userGroup = targetRoom.auth[user.userid] || ' ';
+					userGroup = targetRoom.auth[user.userid] || Config.groups.default[room.type + 'Room'];
 				}
-				if (Config.groupsranking.indexOf(userGroup) < Config.groupsranking.indexOf(targetRoom.modchat)) {
+				if (Config.groups.bySymbol[userGroup].rank < Config.groups.bySymbol[targetRoom.modchat].rank) {
 					return connection.sendTo(target, "|noinit|nonexistent|The room '" + target + "' does not exist.");
 				}
 			}
