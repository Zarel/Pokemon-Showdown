/**
 * System commands
 * Pokemon Showdown - http://pokemonshowdown.com/
 *
 * These are system commands - commands required for Pokemon Showdown
 * to run. A lot of these are sent by the client.
 *
 * If you'd like to modify commands, please go to config/commands.js,
 * which also teaches you how to use commands.
 *
 * @license MIT license
 */

var crypto = require('crypto');
var fs = require('fs');

const MAX_REASON_LENGTH = 300;

var commands = exports.commands = {

	version: function (target, room, user) {
		if (!this.canBroadcast()) return;
		this.sendReplyBox("Server version: <b>" + CommandParser.package.version + "</b>");
	},

	me: function (target, room, user, connection) {
		// By default, /me allows a blank message
		if (target) target = this.canTalk(target);
		if (!target) return;

		return '/me ' + target;
	},

	mee: function (target, room, user, connection) {
		// By default, /mee allows a blank message
		if (target) target = this.canTalk(target);
		if (!target) return;

		return '/mee ' + target;
	},

	avatar: function (target, room, user) {
		if (!target) return this.parse('/avatars');
		var parts = target.split(',');
		var avatar = parseInt(parts[0]);
		if (!avatar || avatar > 294 || avatar < 1) {
			if (!parts[1]) {
				this.sendReply("Invalid avatar.");
			}
			return false;
		}

		user.avatar = avatar;
		if (!parts[1]) {
			this.sendReply("Avatar changed to:\n" +
				'|raw|<img src="//play.pokemonshowdown.com/sprites/trainers/' + avatar + '.png" alt="" width="80" height="80" />');
		}
	},

	logout: function (target, room, user) {
		user.resetName();
	},

	requesthelp: 'report',
	report: function (target, room, user) {
		this.sendReply("Use the Help room.");
	},

	r: 'reply',
	reply: function (target, room, user) {
		if (!target) return this.parse('/help reply');
		if (!user.lastPM) {
			return this.sendReply("No one has PMed you yet.");
		}
		return this.parse('/msg ' + (user.lastPM || '') + ', ' + target);
	},

	pm: 'msg',
	whisper: 'msg',
	w: 'msg',
	msg: function (target, room, user, connection) {
		if (!target) return this.parse('/help msg');
		target = this.splitTarget(target);
		var targetUser = this.targetUser;
		if (!target) {
			this.sendReply("You forgot the comma.");
			return this.parse('/help msg');
		}
		if (!targetUser || !targetUser.connected) {
			if (targetUser && !targetUser.connected) {
				this.popupReply("User " + this.targetUsername + " is offline.");
			} else if (!target) {
				this.popupReply("User " + this.targetUsername + " not found. Did you forget a comma?");
			} else {
				this.popupReply("User "  + this.targetUsername + " not found. Did you misspell their name?");
			}
			return this.parse('/help msg');
		}

		if (Config.modchat.pm) {
			var userGroup = user.group;
			if (Config.groups.bySymbol[userGroup].rank < Config.groups.bySymbol[Config.modchat.pm].rank) {
				var groupName = Config.groups.bySymbol[Config.modchat.pm].name || Config.modchat.pm;
				this.popupReply("Because moderated chat is set, you must be of rank " + groupName + " or higher to PM users.");
				return false;
			}
		}

		if (user.locked && !targetUser.can('lock')) {
			return this.popupReply("You can only private message members of the moderation team (users marked by " + Users.getGroupsThatCan('lock').join(", ") + ") when locked.");
		}
		if (targetUser.locked && !user.can('lock')) {
			return this.popupReply("This user is locked and cannot PM.");
		}
		if (targetUser.ignorePMs && targetUser.ignorePMs !== user.group && !user.can('lock')) {
			if (!targetUser.can('lock')) {
				return this.popupReply("This user is blocking private messages right now.");
			} else if (targetUser.can('bypassall')) {
<<<<<<< HEAD
				return this.popupReply("This " + (Config.groups.bySymbol[targetUser.group].name || "Administrator") + " is too busy to answer Private Messages right now. Please contact a different staff member.");
=======
				return this.popupReply("This admin is too busy to answer private messages right now. Please contact a different staff member.");
>>>>>>> 313b86c4
			}
		}
		if (user.ignorePMs && user.ignorePMs !== targetUser.group && !targetUser.can('lock')) {
			return this.popupReply("You are blocking private messages right now.");
		}

		target = this.canTalk(target, null);
		if (!target) return false;

		if (target.charAt(0) === '/' && target.charAt(1) !== '/') {
			// PM command
			var innerCmdIndex = target.indexOf(' ');
			var innerCmd = (innerCmdIndex >= 0 ? target.slice(1, innerCmdIndex) : target.slice(1));
			var innerTarget = (innerCmdIndex >= 0 ? target.slice(innerCmdIndex + 1) : '');
			switch (innerCmd) {
			case 'me':
			case 'announce':
				break;
			case 'invite':
			case 'inv':
				var targetRoom = Rooms.search(innerTarget);
				if (!targetRoom || targetRoom === Rooms.global) return connection.send('|pm|' + user.getIdentity() + '|' + targetUser.getIdentity() + '|/text The room "' + innerTarget + '" does not exist.');
				if (targetRoom.staffRoom && !targetUser.can('staff')) return connection.send('|pm|' + user.getIdentity() + '|' + targetUser.getIdentity() + '|/text User "' + this.targetUsername + '" requires global auth to join room "' + targetRoom.id + '".');
				if (targetRoom.isPrivate && targetRoom.modjoin && targetRoom.auth) {
					if (Config.groups.bySymbol[targetRoom.auth[targetUser.userid] || Config.groups.default[targetRoom.type + 'Room']].rank < Config.groups.bySymbol[targetRoom.modjoin].rank || !targetUser.can('bypassall')) {
						return connection.send('|pm|' + user.getIdentity() + '|' + targetUser.getIdentity() + '|/text The room "' + innerTarget + '" does not exist.');
					}
				}

				target = '/invite ' + targetRoom.id;
				break;
			default:
				return connection.send('|pm|' + user.getIdentity() + '|' + targetUser.getIdentity() + "|/text The command '/" + innerCmd + "' was unrecognized or unavailable in private messages. To send a message starting with '/" + innerCmd + "', type '//" + innerCmd + "'.");
			}
		}

		var message = '|pm|' + user.getIdentity() + '|' + targetUser.getIdentity() + '|' + target;
		user.send(message);
		if (targetUser !== user) targetUser.send(message);
		targetUser.lastPM = user.userid;
		user.lastPM = targetUser.userid;
	},

	blockpm: 'ignorepms',
	blockpms: 'ignorepms',
	ignorepm: 'ignorepms',
	ignorepms: function (target, room, user) {
		if (user.ignorePMs === (target || true)) return this.sendReply("You are already blocking private messages!");
		if (user.can('lock') && !user.can('bypassall')) return this.sendReply("You are not allowed to block private messages.");
		user.ignorePMs = true;
		if (target in Config.groups) {
			user.ignorePMs = target;
			return this.sendReply("You are now blocking private messages (including challenges), except from staff and " + target + ".");
		}
		return this.sendReply("You are now blocking private messages (including challenges), except from staff.");
	},

	unblockpm: 'unignorepms',
	unblockpms: 'unignorepms',
	unignorepm: 'unignorepms',
	unignorepms: function (target, room, user) {
		if (!user.ignorePMs) return this.sendReply("You are not blocking private messages!");
		user.ignorePMs = false;
		return this.sendReply("You are no longer blocking private messages.");
	},

	idle: 'away',
	away: function (target, room, user) {
		this.parse('/blockchallenges');
		this.parse('/blockpms ' + target);
	},

	back: function () {
		this.parse('/unblockpms');
		this.parse('/unblockchallenges');
	},

	makechatroom: function (target, room, user) {
		if (!this.can('makeroom')) return;
		var id = toId(target);
		if (!id) return this.parse('/help makechatroom');
		if (Rooms.rooms[id]) return this.sendReply("The room '" + target + "' already exists.");
		if (Rooms.global.addChatRoom(target)) {
			return this.sendReply("The room '" + target + "' was created.");
		}
		return this.sendReply("An error occurred while trying to create the room '" + target + "'.");
	},

	deregisterchatroom: function (target, room, user) {
		if (!this.can('makeroom')) return;
		var id = toId(target);
		if (!id) return this.parse('/help deregisterchatroom');
		var targetRoom = Rooms.search(id);
		if (!targetRoom) return this.sendReply("The room '" + target + "' doesn't exist.");
		target = targetRoom.title || targetRoom.id;
		if (Rooms.global.deregisterChatRoom(id)) {
			this.sendReply("The room '" + target + "' was deregistered.");
			this.sendReply("It will be deleted as of the next server restart.");
			return;
		}
		return this.sendReply("The room '" + target + "' isn't registered.");
	},

	hideroom: 'privateroom',
	hiddenroom: 'privateroom',
	privateroom: function (target, room, user, connection, cmd) {
		var setting;
		switch (cmd) {
		case 'privateroom':
			if (!this.can('makeroom')) return;
			setting = true;
			break;
		default:
			if (!this.can('privateroom', room)) return;
			if (room.isPrivate === true) {
				if (this.can('makeroom'))
					this.sendReply("This room is a secret room. Use /privateroom to toggle instead.");
				return;
			}
			setting = 'hidden';
			break;
		}

		if (target === 'off') {
			delete room.isPrivate;
			this.addModCommand("" + user.name + " made this room public.");
			if (room.chatRoomData) {
				delete room.chatRoomData.isPrivate;
				Rooms.global.writeChatRoomData();
			}
		} else {
			room.isPrivate = setting;
			this.addModCommand("" + user.name + " made this room " + (setting === true ? 'secret' : setting) + ".");
			if (room.chatRoomData) {
				room.chatRoomData.isPrivate = setting;
				Rooms.global.writeChatRoomData();
			}
		}
	},

	modjoin: function (target, room, user) {
		if (!this.can('privateroom', room)) return;
		if (target === 'off' || target === 'false') {
			delete room.modjoin;
			this.addModCommand("" + user.name + " turned off modjoin.");
			if (room.chatRoomData) {
				delete room.chatRoomData.modjoin;
				Rooms.global.writeChatRoomData();
			}
		} else {
			if ((target === 'on' || target === 'true' || !target) || !user.can('privateroom')) {
				room.modjoin = true;
				this.addModCommand("" + user.name + " turned on modjoin.");
			} else if (Config.groups[room.auth ? room.type + 'Room' : 'global'][target]) {
				room.modjoin = target;
				this.addModCommand("" + user.name + " set modjoin to " + target + ".");
			} else {
				this.sendReply("Unrecognized modjoin setting.");
				return false;
			}
			if (room.chatRoomData) {
				room.chatRoomData.modjoin = room.modjoin;
				Rooms.global.writeChatRoomData();
			}
			if (!room.modchat) this.parse('/modchat ' + Config.groups[room.type + 'RoomByRank'][1]);
			if (!room.isPrivate) this.parse('/hiddenroom');
		}
	},

	officialchatroom: 'officialroom',
	officialroom: function (target, room, user) {
		if (!this.can('makeroom')) return;
		if (!room.chatRoomData) {
			return this.sendReply("/officialroom - This room can't be made official");
		}
		if (target === 'off') {
			delete room.isOfficial;
			this.addModCommand("" + user.name + " made this chat room unofficial.");
			delete room.chatRoomData.isOfficial;
			Rooms.global.writeChatRoomData();
		} else {
			room.isOfficial = true;
			this.addModCommand("" + user.name + " made this chat room official.");
			room.chatRoomData.isOfficial = true;
			Rooms.global.writeChatRoomData();
		}
	},

	roomdesc: function (target, room, user) {
		if (!target) {
			if (!this.canBroadcast()) return;
			var re = /(https?:\/\/(([-\w\.]+)+(:\d+)?(\/([\w/_\.]*(\?\S+)?)?)?))/g;
			if (!room.desc) return this.sendReply("This room does not have a description set.");
			this.sendReplyBox("The room description is: " + room.desc.replace(re, '<a href="$1">$1</a>'));
			return;
		}
		if (!this.can('roomdesc', room)) return false;
		if (target.length > 80) return this.sendReply("Error: Room description is too long (must be at most 80 characters).");
		var normalizedTarget = ' ' + target.toLowerCase().replace('[^a-zA-Z0-9]+', ' ').trim() + ' ';

		if (normalizedTarget.indexOf(' welcome ') >= 0) {
			return this.sendReply("Error: Room description must not contain the word 'welcome'.");
		}
		if (normalizedTarget.slice(0, 9) === ' discuss ') {
			return this.sendReply("Error: Room description must not start with the word 'discuss'.");
		}
		if (normalizedTarget.slice(0, 12) === ' talk about ' || normalizedTarget.slice(0, 17) === ' talk here about ') {
			return this.sendReply("Error: Room description must not start with the phrase 'talk about'.");
		}

		room.desc = target;
		this.sendReply("(The room description is now: " + target + ")");

		this.privateModCommand("(" + user.name + " changed the roomdesc to: \"" + target + "\".)");

		if (room.chatRoomData) {
			room.chatRoomData.desc = room.desc;
			Rooms.global.writeChatRoomData();
		}
	},

	topic: 'roomintro',
	roomintro: function (target, room, user) {
		if (!target) {
			if (!this.canBroadcast()) return;
			if (!room.introMessage) return this.sendReply("This room does not have an introduction set.");
			this.sendReplyBox(room.introMessage);
			if (!this.broadcasting && user.can('roomintro', room)) {
				this.sendReply("Source:");
				this.sendReplyBox('<code>' + Tools.escapeHTML(room.introMessage) + '</code>');
			}
			return;
		}
		if (!this.can('roomintro', room)) return false;
		if (!this.canHTML(target)) return;
		if (!/</.test(target)) {
			// not HTML, do some simple URL linking
			var re = /(https?:\/\/(([-\w\.]+)+(:\d+)?(\/([\w/_\.]*(\?\S+)?)?)?))/g;
			target = target.replace(re, '<a href="$1">$1</a>');
		}

		if (!target.trim()) target = '';
		room.introMessage = target;
		this.sendReply("(The room introduction has been changed to:)");
		this.sendReplyBox(target);

		this.privateModCommand("(" + user.name + " changed the roomintro.)");

		if (room.chatRoomData) {
			room.chatRoomData.introMessage = room.introMessage;
			Rooms.global.writeChatRoomData();
		}
	},

	roomalias: function (target, room, user) {
		if (!room.chatRoomData) return this.sendReply("This room isn't designed for aliases.");
		if (!target) {
			if (!room.chatRoomData.aliases || !room.chatRoomData.aliases.length) return this.sendReplyBox("This room does not have any aliases.");
			return this.sendReplyBox("This room has the following aliases: " + room.chatRoomData.aliases.join(", ") + "");
		}
		if (!this.can('setalias')) return false;
		var alias = toId(target);
		if (!alias.length) return this.sendReply("Only alphanumeric characters are valid in an alias.");
		if (Rooms.get(alias) || Rooms.aliases[alias]) return this.sendReply("You cannot set an alias to an existing room or alias.");

		this.privateModCommand("(" + user.name + " added the room alias '" + target + "'.)");

		if (!room.chatRoomData.aliases) room.chatRoomData.aliases = [];
		room.chatRoomData.aliases.push(alias);
		Rooms.aliases[alias] = room;
		Rooms.global.writeChatRoomData();
	},

	removeroomalias: function (target, room, user) {
		if (!room.chatRoomData) return this.sendReply("This room isn't designed for aliases.");
		if (!room.chatRoomData.aliases) return this.sendReply("This room does not have any aliases.");
		if (!this.can('setalias')) return false;
		var alias = toId(target);
		if (!alias.length || !Rooms.aliases[alias]) return this.sendReply("Please specify an existing alias.");
		if (Rooms.aliases[alias] !== room) return this.sendReply("You may only remove an alias from the current room.");

		this.privateModCommand("(" + user.name + " removed the room alias '" + target + "'.)");

		var aliasIndex = room.chatRoomData.aliases.indexOf(alias);
		if (aliasIndex >= 0) {
			room.chatRoomData.aliases.splice(aliasIndex, 1);
			delete Rooms.aliases[alias];
			Rooms.global.writeChatRoomData();
		}
	},

	roomdemote: 'roompromote',
	roompromote: function (target, room, user, connection, cmd) {
		if (!target) return this.parse('/help roompromote');

		target = this.splitTarget(target, true);
		var targetUser = this.targetUser;
		var userid = toId(this.targetUsername);
		var name = targetUser ? targetUser.name : this.targetUsername;

		if (!userid) return this.parse('/help roompromote');
		if (!targetUser && (!room.auth || !room.auth[userid])) {
			return this.sendReply("User '" + name + "' is offline and unauthed, and so can't be promoted.");
		}

		var currentGroup = ((room.auth && room.auth[userid]) || Config.groups.default[room.type + 'Room'])[0];
		var nextGroup = Config.groups.default[room.type + 'Room'];
		if (target !== 'deauth') {
			var isDemote = cmd === 'roomdemote';
			var nextGroupRank = Config.groups.bySymbol[currentGroup][room.type + 'RoomRank'] + (isDemote ? -1 : 1);
			nextGroup = target || Config.groups[room.type + 'RoomByRank'][nextGroupRank] || (isDemote ? Config.groups.default[room.type + 'Room'] : Config.groups[room.type + 'RoomByRank'].slice(-1)[0]);
		}
		if (!Config.groups.bySymbol[nextGroup]) {
			return this.sendReply("Group '" + nextGroup + "' does not exist.");
		}
		if (!Config.groups[room.type + 'Room'][nextGroup]) {
			return this.sendReply("Group '" + nextGroup + "' does not exist as a room rank.");
		}

		if (!room.auth && nextGroup !== Config.groups[room.type + 'RoomByRank'].slice(-1)[0]) {
			this.sendReply("/roompromote - This room isn't designed for per-room moderation");
			return this.sendReply("Before setting room auth, you need to set it up with /room" + Config.groups.bySymbol[Config.groups[room.type + 'RoomByRank'].slice(-1)[0]].id);
		}

		var groupName = Config.groups.bySymbol[nextGroup].name || "regular user";
		if (currentGroup === nextGroup) {
			return this.sendReply("User '" + name + "' is already a " + groupName + " in this room.");
		}
		if (!user.can('makeroom')) {
			if (!user.can('roompromote', currentGroup, room)) {
				return this.sendReply("/" + cmd + " - Access denied for removing " + ((Config.groups.bySymbol[currentGroup] ? Config.groups.bySymbol[currentGroup].name : "an undefined group") || "regular user") + ".");
			}
			if (!user.can('roompromote', nextGroup, room)) {
				return this.sendReply("/" + cmd + " - Access denied for giving " + groupName + ".");
			}
		}

		if (!room.auth) room.auth = room.chatRoomData.auth = {};
		if (nextGroup === Config.groups.default[room.type + 'Room']) {
			delete room.auth[userid];
		} else {
			room.auth[userid] = nextGroup;
		}

		if (Config.groups.bySymbol[nextGroup].rank < Config.groups.bySymbol[currentGroup].rank) {
			this.privateModCommand("(" + name + " was demoted to Room " + groupName + " by " + user.name + ".)");
			if (targetUser && Rooms.rooms[room.id].users[targetUser.userid]) targetUser.popup("You were demoted to Room " + groupName + " by " + user.name + ".");
		} else if (nextGroup === '#') {
			this.addModCommand("" + name + " was promoted to " + groupName + " by " + user.name + ".");
		} else {
			this.addModCommand("" + name + " was promoted to Room " + groupName + " by " + user.name + ".");
		}

		if (targetUser) targetUser.updateIdentity();
		if (room.chatRoomData) Rooms.global.writeChatRoomData();
	},

	roomauth: function (target, room, user, connection) {
		var targetRoom = room;
		if (target) targetRoom = Rooms.search(target);
		if (!targetRoom || (targetRoom !== room && targetRoom.modjoin && !user.can('bypassall'))) return this.sendReply("The room '" + target + "' does not exist.");
		if (!targetRoom.auth) return this.sendReply("/roomauth - The room '" + (targetRoom.title ? targetRoom.title : target) + "' isn't designed for per-room moderation and therefore has no auth list.");

		var rankLists = {};
		for (var u in targetRoom.auth) {
			if (!rankLists[targetRoom.auth[u]]) rankLists[targetRoom.auth[u]] = [];
			rankLists[targetRoom.auth[u]].push(u);
		}

		var buffer = [];
		Object.keys(rankLists).sort(function (a, b) {
			return (Config.groups.bySymbol[b] || {rank: 0}).rank - (Config.groups.bySymbol[a] || {rank: 0}).rank;
		}).forEach(function (r) {
			buffer.push((Config.groups.bySymbol[r] ? Config.groups.bySymbol[r].name + "s (" + r + ")" : r) + ":\n" + rankLists[r].sort().join(", "));
		});

		if (!buffer.length) {
			connection.popup("The room '" + targetRoom.title + "' has no auth.");
			return;
		}
		if (targetRoom !== room) buffer.unshift("" + targetRoom.title + " room auth:");
		connection.popup(buffer.join("\n\n"));
	},

	userauth: function (target, room, user, connection) {
		var targetId = toId(target) || user.userid;
		var targetUser = Users.getExact(targetId);
		var targetUsername = (targetUser ? targetUser.name : target);

		var buffer = [];
		var innerBuffer = [];
		var group = Users.usergroups[targetId];
		if (group) {
			buffer.push('Global auth: ' + group.charAt(0));
		}
		for (var i = 0; i < Rooms.global.chatRooms.length; i++) {
			var curRoom = Rooms.global.chatRooms[i];
			if (!curRoom.auth || curRoom.isPrivate) continue;
			group = curRoom.auth[targetId];
			if (!group) continue;
			innerBuffer.push(group + curRoom.id);
		}
		if (innerBuffer.length) {
			buffer.push('Room auth: ' + innerBuffer.join(', '));
		}
		if (targetId === user.userid || user.can('makeroom')) {
			innerBuffer = [];
			for (var i = 0; i < Rooms.global.chatRooms.length; i++) {
				var curRoom = Rooms.global.chatRooms[i];
				if (!curRoom.auth || !curRoom.isPrivate) continue;
				var auth = curRoom.auth[targetId];
				if (!auth) continue;
				innerBuffer.push(auth + curRoom.id);
			}
			if (innerBuffer.length) {
				buffer.push('Private room auth: ' + innerBuffer.join(', '));
			}
		}
		if (!buffer.length) {
			buffer.push("No global or room auth.");
		}

		buffer.unshift("" + targetUsername + " user auth:");
		connection.popup(buffer.join("\n\n"));
	},

	rb: 'roomban',
	roomban: function (target, room, user, connection) {
		if (!target) return this.parse('/help roomban');
		if ((user.locked || user.mutedRooms[room.id]) && !user.can('bypassall')) return this.sendReply("You cannot do this while unable to talk.");

		target = this.splitTarget(target, true);
		var targetUser = this.targetUser;
		var name = this.targetUsername;
		var userid = toId(name);

		if (!userid || !targetUser) return this.sendReply("User '" + name + "' does not exist.");
		if (!this.can('ban', targetUser, room)) return false;
		if (!room.bannedUsers || !room.bannedIps) {
			return this.sendReply("Room bans are not meant to be used in room " + room.id + ".");
		}
		if (room.bannedUsers[userid] && room.bannedIps[targetUser.latestIp]) return this.sendReply("User " + targetUser.name + " is already banned from room " + room.id + ".");
		targetUser.popup("" + user.name + " has banned you from the room " + room.id + "." + (target ? "\n\nReason: " + target + ""  : "") + "\n\nTo appeal the ban, PM the staff member that banned you or a room owner. If you are unsure who the room owners are, type this into any room: /roomauth " + room.id);
		this.addModCommand("" + targetUser.name + " was banned from room " + room.id + " by " + user.name + "." + (target ? " (" + target + ")" : ""));
		var alts = room.roomBan(targetUser);
		if (alts.length) {
			this.privateModCommand("(" + targetUser.name + "'s alts were also banned from room " + room.id + ": " + alts.join(", ") + ")");
			for (var i = 0; i < alts.length; ++i) {
				this.add('|unlink|' + toId(alts[i]));
			}
		}
		this.add('|unlink|' + this.getLastIdOf(targetUser));
	},

	unroomban: 'roomunban',
	roomunban: function (target, room, user, connection) {
		if (!target) return this.parse('/help roomunban');
		if (!room.bannedUsers || !room.bannedIps) {
			return this.sendReply("Room bans are not meant to be used in room " + room.id + ".");
		}
		if ((user.locked || user.mutedRooms[room.id]) && !user.can('bypassall')) return this.sendReply("You cannot do this while unable to talk.");

		this.splitTarget(target, true);
		var targetUser = this.targetUser;
		var userid = room.isRoomBanned(targetUser) || toId(target);

		if (!userid) return this.sendReply("User '" + target + "' is an invalid username.");
		if (!this.can('ban', targetUser, room)) return false;
		var unbannedUserid = room.unRoomBan(userid);
		if (!unbannedUserid) return this.sendReply("User " + userid + " is not banned from room " + room.id + ".");

		if (targetUser) targetUser.popup("" + user.name + " has unbanned you from the room " + room.id + ".");
		this.addModCommand("" + unbannedUserid + " was unbanned from room " + room.id + " by " + user.name + ".");
	},

	autojoin: function (target, room, user, connection) {
		Rooms.global.autojoinRooms(user, connection);
	},

	joim: 'join',
	join: function (target, room, user, connection) {
		if (!target) return false;
		var targetRoom = Rooms.search(target);
		if (!targetRoom) {
			return connection.sendTo(target, "|noinit|nonexistent|The room '" + target + "' does not exist.");
		}
		if (targetRoom.isPrivate) {
			if (targetRoom.modjoin && !user.can('bypassall')) {
				var userGroup = user.group;
				if (targetRoom.auth) {
					if (targetRoom.isPrivate === true) {
						userGroup = Config.groups.default[room.type + 'Room'];
					}
					userGroup = targetRoom.auth[user.userid] || userGroup;
				}
				var modjoinLevel = targetRoom.modjoin !== true ? targetRoom.modjoin : targetRoom.modchat;
				if (modjoinLevel && Config.groups.bySymbol[userGroup].rank < Config.groups.bySymbol[modjoinLevel].rank) {
					return connection.sendTo(target, "|noinit|nonexistent|The room '" + target + "' does not exist.");
				}
			}
			if (!user.named) {
				return connection.sendTo(target, "|noinit|namerequired|You must have a name in order to join the room '" + target + "'.");
			}
		}

		var joinResult = user.joinRoom(targetRoom, connection);
		if (!joinResult) {
			if (joinResult === null) {
				return connection.sendTo(target, "|noinit|joinfailed|You are banned from the room '" + target + "'.");
			}
			return connection.sendTo(target, "|noinit|joinfailed|You do not have permission to join '" + target + "'.");
		}
	},

	leave: 'part',
	part: function (target, room, user, connection) {
		if (room.id === 'global') return false;
		var targetRoom = Rooms.search(target);
		if (target && !targetRoom) {
			return this.sendReply("The room '" + target + "' does not exist.");
		}
		user.leaveRoom(targetRoom || room, connection);
	},

	/*********************************************************
	 * Moderating: Punishments
	 *********************************************************/

	kick: 'warn',
	k: 'warn',
	warn: function (target, room, user) {
		if (!target) return this.parse('/help warn');
		if ((user.locked || user.mutedRooms[room.id]) && !user.can('bypassall')) return this.sendReply("You cannot do this while unable to talk.");

		target = this.splitTarget(target);
		var targetUser = this.targetUser;
		if (!targetUser || !targetUser.connected) return this.sendReply("User '" + this.targetUsername + "' does not exist.");
		if (room.isPrivate === true && room.auth) {
			return this.sendReply("You can't warn here: This is a privately-owned room not subject to global rules.");
		}
		if (!Rooms.rooms[room.id].users[targetUser.userid]) {
			return this.sendReply("User " + this.targetUsername + " is not in the room " + room.id + ".");
		}
		if (target.length > MAX_REASON_LENGTH) {
			return this.sendReply("The reason is too long. It cannot exceed " + MAX_REASON_LENGTH + " characters.");
		}
		if (!this.can('warn', targetUser, room)) return false;

		this.addModCommand("" + targetUser.name + " was warned by " + user.name + "." + (target ? " (" + target + ")" : ""));
		targetUser.send('|c|~|/warn ' + target);
		this.add('|unlink|' + this.getLastIdOf(targetUser));
	},

	redirect: 'redir',
	redir: function (target, room, user, connection) {
		if (!target) return this.parse('/help redirect');
		if ((user.locked || user.mutedRooms[room.id]) && !user.can('bypassall')) return this.sendReply("You cannot do this while unable to talk.");
		target = this.splitTarget(target);
		var targetUser = this.targetUser;
		var targetRoom = Rooms.search(target);
		if (!targetRoom) {
			return this.sendReply("The room '" + target + "' does not exist.");
		}
		if (!this.can('redirect', targetUser, room) || !this.can('redirect', targetUser, targetRoom)) return false;
		if (!targetUser || !targetUser.connected) {
			return this.sendReply("User " + this.targetUsername + " not found.");
		}
		if (targetRoom.id === "global") return this.sendReply("Users cannot be redirected to the global room.");
		if (Rooms.rooms[targetRoom.id].users[targetUser.userid]) {
			return this.sendReply("User " + targetUser.name + " is already in the room " + targetRoom.title + "!");
		}
		if (!Rooms.rooms[room.id].users[targetUser.userid]) {
			return this.sendReply("User " + this.targetUsername + " is not in the room " + room.id + ".");
		}
		if (targetUser.joinRoom(targetRoom.id) === false) return this.sendReply("User " + targetUser.name + " could not be joined to room " + targetRoom.title + ". They could be banned from the room.");
		var roomName = (targetRoom.isPrivate) ? "a private room" : "room " + targetRoom.title;
		this.addModCommand("" + targetUser.name + " was redirected to " + roomName + " by " + user.name + ".");
		targetUser.leaveRoom(room);
	},

	m: 'mute',
	mute: function (target, room, user) {
		if (!target) return this.parse('/help mute');
		if ((user.locked || user.mutedRooms[room.id]) && !user.can('bypassall')) return this.sendReply("You cannot do this while unable to talk.");

		target = this.splitTarget(target);
		var targetUser = this.targetUser;
		if (!targetUser) return this.sendReply("User '" + this.targetUsername + "' does not exist.");
		if (target.length > MAX_REASON_LENGTH) {
			return this.sendReply("The reason is too long. It cannot exceed " + MAX_REASON_LENGTH + " characters.");
		}
		if (!this.can('mute', targetUser, room)) return false;
		if (targetUser.mutedRooms[room.id] || targetUser.locked || !targetUser.connected) {
			var problem = " but was already " + (!targetUser.connected ? "offline" : targetUser.locked ? "locked" : "muted");
			if (!target) {
				return this.privateModCommand("(" + targetUser.name + " would be muted by " + user.name + problem + ".)");
			}
			return this.addModCommand("" + targetUser.name + " would be muted by " + user.name + problem + "." + (target ? " (" + target + ")" : ""));
		}

		targetUser.popup("" + user.name + " has muted you for 7 minutes. " + (target ? "\n\nReason: " + target : ""));
		this.addModCommand("" + targetUser.name + " was muted by " + user.name + " for 7 minutes." + (target ? " (" + target + ")" : ""));
		var alts = targetUser.getAlts();
		if (alts.length) this.privateModCommand("(" + targetUser.name + "'s alts were also muted: " + alts.join(", ") + ")");
		this.add('|unlink|' + this.getLastIdOf(targetUser));

		targetUser.mute(room.id, 7 * 60 * 1000);
	},

	hm: 'hourmute',
	hourmute: function (target, room, user) {
		if (!target) return this.parse('/help hourmute');
		if ((user.locked || user.mutedRooms[room.id]) && !user.can('bypassall')) return this.sendReply("You cannot do this while unable to talk.");

		target = this.splitTarget(target);
		var targetUser = this.targetUser;
		if (!targetUser) return this.sendReply("User '" + this.targetUsername + "' does not exist.");
		if (target.length > MAX_REASON_LENGTH) {
			return this.sendReply("The reason is too long. It cannot exceed " + MAX_REASON_LENGTH + " characters.");
		}
		if (!this.can('mute', targetUser, room)) return false;

		if (((targetUser.mutedRooms[room.id] && (targetUser.muteDuration[room.id] || 0) >= 50 * 60 * 1000) || targetUser.locked) && !target) {
			var problem = " but was already " + (!targetUser.connected ? "offline" : targetUser.locked ? "locked" : "muted");
			return this.privateModCommand("(" + targetUser.name + " would be muted by " + user.name + problem + ".)");
		}

		targetUser.popup("" + user.name + " has muted you for 60 minutes. " + (target ? "\n\nReason: " + target : ""));
		this.addModCommand("" + targetUser.name + " was muted by " + user.name + " for 60 minutes." + (target ? " (" + target + ")" : ""));
		var alts = targetUser.getAlts();
		if (alts.length) this.privateModCommand("(" + targetUser.name + "'s alts were also muted: " + alts.join(", ") + ")");
		this.add('|unlink|' + this.getLastIdOf(targetUser));

		targetUser.mute(room.id, 60 * 60 * 1000, true);
	},

	um: 'unmute',
	unmute: function (target, room, user) {
		if (!target) return this.parse('/help unmute');
		if ((user.locked || user.mutedRooms[room.id]) && !user.can('bypassall')) return this.sendReply("You cannot do this while unable to talk.");
		var targetUser = Users.get(target);
		if (!targetUser) return this.sendReply("User '" + target + "' does not exist.");
		if (!this.can('mute', targetUser, room)) return false;

		if (!targetUser.mutedRooms[room.id]) {
			return this.sendReply("" + targetUser.name + " is not muted.");
		}

		this.addModCommand("" + targetUser.name + " was unmuted by " + user.name + ".");

		targetUser.unmute(room.id);
	},

	l: 'lock',
	ipmute: 'lock',
	lock: function (target, room, user) {
		if (!target) return this.parse('/help lock');
		if ((user.locked || user.mutedRooms[room.id]) && !user.can('bypassall')) return this.sendReply("You cannot do this while unable to talk.");

		target = this.splitTarget(target);
		var targetUser = this.targetUser;
		if (!targetUser) return this.sendReply("User '" + this.targetUsername + "' does not exist.");
		if (target.length > MAX_REASON_LENGTH) {
			return this.sendReply("The reason is too long. It cannot exceed " + MAX_REASON_LENGTH + " characters.");
		}
		if (!this.can('lock', targetUser)) return false;

		if ((targetUser.locked || Users.checkBanned(targetUser.latestIp)) && !target) {
			var problem = " but was already " + (targetUser.locked ? "locked" : "banned");
			return this.privateModCommand("(" + targetUser.name + " would be locked by " + user.name + problem + ".)");
		}

		targetUser.popup("" + user.name + " has locked you from talking in chats, battles, and PMing regular users." + (target ? "\n\nReason: " + target : "") + "\n\nIf you feel that your lock was unjustified, you can still PM staff members (" + Users.getGroupsThatCan('lock', user).join(", ") + ") to discuss it" + (Config.appealUri ? " or you can appeal:\n" + Config.appealUri : ".") + "\n\nYour lock will expire in a few days.");

		this.addModCommand("" + targetUser.name + " was locked from talking by " + user.name + "." + (target ? " (" + target + ")" : ""));
		var alts = targetUser.getAlts();
		var acAccount = (targetUser.autoconfirmed !== targetUser.userid && targetUser.autoconfirmed);
		if (alts.length) {
			this.privateModCommand("(" + targetUser.name + "'s " + (acAccount ? " ac account: " + acAccount + ", " : "") + "locked alts: " + alts.join(", ") + ")");
		} else if (acAccount) {
			this.privateModCommand("(" + targetUser.name + "'s ac account: " + acAccount + ")");
		}
		this.add('|unlink|hide|' + this.getLastIdOf(targetUser));

		targetUser.lock();
	},

	unlock: function (target, room, user) {
		if (!target) return this.parse('/help unlock');
		if ((user.locked || user.mutedRooms[room.id]) && !user.can('bypassall')) return this.sendReply("You cannot do this while unable to talk.");
		if (!this.can('lock')) return false;

		var unlocked = Users.unlock(target);

		if (unlocked) {
			var names = Object.keys(unlocked);
			this.addModCommand(names.join(", ") + " " +
				((names.length > 1) ? "were" : "was") +
				" unlocked by " + user.name + ".");
		} else {
			this.sendReply("User '" + target + "' is not locked.");
		}
	},

	b: 'ban',
	ban: function (target, room, user) {
		if (!target) return this.parse('/help ban');
		if ((user.locked || user.mutedRooms[room.id]) && !user.can('bypassall')) return this.sendReply("You cannot do this while unable to talk.");

		target = this.splitTarget(target);
		var targetUser = this.targetUser;
		if (!targetUser) return this.sendReply("User '" + this.targetUsername + "' does not exist.");
		if (target.length > MAX_REASON_LENGTH) {
			return this.sendReply("The reason is too long. It cannot exceed " + MAX_REASON_LENGTH + " characters.");
		}
		if (!this.can('ban', targetUser)) return false;

		if (Users.checkBanned(targetUser.latestIp) && !target && !targetUser.connected) {
			var problem = " but was already banned";
			return this.privateModCommand("(" + targetUser.name + " would be banned by " + user.name + problem + ".)");
		}

		targetUser.popup("" + user.name + " has banned you." + (target ? "\n\nReason: " + target : "") + (Config.appealUri ? "\n\nIf you feel that your ban was unjustified, you can appeal:\n" + Config.appealUri : "") + "\n\nYour ban will expire in a few days.");

		this.addModCommand("" + targetUser.name + " was banned by " + user.name + "." + (target ? " (" + target + ")" : ""), " (" + targetUser.latestIp + ")");
		var alts = targetUser.getAlts();
		var acAccount = (targetUser.autoconfirmed !== targetUser.userid && targetUser.autoconfirmed);
		if (alts.length) {
			this.privateModCommand("(" + targetUser.name + "'s " + (acAccount ? " ac account: " + acAccount + ", " : "") + "banned alts: " + alts.join(", ") + ")");
			for (var i = 0; i < alts.length; ++i) {
				this.add('|unlink|' + toId(alts[i]));
			}
		} else if (acAccount) {
			this.privateModCommand("(" + targetUser.name + "'s ac account: " + acAccount + ")");
		}

		this.add('|unlink|hide|' + this.getLastIdOf(targetUser));
		targetUser.ban();
	},

	unban: function (target, room, user) {
		if (!target) return this.parse('/help unban');
		if ((user.locked || user.mutedRooms[room.id]) && !user.can('bypassall')) return this.sendReply("You cannot do this while unable to talk.");
		if (!this.can('ban')) return false;

		var name = Users.unban(target);

		if (name) {
			this.addModCommand("" + name + " was unbanned by " + user.name + ".");
		} else {
			this.sendReply("User '" + target + "' is not banned.");
		}
	},

	unbanall: function (target, room, user) {
		if (!this.can('rangeban')) return false;
		if ((user.locked || user.mutedRooms[room.id]) && !user.can('bypassall')) return this.sendReply("You cannot do this while unable to talk.");
		// we have to do this the hard way since it's no longer a global
		for (var i in Users.bannedIps) {
			delete Users.bannedIps[i];
		}
		for (var i in Users.lockedIps) {
			delete Users.lockedIps[i];
		}
		this.addModCommand("All bans and locks have been lifted by " + user.name + ".");
	},

	banip: function (target, room, user) {
		if ((user.locked || user.mutedRooms[room.id]) && !user.can('bypassall')) return this.sendReply("You cannot do this while unable to talk.");
		target = target.trim();
		if (!target) {
			return this.parse('/help banip');
		}
		if (!this.can('rangeban')) return false;
		if (Users.bannedIps[target] === '#ipban') return this.sendReply("The IP " + (target.charAt(target.length - 1) === '*' ? "range " : "") + target + " has already been temporarily banned.");

		Users.bannedIps[target] = '#ipban';
		this.addModCommand("" + user.name + " temporarily banned the " + (target.charAt(target.length - 1) === '*' ? "IP range" : "IP") + ": " + target);
	},

	unbanip: function (target, room, user) {
		if ((user.locked || user.mutedRooms[room.id]) && !user.can('bypassall')) return this.sendReply("You cannot do this while unable to talk.");
		target = target.trim();
		if (!target) {
			return this.parse('/help unbanip');
		}
		if (!this.can('rangeban')) return false;
		if (!Users.bannedIps[target]) {
			return this.sendReply("" + target + " is not a banned IP or IP range.");
		}
		delete Users.bannedIps[target];
		this.addModCommand("" + user.name + " unbanned the " + (target.charAt(target.length - 1) === '*' ? "IP range" : "IP") + ": " + target);
	},

	rangelock: function (target, room, user) {
		if ((user.locked || user.mutedRooms[room.id]) && !user.can('bypassall')) return this.sendReply("You cannot do this while unable to talk.");
		if (!target) return this.sendReply("Please specify a range to lock.");
		if (!this.can('rangeban')) return false;

		var isIp = (target.slice(-1) === '*' ? true : false);
		var range = (isIp ? target : Users.shortenHost(target));
		if (Users.lockedRanges[range]) return this.sendReply("The range " + range + " has already been temporarily locked.");

		Users.lockRange(range, isIp);
		this.addModCommand("" + user.name + " temporarily locked the range " + range + ".");
	},

	rangeunlock: function (target, room, user) {
		if ((user.locked || user.mutedRooms[room.id]) && !user.can('bypassall')) return this.sendReply("You cannot do this while unable to talk.");
		if (!target) return this.sendReply("Please specify a range to unlock.");
		if (!this.can('rangeban')) return false;

		var range = (target.slice(-1) === '*' ? target : Users.shortenHost(target));
		if (!Users.lockedRanges[range]) return this.sendReply("The range " + range + " is not locked.");

		Users.unlockRange(range);
		this.addModCommand("" + user.name + " unlocked the range " + range + ".");
	},

	/*********************************************************
	 * Moderating: Other
	 *********************************************************/

	mn: 'modnote',
	modnote: function (target, room, user, connection) {
		if (!target) return this.parse('/help modnote');
		if ((user.locked || user.mutedRooms[room.id]) && !user.can('bypassall')) return this.sendReply("You cannot do this while unable to talk.");

		if (target.length > MAX_REASON_LENGTH) {
			return this.sendReply("The note is too long. It cannot exceed " + MAX_REASON_LENGTH + " characters.");
		}
		if (!this.can('staff', room)) return false;
		return this.privateModCommand("(" + user.name + " notes: " + target + ")");
	},

	globaldemote: 'promote',
	globalpromote: 'promote',
	demote: 'promote',
	promote: function (target, room, user, connection, cmd) {
		if (!target) return this.parse('/help promote');

		target = this.splitTarget(target, true);
		var targetUser = this.targetUser;
		var userid = toId(this.targetUsername);
		var name = targetUser ? targetUser.name : this.targetUsername;

		if (!userid) return this.parse('/help promote');

		var currentGroup = ((targetUser && targetUser.group) || Users.usergroups[userid] || Config.groups.default.global)[0];
		var nextGroup = Config.groups.default.global;
		if (target !== 'deauth') {
			var isDemote = cmd === 'demote';
			var nextGroupRank = Config.groups.bySymbol[currentGroup].globalRank + (isDemote ? -1 : 1);
			nextGroup = target || Config.groups.globalByRank[nextGroupRank] || (isDemote ? Config.groups.default.global : Config.groups.globalByRank.slice(-1)[0]);
		}
		if (!Config.groups.bySymbol[nextGroup]) {
			return this.sendReply("Group '" + nextGroup + "' does not exist.");
		}
		if (!Config.groups.global[nextGroup]) {
			return this.sendReply("Group '" + nextGroup + "' does not exist as a global rank.");
		}

		var groupName = Config.groups.bySymbol[nextGroup].name || "regular user";
		if (currentGroup === nextGroup) {
			return this.sendReply("User '" + name + "' is already a " + groupName);
		}
		if (!user.can('promote', currentGroup)) {
			return this.sendReply("/" + cmd + " - Access denied for removing " + (Config.groups.bySymbol[currentGroup].name || "regular user") + ".");
		}
		if (!user.can('promote', nextGroup)) {
			return this.sendReply("/" + cmd + " - Access denied for giving " + groupName + ".");
		}

		if (!Users.setOfflineGroup(name, nextGroup)) {
			return this.sendReply("/promote - WARNING: This user is offline and could be unregistered. Use /forcepromote if you're sure you want to risk it.");
		}

		if (Config.groups.bySymbol[nextGroup].rank < Config.groups.bySymbol[currentGroup].rank) {
			this.privateModCommand("(" + name + " was demoted to " + groupName + " by " + user.name + ".)");
			if (targetUser) targetUser.popup("You were demoted to " + groupName + " by " + user.name + ".");
		} else {
			this.addModCommand("" + name + " was promoted to " + groupName + " by " + user.name + ".");
		}

		if (targetUser) targetUser.updateIdentity();
	},

	forcepromote: function (target, room, user) {
		// warning: never document this command in /help
		if (!this.can('forcepromote')) return false;
		target = this.splitTarget(target, true);
		var name = this.targetUsername;

		var nextGroupRank = Config.groups.bySymbol[Config.groups.default.global].globalRank + 1;
		var nextGroup = target || Config.groups.globalByRank[nextGroupRank] || Config.groups.globalByRank.slice(-1)[0];
		if (!Config.groups.bySymbol[nextGroup]) {
			return this.sendReply("Group '" + nextGroup + "' does not exist.");
		}
		if (!Config.groups.global[nextGroup]) {
			return this.sendReply("Group '" + nextGroup + "' does not exist as a global rank.");
		}

		if (!Users.setOfflineGroup(name, nextGroup, true)) {
			return this.sendReply("/forcepromote - Don't forcepromote unless you have to.");
		}

		this.addModCommand("" + name + " was promoted to " + (Config.groups.bySymbol[nextGroup].name || "regular user") + " by " + user.name + ".");
	},

	deauth: function (target, room, user) {
		return this.parse('/demote ' + target + ', deauth');
	},

	deroomauth: 'roomdeauth',
	roomdeauth: function (target, room, user) {
		return this.parse('/roomdemote ' + target + ', deauth');
	},

	modchat: function (target, room, user) {
		if (!target) return this.sendReply("Moderated chat is currently set to: " + room.modchat);
		if ((user.locked || user.mutedRooms[room.id]) && !user.can('bypassall')) return this.sendReply("You cannot do this while unable to talk.");
		if (!this.can('modchat', room)) return false;

		var roomType = room.auth ? room.type + 'Room' : 'global';
		if (room.modchat && Config.groups[roomType][room.modchat] && Config.groups.bySymbol[room.modchat][roomType + 'Rank'] > 1 && !user.can('modchatall', room)) {
			return this.sendReply("/modchat - Access denied for removing a setting higher than " + Config.groups[roomType + 'ByRank'][1] + ".");
		}

		target = target.toLowerCase();
		var currentModchat = room.modchat;
		switch (target) {
		case 'off':
		case 'false':
		case 'no':
		case ' ':
			room.modchat = false;
			break;
		case 'ac':
		case 'autoconfirmed':
			room.modchat = 'autoconfirmed';
			break;
		default:
			if (Config.groups.byId[target]) target = Config.groups.byId[target];
			if (!Config.groups[roomType][target]) return this.parse('/help modchat');
			if (Config.groups.bySymbol[target][roomType + 'Rank'] > 1 && !user.can('modchatall', room)) {
				return this.sendReply("/modchat - Access denied for setting higher than " + Config.groups[roomType + 'ByRank'][1] + ".");
			}
			room.modchat = target;
			break;
		}
		if (currentModchat === room.modchat) {
			return this.sendReply("Modchat is already set to " + currentModchat + ".");
		}
		if (!room.modchat) {
			this.add("|raw|<div class=\"broadcast-blue\"><b>Moderated chat was disabled!</b><br />Anyone may talk now.</div>");
		} else {
			var modchat = Tools.escapeHTML(room.modchat);
			this.add("|raw|<div class=\"broadcast-red\"><b>Moderated chat was set to " + modchat + "!</b><br />Only users of rank " + modchat + " and higher can talk.</div>");
		}
		this.logModCommand(user.name + " set modchat to " + room.modchat);

		if (room.chatRoomData) {
			room.chatRoomData.modchat = room.modchat;
			Rooms.global.writeChatRoomData();
		}
	},

	declare: function (target, room, user) {
		if (!target) return this.parse('/help declare');
		if (!this.can('declare', room)) return false;

		if (!this.canTalk()) return;

		this.add('|raw|<div class="broadcast-blue"><b>' + Tools.escapeHTML(target) + '</b></div>');
		this.logModCommand(user.name + " declared " + target);
	},

	htmldeclare: function (target, room, user) {
		if (!target) return this.parse('/help htmldeclare');
		if (!this.can('gdeclare', room)) return false;

		if (!this.canTalk()) return;

		this.add('|raw|<div class="broadcast-blue"><b>' + target + '</b></div>');
		this.logModCommand(user.name + " declared " + target);
	},

	gdeclare: 'globaldeclare',
	globaldeclare: function (target, room, user) {
		if (!target) return this.parse('/help globaldeclare');
		if (!this.can('gdeclare')) return false;

		for (var id in Rooms.rooms) {
			if (id !== 'global') Rooms.rooms[id].addRaw('<div class="broadcast-blue"><b>' + target + '</b></div>');
		}
		this.logModCommand(user.name + " globally declared " + target);
	},

	cdeclare: 'chatdeclare',
	chatdeclare: function (target, room, user) {
		if (!target) return this.parse('/help chatdeclare');
		if (!this.can('gdeclare')) return false;

		for (var id in Rooms.rooms) {
			if (id !== 'global') if (Rooms.rooms[id].type !== 'battle') Rooms.rooms[id].addRaw('<div class="broadcast-blue"><b>' + target + '</b></div>');
		}
		this.logModCommand(user.name + " globally declared (chat level) " + target);
	},

	wall: 'announce',
	announce: function (target, room, user) {
		if (!target) return this.parse('/help announce');

		if (!this.can('announce', room)) return false;

		target = this.canTalk(target);
		if (!target) return;

		return '/announce ' + target;
	},

	fr: 'forcerename',
	forcerename: function (target, room, user) {
		if (!target) return this.parse('/help forcerename');
		if ((user.locked || user.mutedRooms[room.id]) && !user.can('bypassall')) return this.sendReply("You cannot do this while unable to talk.");
		var commaIndex = target.indexOf(',');
		var targetUser, reason;
		if (commaIndex !== -1) {
			reason = target.substr(commaIndex + 1).trim();
			target = target.substr(0, commaIndex).trim();
		}
		targetUser = Users.get(target);
		if (!targetUser) return this.sendReply("User '" + target + "' not found.");
		if (!this.can('forcerename', targetUser)) return false;

		if (targetUser.userid !== toId(target)) {
			return this.sendReply("User '" + target + "' had already changed its name to '" + targetUser.name + "'.");
		}

		var entry = targetUser.name + " was forced to choose a new name by " + user.name + (reason ? ": " + reason : "");
		this.privateModCommand("(" + entry + ")");
		Rooms.global.cancelSearch(targetUser);
		targetUser.resetName();
		targetUser.send("|nametaken||" + user.name + " considers your name inappropriate" + (reason ? ": " + reason : "."));
	},

	modlog: function (target, room, user, connection) {
		var lines = 0;
		// Specific case for modlog command. Room can be indicated with a comma, lines go after the comma.
		// Otherwise, the text is defaulted to text search in current room's modlog.
		var roomId = room.id;
		var hideIps = !user.can('ban');
		var path = require('path');
		var isWin = process.platform === 'win32';
		var logPath = 'logs/modlog/';

		if (target.indexOf(',') > -1) {
			var targets = target.split(',');
			target = targets[1].trim();
			roomId = toId(targets[0]) || room.id;
		}

		// Let's check the number of lines to retrieve or if it's a word instead
		if (!target.match('[^0-9]')) {
			lines = parseInt(target || 15, 10);
			if (lines > 100) lines = 100;
		}
		var wordSearch = (!lines || lines < 0);

		// Control if we really, really want to check all modlogs for a word.
		var roomNames = '';
		var filename = '';
		var command = '';
		if (roomId === 'all' && wordSearch) {
			if (!this.can('staff')) return;
			roomNames = "all rooms";
			// Get a list of all the rooms
			var fileList = fs.readdirSync('logs/modlog');
			for (var i = 0; i < fileList.length; ++i) {
				filename += path.normalize(__dirname + '/' + logPath + fileList[i]) + ' ';
			}
		} else {
			if (!this.can('staff', Rooms.get(roomId))) return;
			roomNames = "the room " + roomId;
			filename = path.normalize(__dirname + '/' + logPath + 'modlog_' + roomId + '.txt');
		}

		// Seek for all input rooms for the lines or text
		if (isWin) {
			command = path.normalize(__dirname + '/lib/winmodlog') + ' tail ' + lines + ' ' + filename;
		} else {
			command = 'tail -' + lines + ' ' + filename;
		}
		var grepLimit = 100;
		if (wordSearch) { // searching for a word instead
			if (target.match(/^["'].+["']$/)) target = target.substring(1, target.length - 1);
			if (isWin) {
				command = path.normalize(__dirname + '/lib/winmodlog') + ' ws ' + grepLimit + ' "' + target.replace(/%/g, "%%").replace(/([\^"&<>\|])/g, "^$1") + '" ' + filename;
			} else {
				command = "awk '{print NR,$0}' " + filename + " | sort -nr | cut -d' ' -f2- | grep -m" + grepLimit + " -i '" + target.replace(/\\/g, '\\\\\\\\').replace(/["'`]/g, '\'\\$&\'').replace(/[\{\}\[\]\(\)\$\^\.\?\+\-\*]/g, '[$&]') + "'";
			}
		}

		// Execute the file search to see modlog
		require('child_process').exec(command, function (error, stdout, stderr) {
			if (error && stderr) {
				connection.popup("/modlog empty on " + roomNames + " or erred");
				console.log("/modlog error: " + error);
				return false;
			}
			if (stdout && hideIps) {
				stdout = stdout.replace(/\([0-9]+\.[0-9]+\.[0-9]+\.[0-9]+\)/g, '');
			}
			if (lines) {
				if (!stdout) {
					connection.popup("The modlog is empty. (Weird.)");
				} else {
					connection.popup("Displaying the last " + lines + " lines of the Moderator Log of " + roomNames + ":\n\n" + stdout);
				}
			} else {
				if (!stdout) {
					connection.popup("No moderator actions containing '" + target + "' were found on " + roomNames + ".");
				} else {
					connection.popup("Displaying the last " + grepLimit + " logged actions containing '" + target + "' on " + roomNames + ":\n\n" + stdout);
				}
			}
		});
	},

	/*********************************************************
	 * Server management commands
	 *********************************************************/

	hotpatch: function (target, room, user) {
		if (!target) return this.parse('/help hotpatch');
		if (!this.can('hotpatch')) return false;

		this.logEntry(user.name + " used /hotpatch " + target);

		if (target === 'chat' || target === 'commands') {
			try {
				CommandParser.uncacheTree('./command-parser.js');
				global.CommandParser = require('./command-parser.js');

				var runningTournaments = Tournaments.tournaments;
				CommandParser.uncacheTree('./tournaments');
				global.Tournaments = require('./tournaments');
				Tournaments.tournaments = runningTournaments;

				return this.sendReply("Chat commands have been hot-patched.");
			} catch (e) {
				return this.sendReply("Something failed while trying to hotpatch chat: \n" + e.stack);
			}
		} else if (target === 'tournaments') {
			try {
				var runningTournaments = Tournaments.tournaments;
				CommandParser.uncacheTree('./tournaments');
				global.Tournaments = require('./tournaments');
				Tournaments.tournaments = runningTournaments;
				return this.sendReply("Tournaments have been hot-patched.");
			} catch (e) {
				return this.sendReply("Something failed while trying to hotpatch tournaments: \n" + e.stack);
			}
		} else if (target === 'battles') {
			Simulator.SimulatorProcess.respawn();
			return this.sendReply("Battles have been hotpatched. Any battles started after now will use the new code; however, in-progress battles will continue to use the old code.");
		} else if (target === 'formats') {
			try {
				// uncache the tools.js dependency tree
				CommandParser.uncacheTree('./tools.js');
				// reload tools.js
				global.Tools = require('./tools.js'); // note: this will lock up the server for a few seconds
				// rebuild the formats list
				Rooms.global.formatListText = Rooms.global.getFormatListText();
				// respawn validator processes
				TeamValidator.ValidatorProcess.respawn();
				// respawn simulator processes
				Simulator.SimulatorProcess.respawn();
				// broadcast the new formats list to clients
				Rooms.global.send(Rooms.global.formatListText);

				return this.sendReply("Formats have been hotpatched.");
			} catch (e) {
				return this.sendReply("Something failed while trying to hotpatch formats: \n" + e.stack);
			}
		} else if (target === 'learnsets') {
			try {
				// uncache the tools.js dependency tree
				CommandParser.uncacheTree('./tools.js');
				// reload tools.js
				global.Tools = require('./tools.js'); // note: this will lock up the server for a few seconds

				return this.sendReply("Learnsets have been hotpatched.");
			} catch (e) {
				return this.sendReply("Something failed while trying to hotpatch learnsets: \n" + e.stack);
			}
		}
		this.sendReply("Your hot-patch command was unrecognized.");
	},

	savelearnsets: function (target, room, user) {
		if (!this.can('hotpatch')) return false;
		fs.writeFile('data/learnsets.js', 'exports.BattleLearnsets = ' + JSON.stringify(Tools.data.Learnsets) + ";\n");
		this.sendReply("learnsets.js saved.");
	},

	disableladder: function (target, room, user) {
		if (!this.can('disableladder')) return false;
		if (LoginServer.disabled) {
			return this.sendReply("/disableladder - Ladder is already disabled.");
		}
		LoginServer.disabled = true;
		this.logModCommand("The ladder was disabled by " + user.name + ".");
		this.add("|raw|<div class=\"broadcast-red\"><b>Due to high server load, the ladder has been temporarily disabled</b><br />Rated games will no longer update the ladder. It will be back momentarily.</div>");
	},

	enableladder: function (target, room, user) {
		if (!this.can('disableladder')) return false;
		if (!LoginServer.disabled) {
			return this.sendReply("/enable - Ladder is already enabled.");
		}
		LoginServer.disabled = false;
		this.logModCommand("The ladder was enabled by " + user.name + ".");
		this.add("|raw|<div class=\"broadcast-green\"><b>The ladder is now back.</b><br />Rated games will update the ladder now.</div>");
	},

	lockdown: function (target, room, user) {
		if (!this.can('lockdown')) return false;

		Rooms.global.lockdown = true;
		for (var id in Rooms.rooms) {
			if (id === 'global') continue;
			var curRoom = Rooms.rooms[id];
			curRoom.addRaw("<div class=\"broadcast-red\"><b>The server is restarting soon.</b><br />Please finish your battles quickly. No new battles can be started until the server resets in a few minutes.</div>");
			if (curRoom.requestKickInactive && !curRoom.battle.ended) {
				curRoom.requestKickInactive(user, true);
				if (!curRoom.modchat) {
					curRoom.modchat = Users.getGroupsThatCan('joinbattle', curRoom)[0];
					curRoom.addRaw("<div class=\"broadcast-red\"><b>Moderated chat was set to " + Users.getGroupsThatCan('joinbattle', curRoom)[0] + "!</b><br />Only users of rank " + Users.getGroupsThatCan('joinbattle', curRoom)[0] + " and higher can talk.</div>");
				}
			}
		}

		this.logEntry(user.name + " used /lockdown");
	},

	prelockdown: function (target, room, user) {
		if (!this.can('lockdown')) return false;
		Rooms.global.lockdown = 'pre';
		this.sendReply("Tournaments have been disabled in preparation for the server restart.");
		this.logEntry(user.name + " used /prelockdown");
	},

	slowlockdown: function (target, room, user) {
		if (!this.can('lockdown')) return false;

		Rooms.global.lockdown = true;
		for (var id in Rooms.rooms) {
			if (id === 'global') continue;
			var curRoom = Rooms.rooms[id];
			if (curRoom.battle) continue;
			curRoom.addRaw("<div class=\"broadcast-red\"><b>The server is restarting soon.</b><br />Please finish your battles quickly. No new battles can be started until the server resets in a few minutes.</div>");
		}

		this.logEntry(user.name + " used /slowlockdown");
	},

	endlockdown: function (target, room, user) {
		if (!this.can('lockdown')) return false;

		if (!Rooms.global.lockdown) {
			return this.sendReply("We're not under lockdown right now.");
		}
		if (Rooms.global.lockdown === true) {
			for (var id in Rooms.rooms) {
				if (id !== 'global') Rooms.rooms[id].addRaw("<div class=\"broadcast-green\"><b>The server shutdown was canceled.</b></div>");
			}
		} else {
			this.sendReply("Preparation for the server shutdown was canceled.");
		}
		Rooms.global.lockdown = false;

		this.logEntry(user.name + " used /endlockdown");
	},

	emergency: function (target, room, user) {
		if (!this.can('lockdown')) return false;

		if (Config.emergency) {
			return this.sendReply("We're already in emergency mode.");
		}
		Config.emergency = true;
		for (var id in Rooms.rooms) {
			if (id !== 'global') Rooms.rooms[id].addRaw("<div class=\"broadcast-red\">The server has entered emergency mode. Some features might be disabled or limited.</div>");
		}

		this.logEntry(user.name + " used /emergency");
	},

	endemergency: function (target, room, user) {
		if (!this.can('lockdown')) return false;

		if (!Config.emergency) {
			return this.sendReply("We're not in emergency mode.");
		}
		Config.emergency = false;
		for (var id in Rooms.rooms) {
			if (id !== 'global') Rooms.rooms[id].addRaw("<div class=\"broadcast-green\"><b>The server is no longer in emergency mode.</b></div>");
		}

		this.logEntry(user.name + " used /endemergency");
	},

	kill: function (target, room, user) {
		if (!this.can('lockdown')) return false;

		if (Rooms.global.lockdown !== true) {
			return this.sendReply("For safety reasons, /kill can only be used during lockdown.");
		}

		if (CommandParser.updateServerLock) {
			return this.sendReply("Wait for /updateserver to finish before using /kill.");
		}

		for (var i in Sockets.workers) {
			Sockets.workers[i].kill();
		}

		if (!room.destroyLog) {
			process.exit();
			return;
		}
		room.destroyLog(function () {
			room.logEntry(user.name + " used /kill");
		}, function () {
			process.exit();
		});

		// Just in the case the above never terminates, kill the process
		// after 10 seconds.
		setTimeout(function () {
			process.exit();
		}, 10000);
	},

	loadbanlist: function (target, room, user, connection) {
		if (!this.can('hotpatch')) return false;

		connection.sendTo(room, "Loading ipbans.txt...");
		fs.readFile('config/ipbans.txt', function (err, data) {
			if (err) return;
			data = ('' + data).split('\n');
			var rangebans = [];
			for (var i = 0; i < data.length; ++i) {
				var line = data[i].split('#')[0].trim();
				if (!line) continue;
				if (line.indexOf('/') >= 0) {
					rangebans.push(line);
				} else if (line && !Users.bannedIps[line]) {
					Users.bannedIps[line] = '#ipban';
				}
			}
			Users.checkRangeBanned = Cidr.checker(rangebans);
			connection.sendTo(room, "ipbans.txt has been reloaded.");
		});
	},

	refreshpage: function (target, room, user) {
		if (!this.can('refreshpage')) return false;
		Rooms.global.send('|refresh|');
		this.logEntry(user.name + " used /refreshpage");
	},

	updateserver: function (target, room, user, connection) {
		if (!user.hasConsoleAccess(connection)) {
			return this.sendReply("/updateserver - Access denied.");
		}

		if (CommandParser.updateServerLock) {
			return this.sendReply("/updateserver - Another update is already in progress.");
		}

		CommandParser.updateServerLock = true;

		var logQueue = [];
		logQueue.push(user.name + " used /updateserver");

		connection.sendTo(room, "updating...");

		var exec = require('child_process').exec;
		exec('git diff-index --quiet HEAD --', function (error) {
			var cmd = 'git pull --rebase';
			if (error) {
				if (error.code === 1) {
					// The working directory or index have local changes.
					cmd = 'git stash && ' + cmd + ' && git stash pop';
				} else {
					// The most likely case here is that the user does not have
					// `git` on the PATH (which would be error.code === 127).
					connection.sendTo(room, "" + error);
					logQueue.push("" + error);
					logQueue.forEach(function (line) {
						room.logEntry(line);
					});
					CommandParser.updateServerLock = false;
					return;
				}
			}
			var entry = "Running `" + cmd + "`";
			connection.sendTo(room, entry);
			logQueue.push(entry);
			exec(cmd, function (error, stdout, stderr) {
				("" + stdout + stderr).split("\n").forEach(function (s) {
					connection.sendTo(room, s);
					logQueue.push(s);
				});
				logQueue.forEach(function (line) {
					room.logEntry(line);
				});
				CommandParser.updateServerLock = false;
			});
		});
	},

	crashfixed: function (target, room, user) {
		if (Rooms.global.lockdown !== true) {
			return this.sendReply('/crashfixed - There is no active crash.');
		}
		if (!this.can('hotpatch')) return false;

		Rooms.global.lockdown = false;
		if (Rooms.lobby) {
			Rooms.lobby.modchat = false;
			Rooms.lobby.addRaw("<div class=\"broadcast-green\"><b>We fixed the crash without restarting the server!</b><br />You may resume talking in the lobby and starting new battles.</div>");
		}
		this.logEntry(user.name + " used /crashfixed");
	},

	'memusage': 'memoryusage',
	memoryusage: function (target) {
		if (!this.can('hotpatch')) return false;
		target = toId(target) || 'all';
		if (target === 'all') {
			this.sendReply("Loading memory usage, this might take a while.");
		}
		var roomSize, configSize, rmSize, cpSize, simSize, usersSize, toolsSize;
		if (target === 'all' || target === 'rooms' || target === 'room') {
			this.sendReply("Calculating Room size...");
			roomSize = ResourceMonitor.sizeOfObject(Rooms);
			this.sendReply("Rooms are using " + roomSize + " bytes of memory.");
		}
		if (target === 'all' || target === 'config') {
			this.sendReply("Calculating config size...");
			configSize = ResourceMonitor.sizeOfObject(Config);
			this.sendReply("Config is using " + configSize + " bytes of memory.");
		}
		if (target === 'all' || target === 'resourcemonitor' || target === 'rm') {
			this.sendReply("Calculating Resource Monitor size...");
			rmSize = ResourceMonitor.sizeOfObject(ResourceMonitor);
			this.sendReply("The Resource Monitor is using " + rmSize + " bytes of memory.");
		}
		if (target === 'all' || target === 'cmdp' || target === 'cp' || target === 'commandparser') {
			this.sendReply("Calculating Command Parser size...");
			cpSize = ResourceMonitor.sizeOfObject(CommandParser);
			this.sendReply("Command Parser is using " + cpSize + " bytes of memory.");
		}
		if (target === 'all' || target === 'sim' || target === 'simulator') {
			this.sendReply("Calculating Simulator size...");
			simSize = ResourceMonitor.sizeOfObject(Simulator);
			this.sendReply("Simulator is using " + simSize + " bytes of memory.");
		}
		if (target === 'all' || target === 'users') {
			this.sendReply("Calculating Users size...");
			usersSize = ResourceMonitor.sizeOfObject(Users);
			this.sendReply("Users is using " + usersSize + " bytes of memory.");
		}
		if (target === 'all' || target === 'tools') {
			this.sendReply("Calculating Tools size...");
			toolsSize = ResourceMonitor.sizeOfObject(Tools);
			this.sendReply("Tools are using " + toolsSize + " bytes of memory.");
		}
		if (target === 'all' || target === 'v8') {
			this.sendReply("Retrieving V8 memory usage...");
			var o = process.memoryUsage();
			this.sendReply("Resident set size: " + o.rss + ", " + o.heapUsed + " heap used of " + o.heapTotal  + " total heap. " + (o.heapTotal - o.heapUsed) + " heap left.");
		}
		if (target === 'all') {
			this.sendReply("Calculating Total size...");
			var total = (roomSize + configSize + rmSize + cpSize + simSize + usersSize + toolsSize) || 0;
			var units = ["bytes", "K", "M", "G"];
			var converted = total;
			var unit = 0;
			while (converted > 1024) {
				converted /= 1024;
				++unit;
			}
			converted = Math.round(converted);
			this.sendReply("Total memory used: " + converted + units[unit] + " (" + total + " bytes).");
		}
		return;
	},

	bash: function (target, room, user, connection) {
		if (!user.hasConsoleAccess(connection)) {
			return this.sendReply("/bash - Access denied.");
		}

		var exec = require('child_process').exec;
		exec(target, function (error, stdout, stderr) {
			connection.sendTo(room, ("" + stdout + stderr));
		});
	},

	eval: function (target, room, user, connection) {
		if (!user.hasConsoleAccess(connection)) {
			return this.sendReply("/eval - Access denied.");
		}
		if (!this.canBroadcast()) return;

		if (!this.broadcasting) this.sendReply('||>> ' + target);
		try {
			var battle = room.battle;
			var me = user;
			this.sendReply('||<< ' + eval(target));
		} catch (e) {
			this.sendReply('||<< error: ' + e.message);
			var stack = '||' + ('' + e.stack).replace(/\n/g, '\n||');
			connection.sendTo(room, stack);
		}
	},

	evalbattle: function (target, room, user, connection) {
		if (!user.hasConsoleAccess(connection)) {
			return this.sendReply("/evalbattle - Access denied.");
		}
		if (!this.canBroadcast()) return;
		if (!room.battle) {
			return this.sendReply("/evalbattle - This isn't a battle room.");
		}

		room.battle.send('eval', target.replace(/\n/g, '\f'));
	},

	/*********************************************************
	 * Battle commands
	 *********************************************************/

	forfeit: function (target, room, user) {
		if (!room.battle) {
			return this.sendReply("There's nothing to forfeit here.");
		}
		if (!room.forfeit(user)) {
			return this.sendReply("You can't forfeit this battle.");
		}
	},

	savereplay: function (target, room, user, connection) {
		if (!room || !room.battle) return;
		var logidx = 2; // spectator log (no exact HP)
		if (room.battle.ended) {
			// If the battle is finished when /savereplay is used, include
			// exact HP in the replay log.
			logidx = 3;
		}
		var data = room.getLog(logidx).join("\n");
		var datahash = crypto.createHash('md5').update(data.replace(/[^(\x20-\x7F)]+/g, '')).digest('hex');

		LoginServer.request('prepreplay', {
			id: room.id.substr(7),
			loghash: datahash,
			p1: room.p1.name,
			p2: room.p2.name,
			format: room.format
		}, function (success) {
			if (success && success.errorip) {
				connection.popup("This server's request IP " + success.errorip + " is not a registered server.");
				return;
			}
			connection.send('|queryresponse|savereplay|' + JSON.stringify({
				log: data,
				id: room.id.substr(7)
			}));
		});
	},

	mv: 'move',
	attack: 'move',
	move: function (target, room, user) {
		if (!room.decision) return this.sendReply("You can only do this in battle rooms.");

		room.decision(user, 'choose', 'move ' + target);
	},

	sw: 'switch',
	switch: function (target, room, user) {
		if (!room.decision) return this.sendReply("You can only do this in battle rooms.");

		room.decision(user, 'choose', 'switch ' + parseInt(target, 10));
	},

	choose: function (target, room, user) {
		if (!room.decision) return this.sendReply("You can only do this in battle rooms.");

		room.decision(user, 'choose', target);
	},

	undo: function (target, room, user) {
		if (!room.decision) return this.sendReply("You can only do this in battle rooms.");

		room.decision(user, 'undo', target);
	},

	team: function (target, room, user) {
		if (!room.decision) return this.sendReply("You can only do this in battle rooms.");

		room.decision(user, 'choose', 'team ' + target);
	},

	addplayer: function (target, room, user) {
		if (!target) return this.parse('/help addplayer');

		return this.parse('/roomplayer ' + target);
	},

	joinbattle: function (target, room, user) {
		if (!room.joinBattle) return this.sendReply("You can only do this in battle rooms.");
<<<<<<< HEAD
		if (!user.can('joinbattle', room)) {
			var requiredGroupId = Config.groups.bySymbol[Users.getGroupsThatCan('joinbattle', room)[0]].id;
			return this.popupReply("You must be a room" + requiredGroupId + " to join a battle you didn't start. Ask a player to use /room" + requiredGroupId + " on you to join this battle.");
		}
=======
		if (!user.can('joinbattle', null, room)) return this.popupReply("You must be a set as a player to join a battle you didn't start. Ask a player to use /addplayer on you to join this battle.");
>>>>>>> 313b86c4

		room.joinBattle(user);
	},

	partbattle: 'leavebattle',
	leavebattle: function (target, room, user) {
		if (!room.leaveBattle) return this.sendReply("You can only do this in battle rooms.");

		room.leaveBattle(user);
	},

	kickbattle: function (target, room, user) {
		if (!room.leaveBattle) return this.sendReply("You can only do this in battle rooms.");

		target = this.splitTarget(target);
		var targetUser = this.targetUser;
		if (!targetUser || !targetUser.connected) {
			return this.sendReply("User " + this.targetUsername + " not found.");
		}
		if (!this.can('kick', targetUser)) return false;

		if (room.leaveBattle(targetUser)) {
			this.addModCommand("" + targetUser.name + " was kicked from a battle by " + user.name + (target ? " (" + target + ")" : ""));
		} else {
			this.sendReply("/kickbattle - User isn't in battle.");
		}
	},

	kickinactive: function (target, room, user) {
		if (room.requestKickInactive) {
			room.requestKickInactive(user);
		} else {
			this.sendReply("You can only kick inactive players from inside a room.");
		}
	},

	timer: function (target, room, user) {
		target = toId(target);
		if (room.requestKickInactive) {
			if (target === 'off' || target === 'false' || target === 'stop') {
				room.stopKickInactive(user, user.can('timer'));
			} else if (target === 'on' || target === 'true' || !target) {
				room.requestKickInactive(user, user.can('timer'));
			} else {
				this.sendReply("'" + target + "' is not a recognized timer state.");
			}
		} else {
			this.sendReply("You can only set the timer from inside a room.");
		}
	},

	autotimer: 'forcetimer',
	forcetimer: function (target, room, user) {
		target = toId(target);
		if (!this.can('autotimer')) return;
		if (target === 'off' || target === 'false' || target === 'stop') {
			Config.forceTimer = false;
			this.addModCommand("Forcetimer is now OFF: The timer is now opt-in. (set by " + user.name + ")");
		} else if (target === 'on' || target === 'true' || !target) {
			Config.forceTimer = true;
			this.addModCommand("Forcetimer is now ON: All battles will be timed. (set by " + user.name + ")");
		} else {
			this.sendReply("'" + target + "' is not a recognized forcetimer setting.");
		}
	},

	forcetie: 'forcewin',
	forcewin: function (target, room, user) {
		if (!this.can('forcewin')) return false;
		if (!room.battle) {
			this.sendReply("/forcewin - This is not a battle room.");
			return false;
		}

		room.battle.endType = 'forced';
		if (!target) {
			room.battle.tie();
			this.logModCommand(user.name + " forced a tie.");
			return false;
		}
		target = Users.get(target);
		if (target) target = target.userid;
		else target = '';

		if (target) {
			room.battle.win(target);
			this.logModCommand(user.name + " forced a win for " + target + ".");
		}
	},

	/*********************************************************
	 * Challenging and searching commands
	 *********************************************************/

	cancelsearch: 'search',
	search: function (target, room, user) {
		if (target) {
			if (Config.modchat.pm) {
				var userGroup = user.group;
				if (Config.groups.bySymbol[userGroup].rank < Config.groups.bySymbol[Config.modchat.pm].rank) {
					var groupName = Config.groups.bySymbol[Config.modchat.pm].name || Config.modchat.pm;
					this.popupReply("Because moderated chat is set, you must be of rank " + groupName + " or higher to search for a battle.");
					return false;
				}
			}
			Rooms.global.searchBattle(user, target);
		} else {
			Rooms.global.cancelSearch(user);
		}
	},

	chall: 'challenge',
	challenge: function (target, room, user, connection) {
		target = this.splitTarget(target);
		var targetUser = this.targetUser;
		if (!targetUser || !targetUser.connected) {
			return this.popupReply("The user '" + this.targetUsername + "' was not found.");
		}
		if ((targetUser.blockChallenges || targetUser.ignorePMs) && !user.can('bypassblocks', targetUser)) {
			return this.popupReply("The user '" + this.targetUsername + "' is not accepting challenges right now.");
		}
		if (Config.modchat.pm) {
			var userGroup = user.group;
			if (Config.groups.bySymbol[userGroup].rank < Config.groups.bySymbol[Config.modchat.pm].rank) {
				var groupName = Config.groups.bySymbol[Config.modchat.pm].name || Config.modchat.pm;
				this.popupReply("Because moderated chat is set, you must be of rank " + groupName + " or higher to challenge users.");
				return false;
			}
		}
		user.prepBattle(target, 'challenge', connection, function (result) {
			if (result) user.makeChallenge(targetUser, target);
		});
	},

	blockchallenges: function (target, room, user) {
		if (user.blockChallenges) return this.sendReply("You are already blocking challenges!");
		user.blockChallenges = true;
		this.sendReply("You are now blocking all incoming challenge requests.");
	},

	unblockchallenges: 'allowchallenges',
	allowchallenges: function (target, room, user) {
		if (!user.blockChallenges) return this.sendReply("You are already available for challenges!");
		user.blockChallenges = false;
		this.sendReply("You are available for challenges from now on.");
	},

	cchall: 'cancelChallenge',
	cancelchallenge: function (target, room, user) {
		user.cancelChallengeTo(target);
	},

	accept: function (target, room, user, connection) {
		var userid = toId(target);
		var format = '';
		if (user.challengesFrom[userid]) format = user.challengesFrom[userid].format;
		if (!format) {
			this.popupReply(target + " cancelled their challenge before you could accept it.");
			return false;
		}
		user.prepBattle(format, 'challenge', connection, function (result) {
			if (result) user.acceptChallengeFrom(userid);
		});
	},

	reject: function (target, room, user) {
		user.rejectChallengeFrom(toId(target));
	},

	saveteam: 'useteam',
	utm: 'useteam',
	useteam: function (target, room, user) {
		user.team = target;
	},

	/*********************************************************
	 * Low-level
	 *********************************************************/

	cmd: 'query',
	query: function (target, room, user, connection) {
		// Avoid guest users to use the cmd errors to ease the app-layer attacks in emergency mode
		var trustable = (!Config.emergency || (user.named && user.authenticated));
		if (Config.emergency && ResourceMonitor.countCmd(connection.ip, user.name)) return false;
		var spaceIndex = target.indexOf(' ');
		var cmd = target;
		if (spaceIndex > 0) {
			cmd = target.substr(0, spaceIndex);
			target = target.substr(spaceIndex + 1);
		} else {
			target = '';
		}
		if (cmd === 'userdetails') {
			var targetUser = Users.get(target);
			if (!trustable || !targetUser) {
				connection.send('|queryresponse|userdetails|' + JSON.stringify({
					userid: toId(target),
					rooms: false
				}));
				return false;
			}
			var roomList = {};
			for (var i in targetUser.roomCount) {
				if (i === 'global') continue;
				var targetRoom = Rooms.get(i);
				if (!targetRoom || targetRoom.isPrivate) continue;
				var roomData = {};
				if (targetRoom.battle) {
					var battle = targetRoom.battle;
					roomData.p1 = battle.p1 ? ' ' + battle.p1 : '';
					roomData.p2 = battle.p2 ? ' ' + battle.p2 : '';
				}
				roomList[i] = roomData;
			}
			if (!targetUser.roomCount['global']) roomList = false;
			var userdetails = {
				userid: targetUser.userid,
				avatar: targetUser.avatar,
				rooms: roomList
			};
			connection.send('|queryresponse|userdetails|' + JSON.stringify(userdetails));
		} else if (cmd === 'roomlist') {
			if (!trustable) return false;
			connection.send('|queryresponse|roomlist|' + JSON.stringify({
				rooms: Rooms.global.getRoomList(target)
			}));
		} else if (cmd === 'rooms') {
			if (!trustable) return false;
			connection.send('|queryresponse|rooms|' + JSON.stringify(
				Rooms.global.getRooms(user)
			));
		}
	},

	trn: function (target, room, user, connection) {
		var commaIndex = target.indexOf(',');
		var targetName = target;
		var targetAuth = false;
		var targetToken = '';
		if (commaIndex >= 0) {
			targetName = target.substr(0, commaIndex);
			target = target.substr(commaIndex + 1);
			commaIndex = target.indexOf(',');
			targetAuth = target;
			if (commaIndex >= 0) {
				targetAuth = !!parseInt(target.substr(0, commaIndex), 10);
				targetToken = target.substr(commaIndex + 1);
			}
		}
		user.rename(targetName, targetToken, targetAuth, connection);
	}

};<|MERGE_RESOLUTION|>--- conflicted
+++ resolved
@@ -116,11 +116,7 @@
 			if (!targetUser.can('lock')) {
 				return this.popupReply("This user is blocking private messages right now.");
 			} else if (targetUser.can('bypassall')) {
-<<<<<<< HEAD
-				return this.popupReply("This " + (Config.groups.bySymbol[targetUser.group].name || "Administrator") + " is too busy to answer Private Messages right now. Please contact a different staff member.");
-=======
-				return this.popupReply("This admin is too busy to answer private messages right now. Please contact a different staff member.");
->>>>>>> 313b86c4
+				return this.popupReply("This " + (Config.groups.bySymbol[targetUser.group].name || "Administrator") + " is too busy to answer private messages right now. Please contact a different staff member.");
 			}
 		}
 		if (user.ignorePMs && user.ignorePMs !== targetUser.group && !targetUser.can('lock')) {
@@ -1747,14 +1743,10 @@
 
 	joinbattle: function (target, room, user) {
 		if (!room.joinBattle) return this.sendReply("You can only do this in battle rooms.");
-<<<<<<< HEAD
 		if (!user.can('joinbattle', room)) {
 			var requiredGroupId = Config.groups.bySymbol[Users.getGroupsThatCan('joinbattle', room)[0]].id;
 			return this.popupReply("You must be a room" + requiredGroupId + " to join a battle you didn't start. Ask a player to use /room" + requiredGroupId + " on you to join this battle.");
 		}
-=======
-		if (!user.can('joinbattle', null, room)) return this.popupReply("You must be a set as a player to join a battle you didn't start. Ask a player to use /addplayer on you to join this battle.");
->>>>>>> 313b86c4
 
 		room.joinBattle(user);
 	},
