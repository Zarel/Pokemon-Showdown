/**
 * Command parser
 * Pokemon Showdown - http://pokemonshowdown.com/
 *
 * This is the command parser. Call it with CommandParser.parse
 * (scroll down to its definition for details)
 *
 * Individual commands are put in:
 *   commands.js - "core" commands that shouldn't be modified
 *   config/commands.js - other commands that can be safely modified
 *
 * The command API is (mostly) documented in config/commands.js
 *
 * @license MIT license
 */

/*

To reload chat commands:

/hotpatch chat

*/

const MAX_MESSAGE_LENGTH = 300;

const BROADCAST_COOLDOWN = 20*1000;

const MESSAGE_COOLDOWN = 5*60*1000;

const MAX_PARSE_RECURSION = 10;

var crypto = require('crypto');

var modlog = exports.modlog = {lobby: fs.createWriteStream('logs/modlog/modlog_lobby.txt', {flags:'a+'}), battle: fs.createWriteStream('logs/modlog/modlog_battle.txt', {flags:'a+'})};

/**
 * Command parser
 *
 * Usage:
 *   CommandParser.parse(message, room, user, connection)
 *
 * message - the message the user is trying to say
 * room - the room the user is trying to say it in
 * user - the user that sent the message
 * connection - the connection the user sent the message from
 *
 * Returns the message the user should say, or a falsy value which
 * means "don't say anything"
 *
 * Examples:
 *   CommandParser.parse("/join lobby", room, user, connection)
 *     will make the user join the lobby, and return false.
 *
 *   CommandParser.parse("Hi, guys!", room, user, connection)
 *     will return "Hi, guys!" if the user isn't muted, or
 *     if he's muted, will warn him that he's muted, and
 *     return false.
 */
var parse = exports.parse = function(message, room, user, connection, levelsDeep) {
	var cmd = '', target = '';
	if (!message || !message.trim().length) return;
	if (!levelsDeep) {
		levelsDeep = 0;
<<<<<<< HEAD
		// if (config.emergencyLog && (connection.ip === '62.195.195.62' || connection.ip === '86.141.154.222' || connection.ip === '189.134.175.221' || message.length > 2048 || message.length > 256 && message.substr(0,5) !== '/utm ' && message.substr(0,5) !== '/trn ')) {
		if (config.emergencyLog && (user.userid === 'pindapinda' || connection.ip === '62.195.195.62' || connection.ip === '86.141.154.222' || connection.ip === '189.134.175.221')) {
			config.emergencyLog.write('<' + user.name + '@' + connection.ip + '> ' + message + '\n');
=======
		// if (Config.emergencylog && (connection.ip === '62.195.195.62' || connection.ip === '86.141.154.222' || connection.ip === '189.134.175.221' || message.length > 2048 || message.length > 256 && message.substr(0,5) !== '/utm ' && message.substr(0,5) !== '/trn ')) {
		if (Config.emergencylog && (user.userid === 'pindapinda' || connection.ip === '62.195.195.62' || connection.ip === '86.141.154.222' || connection.ip === '189.134.175.221')) {
			Config.emergencylog.write('<'+user.name+'@'+connection.ip+'> '+message+'\n');
>>>>>>> 75559362
		}
	}

	if (message.substr(0,3) === '>> ') {
		// multiline eval
		message = '/eval ' + message.substr(3);
	} else if (message.substr(0,4) === '>>> ') {
		// multiline eval
		message = '/evalbattle ' + message.substr(4);
	}

	if (message.substr(0,2) !== '//' && message.substr(0,1) === '/') {
		var spaceIndex = message.indexOf(' ');
		if (spaceIndex > 0) {
			cmd = message.substr(1, spaceIndex-1);
			target = message.substr(spaceIndex + 1);
		} else {
			cmd = message.substr(1);
			target = '';
		}
	} else if (message.substr(0,1) === '!') {
		var spaceIndex = message.indexOf(' ');
		if (spaceIndex > 0) {
			cmd = message.substr(0, spaceIndex);
			target = message.substr(spaceIndex + 1);
		} else {
			cmd = message;
			target = '';
		}
	}
	cmd = cmd.toLowerCase();
	var broadcast = false;
	if (cmd.charAt(0) === '!') {
		broadcast = true;
		cmd = cmd.substr(1);
	}

	var commandHandler = commands[cmd];
	if (typeof commandHandler === 'string') {
		// in case someone messed up, don't loop
		commandHandler = commands[commandHandler];
	}
	if (commandHandler) {
		var context = {
			sendReply: function(data) {
				if (this.broadcasting) {
					room.add(data, true);
				} else {
					connection.sendTo(room, data);
				}
			},
			sendReplyBox: function(html) {
				this.sendReply('|raw|<div class="infobox">' + html + '</div>');
			},
			popupReply: function(message) {
				connection.popup(message);
			},
			add: function(data) {
				room.add(data, true);
			},
			send: function(data) {
				room.send(data);
			},
			privateModCommand: function(data) {
				for (var i in room.users) {
					if (room.users[i].can('staff', room)) {
						room.users[i].sendTo(room, data);
					}
				}
				this.logEntry(data);
				this.logModCommand(data);
			},
			logEntry: function(data) {
				room.logEntry(data);
			},
			addModCommand: function(text, logOnlyText) {
				this.add(text);
				this.logModCommand(text + (logOnlyText||''));
			},
			logModCommand: function(result) {
				if (!modlog[room.id]) {
					if (room.battle) {
						modlog[room.id] = modlog['battle'];
					} else {
						modlog[room.id] = fs.createWriteStream('logs/modlog/modlog_' + room.id + '.txt', {flags:'a+'});
					}
				}
				modlog[room.id].write('[' + (new Date().toJSON()) + '] (' + room.id + ') ' + result + '\n');
			},
			can: function(permission, target, room) {
				if (!user.can(permission, target, room)) {
					this.sendReply("/" + cmd + " - Access denied.");
					return false;
				}
				return true;
			},
			canBroadcast: function() {
				if (broadcast) {
					message = this.canTalk(message);
					if (!message) return false;
					if (!user.can('broadcast', room)) {
						connection.sendTo(room, "You need to be voiced to broadcast this command's information.");
						connection.sendTo(room, "To see it for yourself, use: /" + message.substr(1));
						return false;
					}

					// broadcast cooldown
					var normalized = toId(message);
					if (room.lastBroadcast === normalized &&
							room.lastBroadcastTime >= Date.now() - BROADCAST_COOLDOWN) {
						connection.sendTo(room, "You can't broadcast this because it was just broadcast.");
						return false;
					}
					this.add('|c|' + user.getIdentity(room.id) + '|' + message);
					room.lastBroadcast = normalized;
					room.lastBroadcastTime = Date.now();

					this.broadcasting = true;
				}
				return true;
			},
			parse: function(message) {
				if (levelsDeep > MAX_PARSE_RECURSION) {
					return this.sendReply("Error: Too much recursion");
				}
				return parse(message, room, user, connection, levelsDeep + 1);
			},
			canTalk: function(message, relevantRoom) {
				var innerRoom = (relevantRoom !== undefined) ? relevantRoom : room;
				return canTalk(user, innerRoom, connection, message);
			},
			targetUserOrSelf: function(target, exactName) {
				if (!target) {
					this.targetUsername = user.name;
					return user;
				}
				this.splitTarget(target, exactName);
				return this.targetUser;
			},
			splitTarget: splitTarget
		};

		var result = commandHandler.call(context, target, room, user, connection, cmd, message);
		if (result === undefined) result = false;

		return result;
	} else {
		// Check for mod/demod/admin/deadmin/etc depending on the group ids
<<<<<<< HEAD
		var isRoom = false;
		var promoteCmd = cmd;
		if (promoteCmd.substr(0, 4) === 'room') {
			isRoom = true;
			promoteCmd = promoteCmd.slice(4);
		}
		for (var g in config.groups[isRoom ? room.type + 'Room' : 'global']) {
			var groupId = config.groups.bySymbol[g].id;
			var isDemote = promoteCmd === 'de' + groupId || promoteCmd === 'un' + groupId;
			if (promoteCmd === groupId || isDemote) {
				return parse('/' + (isRoom ? 'room' : '') + (isDemote ? 'demote' : 'promote') + ' ' + toUserid(target) + (isDemote ? '' : ',' + g), room, user, connection)
=======
		for (var g in Config.groups) {
			var groupid = Config.groups[g].id;
			if (cmd === groupid) {
				return parse('/promote ' + toUserid(target) + ',' + g, room, user, connection);
			} else if (cmd === 'de' + groupid || cmd === 'un' + groupid) {
				return parse('/demote ' + toUserid(target), room, user, connection);
			} else if (cmd === 'room' + groupid) {
				return parse('/roompromote ' + toUserid(target) + ',' + g, room, user, connection);
			} else if (cmd === 'roomde' + groupid || cmd === 'deroom' + groupid || cmd === 'roomun' + groupid) {
				return parse('/roomdemote ' + toUserid(target), room, user, connection);
>>>>>>> 75559362
			}
		}

		if (message.substr(0,1) === '/' && cmd) {
			// To guard against command typos, we now emit an error message
			return connection.sendTo(room.id, "The command '/" + cmd + "' was unrecognized. To send a message starting with '" + cmd + "', type '//" + cmd + "'.");
		}
	}

	message = canTalk(user, room, connection, message);
	if (!message) return false;

	return message;
};

function splitTarget(target, exactName) {
	var commaIndex = target.indexOf(',');
	if (commaIndex < 0) {
		targetUser = Users.get(target, exactName);
		this.targetUser = targetUser;
		this.targetUsername = (targetUser?targetUser.name:target);
		return '';
	}
	var targetUser = Users.get(target.substr(0, commaIndex), exactName);
	if (!targetUser) {
		targetUser = null;
	}
	this.targetUser = targetUser;
	this.targetUsername = (targetUser?targetUser.name:target.substr(0, commaIndex));
	return target.substr(commaIndex + 1).trim();
}

/**
 * Can this user talk?
 * Shows an error message if not.
 */
function canTalk(user, room, connection, message) {
	if (!user.named) {
		connection.popup("You must choose a name before you can talk.");
		return false;
	}
	if (room && user.locked) {
		connection.sendTo(room, 'You are locked from talking in chat.');
		return false;
	}
	if (room && user.mutedRooms[room.id]) {
		connection.sendTo(room, 'You are muted and cannot talk in this room.');
		return false;
	}
	var roomType = room && room.auth ? room.type + 'Room' : 'global';
	if (room && room.modchat) {
		if (room.modchat === 'crash') {
			if (!user.can('ignorelimits')) {
				connection.sendTo(room, 'Because the server has crashed, you cannot speak in lobby chat.');
				return false;
			}
		} else {
			var userGroup = user.group;
			if (room.auth) {
				if (room.auth[user.userid]) {
					userGroup = room.auth[user.userid];
				} else if (room.isPrivate) {
					userGroup = config.groups.default[roomType];
				}
			}
<<<<<<< HEAD
			if (room.modchat === 'autoconfirmed') {
				if (!user.autoconfirmed && userGroup === config.groups.default[roomType]) {
					connection.sendTo(room, 'Because moderated chat is set, your account must be at least one week old and you must have won at least one ladder game to speak in this room.');
					return false;
				}
			} else if (config.groups.bySymbol[userGroup].rank < config.groups.bySymbol[room.modchat].rank) {
				var groupName = config.groups.bySymbol[room.modchat].name || room.modchat;
				connection.sendTo(room, 'Because moderated chat is set, you must be of rank ' + groupName + ' or higher to speak in this room.');
=======
			if (!user.autoconfirmed && (room.auth && room.auth[user.userid] || user.group) === ' ' && room.modchat === 'autoconfirmed') {
				connection.sendTo(room, 'Because moderated chat is set, your account must be at least one week old and you must have won at least one ladder game to speak in this room.');
				return false;
			} else if (Config.groupsranking.indexOf(userGroup) < Config.groupsranking.indexOf(room.modchat)) {
				var groupName = Config.groups[room.modchat].name;
				if (!groupName) groupName = room.modchat;
				connection.sendTo(room, 'Because moderated chat is set, you must be of rank ' + groupName +' or higher to speak in this room.');
>>>>>>> 75559362
				return false;
			}
		}
	}
	if (room && !(user.userid in room.users)) {
		connection.popup("You can't send a message to this room without being in it.");
		return false;
	}

	if (typeof message === 'string') {
		if (!message) {
			connection.popup("Your message can't be blank.");
			return false;
		}
		if (message.length > MAX_MESSAGE_LENGTH && !user.can('ignorelimits')) {
			connection.popup("Your message is too long:\n\n" + message);
			return false;
		}

		// hardcoded low quality website
		if (/\bnimp\.org\b/i.test(message)) return false;

		// remove zalgo
		message = message.replace(/[\u0300-\u036f\u0E31\u0E34-\u0E3A\u0E47-\u0E4E]{3,}/g,'');

		if (room && room.id === 'lobby') {
			var normalized = message.trim();
			if ((normalized === user.lastMessage) &&
					((Date.now() - user.lastMessageTime) < MESSAGE_COOLDOWN)) {
				connection.popup("You can't send the same message again so soon.");
				return false;
			}
			user.lastMessage = message;
			user.lastMessageTime = Date.now();

			if (user.group === config.groups.default[roomType]) {
				if (message.toLowerCase().indexOf('spoiler:') >= 0 || message.toLowerCase().indexOf('spoilers:') >= 0) {
					connection.sendTo(room, "Due to spam, spoilers can't be sent to the lobby.");
					return false;
				}
			}
		}

<<<<<<< HEAD
		if (config.chatFilter) {
			return config.chatFilter(user, room, connection, message);
=======
		if (Config.chatfilter) {
			return Config.chatfilter(user, room, connection, message);
>>>>>>> 75559362
		}
		return message;
	}

	return true;
}

exports.package = {};
fs.readFile('package.json', function(err, data) {
	if (err) return;
	exports.package = JSON.parse(data);
});

exports.uncacheTree = function(root) {
	var uncache = [require.resolve(root)];
	do {
		var newuncache = [];
		for (var i = 0; i < uncache.length; ++i) {
			if (require.cache[uncache[i]]) {
				newuncache.push.apply(newuncache,
					require.cache[uncache[i]].children.map(function(module) {
						return module.filename;
					})
				);
				delete require.cache[uncache[i]];
			}
		}
		uncache = newuncache;
	} while (uncache.length > 0);
};

/*********************************************************
 * Commands
 *********************************************************/

var commands = exports.commands = require('./commands.js').commands;

var customCommands = require('./config/commands.js');
if (customCommands && customCommands.commands) {
	Object.merge(commands, customCommands.commands);
}

/*********************************************************
 * Install plug-in commands
 *********************************************************/
var plugins = require('./chat-plugins.js').plugins;
for (var p in plugins) {
	if (plugins[p].commands) Object.merge(commands, plugins[p].commands);
}<|MERGE_RESOLUTION|>--- conflicted
+++ resolved
@@ -62,15 +62,9 @@
 	if (!message || !message.trim().length) return;
 	if (!levelsDeep) {
 		levelsDeep = 0;
-<<<<<<< HEAD
-		// if (config.emergencyLog && (connection.ip === '62.195.195.62' || connection.ip === '86.141.154.222' || connection.ip === '189.134.175.221' || message.length > 2048 || message.length > 256 && message.substr(0,5) !== '/utm ' && message.substr(0,5) !== '/trn ')) {
-		if (config.emergencyLog && (user.userid === 'pindapinda' || connection.ip === '62.195.195.62' || connection.ip === '86.141.154.222' || connection.ip === '189.134.175.221')) {
-			config.emergencyLog.write('<' + user.name + '@' + connection.ip + '> ' + message + '\n');
-=======
-		// if (Config.emergencylog && (connection.ip === '62.195.195.62' || connection.ip === '86.141.154.222' || connection.ip === '189.134.175.221' || message.length > 2048 || message.length > 256 && message.substr(0,5) !== '/utm ' && message.substr(0,5) !== '/trn ')) {
-		if (Config.emergencylog && (user.userid === 'pindapinda' || connection.ip === '62.195.195.62' || connection.ip === '86.141.154.222' || connection.ip === '189.134.175.221')) {
-			Config.emergencylog.write('<'+user.name+'@'+connection.ip+'> '+message+'\n');
->>>>>>> 75559362
+		// if (Config.emergencyLog && (connection.ip === '62.195.195.62' || connection.ip === '86.141.154.222' || connection.ip === '189.134.175.221' || message.length > 2048 || message.length > 256 && message.substr(0,5) !== '/utm ' && message.substr(0,5) !== '/trn ')) {
+		if (Config.emergencyLog && (user.userid === 'pindapinda' || connection.ip === '62.195.195.62' || connection.ip === '86.141.154.222' || connection.ip === '189.134.175.221')) {
+			Config.emergencyLog.write('<' + user.name + '@' + connection.ip + '> ' + message + '\n');
 		}
 	}
 
@@ -219,30 +213,17 @@
 		return result;
 	} else {
 		// Check for mod/demod/admin/deadmin/etc depending on the group ids
-<<<<<<< HEAD
 		var isRoom = false;
 		var promoteCmd = cmd;
 		if (promoteCmd.substr(0, 4) === 'room') {
 			isRoom = true;
 			promoteCmd = promoteCmd.slice(4);
 		}
-		for (var g in config.groups[isRoom ? room.type + 'Room' : 'global']) {
-			var groupId = config.groups.bySymbol[g].id;
+		for (var g in Config.groups[isRoom ? room.type + 'Room' : 'global']) {
+			var groupId = Config.groups.bySymbol[g].id;
 			var isDemote = promoteCmd === 'de' + groupId || promoteCmd === 'un' + groupId;
 			if (promoteCmd === groupId || isDemote) {
 				return parse('/' + (isRoom ? 'room' : '') + (isDemote ? 'demote' : 'promote') + ' ' + toUserid(target) + (isDemote ? '' : ',' + g), room, user, connection)
-=======
-		for (var g in Config.groups) {
-			var groupid = Config.groups[g].id;
-			if (cmd === groupid) {
-				return parse('/promote ' + toUserid(target) + ',' + g, room, user, connection);
-			} else if (cmd === 'de' + groupid || cmd === 'un' + groupid) {
-				return parse('/demote ' + toUserid(target), room, user, connection);
-			} else if (cmd === 'room' + groupid) {
-				return parse('/roompromote ' + toUserid(target) + ',' + g, room, user, connection);
-			} else if (cmd === 'roomde' + groupid || cmd === 'deroom' + groupid || cmd === 'roomun' + groupid) {
-				return parse('/roomdemote ' + toUserid(target), room, user, connection);
->>>>>>> 75559362
 			}
 		}
 
@@ -305,27 +286,17 @@
 				if (room.auth[user.userid]) {
 					userGroup = room.auth[user.userid];
 				} else if (room.isPrivate) {
-					userGroup = config.groups.default[roomType];
-				}
-			}
-<<<<<<< HEAD
+					userGroup = Config.groups.default[roomType];
+				}
+			}
 			if (room.modchat === 'autoconfirmed') {
-				if (!user.autoconfirmed && userGroup === config.groups.default[roomType]) {
+				if (!user.autoconfirmed && userGroup === Config.groups.default[roomType]) {
 					connection.sendTo(room, 'Because moderated chat is set, your account must be at least one week old and you must have won at least one ladder game to speak in this room.');
 					return false;
 				}
-			} else if (config.groups.bySymbol[userGroup].rank < config.groups.bySymbol[room.modchat].rank) {
-				var groupName = config.groups.bySymbol[room.modchat].name || room.modchat;
+			} else if (Config.groups.bySymbol[userGroup].rank < Config.groups.bySymbol[room.modchat].rank) {
+				var groupName = Config.groups.bySymbol[room.modchat].name || room.modchat;
 				connection.sendTo(room, 'Because moderated chat is set, you must be of rank ' + groupName + ' or higher to speak in this room.');
-=======
-			if (!user.autoconfirmed && (room.auth && room.auth[user.userid] || user.group) === ' ' && room.modchat === 'autoconfirmed') {
-				connection.sendTo(room, 'Because moderated chat is set, your account must be at least one week old and you must have won at least one ladder game to speak in this room.');
-				return false;
-			} else if (Config.groupsranking.indexOf(userGroup) < Config.groupsranking.indexOf(room.modchat)) {
-				var groupName = Config.groups[room.modchat].name;
-				if (!groupName) groupName = room.modchat;
-				connection.sendTo(room, 'Because moderated chat is set, you must be of rank ' + groupName +' or higher to speak in this room.');
->>>>>>> 75559362
 				return false;
 			}
 		}
@@ -361,7 +332,7 @@
 			user.lastMessage = message;
 			user.lastMessageTime = Date.now();
 
-			if (user.group === config.groups.default[roomType]) {
+			if (user.group === Config.groups.default[roomType]) {
 				if (message.toLowerCase().indexOf('spoiler:') >= 0 || message.toLowerCase().indexOf('spoilers:') >= 0) {
 					connection.sendTo(room, "Due to spam, spoilers can't be sent to the lobby.");
 					return false;
@@ -369,13 +340,8 @@
 			}
 		}
 
-<<<<<<< HEAD
-		if (config.chatFilter) {
-			return config.chatFilter(user, room, connection, message);
-=======
-		if (Config.chatfilter) {
-			return Config.chatfilter(user, room, connection, message);
->>>>>>> 75559362
+		if (Config.chatFilter) {
+			return Config.chatFilter(user, room, connection, message);
 		}
 		return message;
 	}
