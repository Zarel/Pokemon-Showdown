--- conflicted
+++ resolved
@@ -1669,11 +1669,7 @@
 		isViable: true,
 		priority: 0,
 		onHit: function(pokemon) {
-<<<<<<< HEAD
-			var noCopycat = {Copycat:1, MirrorMove:1, DragonTail:1, CircleThrow:1};
-=======
 			var noCopycat = {Counter:1, MirrorCoat:1, Protect:1, Detect:1, Endure:1, DestinyBond:1, FollowMe:1, RagePowder:1, Snatch:1, HelpingHand:1, Thief:1, Covet:1, Trick:1, Switcheroo:1, Feint:1, FocusPunch:1, Transform:1, Bestow:1, DragonTail:1, CircleThrow:1};
->>>>>>> e2139934
 			if (!this.lastMove || noCopycat[this.lastMove])
 			{
 				return false;
