--- conflicted
+++ resolved
@@ -128,7 +128,6 @@
 
 	'!pi': true,
 	pi: function (target, room, user) {
-		if (!this.runBroadcast()) return;
 		return this.sendReplyBox(
 			'Did you mean: 1. 3.1415926535897932384626... (Decimal)<br />' +
 			'2. 3.184809493B91866... (Duodecimal)<br />' +
@@ -1096,6 +1095,7 @@
 			Rooms.global.writeChatRoomData();
 		}
 	},
+
 	deletetopic: 'deleteroomintro',
 	deleteroomintro: function (target, room, user) {
 		if (!this.can('declare', null, room)) return false;
@@ -1120,7 +1120,7 @@
 			this.sendReply(`|raw|<div class="infobox">${room.staffMessage.replace(/\n/g, ``)}</div>`);
 			if (user.can('ban', null, room) && cmd !== 'stafftopic') {
 				this.sendReply('Source:');
-				this.sendReplyBox(`<code>/staffintro ${Chat.escapeHTML(room.staffMessage).split('\n').map(line => { return line.replace(/^(\t+)/, (match, $1) => '&nbsp;'.repeat(4 * $1.length)).replace(/^(\s+)/, (match, $1) => '&nbsp;'.repeat($1.length)); }).join('<br />')}</code>`);
+				this.sendReplyBox(`<code>/staffintro ${room.staffMessage.split('\n').map(line => { return line.replace(/^(\t+)/, (match, $1) => '&nbsp;'.repeat(4 * $1.length)).replace(/^(\s+)/, (match, $1) => '&nbsp;'.repeat($1.length)); }).join('<br />')}</code>`);
 			}
 			return;
 		}
@@ -1861,7 +1861,7 @@
 		let unlocked = Punishments.unlock(target);
 
 		if (unlocked) {
-			const unlockMessage = `${unlocked.join(", ")} ${((unlocked.length > 1) ? "were" : "was")} unlocked by ${user.name}. ${reason}`;
+			const unlockMessage = `${unlocked.join(", ")} ${((unlocked.length > 1) ? "were" : "was")} unlocked by ${user.name}.${reason}`;
 			this.addModAction(unlockMessage);
 			// Notify staff room when a user is unlocked outside of it.
 			if (!reason && room.id !== 'staff' && Rooms('staff')) {
@@ -1940,7 +1940,6 @@
 		if (affected.length > 1) {
 			let guests = affected.length - 1;
 			affected = affected.slice(1).map(user => user.getLastName()).filter(alt => alt.substr(0, 7) !== '[Guest ');
-
 			guests -= affected.length;
 			displayMessage = `(${name}'s ${(acAccount ? `ac account: ${acAccount}, ` : ``)} banned alts: ${affected.join(", ")} ${(guests ? ` [${guests} guests]` : ``)})`;
 			this.privateModAction(displayMessage);
@@ -1952,7 +1951,7 @@
 			this.privateModAction(displayMessage);
 		}
 
-		this.add('|unlink|hide|' + userid);
+		this.add(`|unlink|hide|${userid}`);
 		if (userid !== toId(this.inputUsername)) this.add(`|unlink|hide|${toId(this.inputUsername)}`);
 
 		const globalReason = (target ? `: ${userReason} ${proof}` : '');
@@ -2608,11 +2607,7 @@
 				Monitor.log(`[CrisisMonitor] Trusted user ${userid}${(trusted !== userid ? ` (${trusted})` : ``)} was nameblacklisted from ${room.id} by ${user.name}, and should probably be demoted.`);
 			}
 			if (!room.isPrivate && room.chatRoomData) {
-<<<<<<< HEAD
-				this.globalModlog("NAMEBLACKLIST", userid, ` by ${user.userid}`);
-=======
 				this.globalModlog("NAMEBLACKLIST", userid, ` by ${user.userid}${(reason ? `: ${reason}` : '')}`);
->>>>>>> 5cbbd29b
 			}
 		}
 
@@ -2629,11 +2624,7 @@
 		const name = Punishments.roomUnblacklist(room, target);
 
 		if (name) {
-<<<<<<< HEAD
-			this.addModAction(`${name} was unblacklisted by ${user.name}.`);
-=======
 			this.privateModAction(`(${name} was unblacklisted by ${user.name}.)`);
->>>>>>> 5cbbd29b
 			if (!room.isPrivate && room.chatRoomData) {
 				this.globalModlog("UNBLACKLIST", name, ` by ${user.userid}`);
 			}
@@ -3217,7 +3208,7 @@
 		if (!this.can('hotpatch')) return false;
 		Rooms.global.send('|refresh|');
 		const logRoom = Rooms('staff') || room;
-		logRoom.roomlog(`${user.name} used /refreshpage.`);
+		logRoom.roomlog(`${user.name} used /refreshpage`);
 	},
 
 	updateserver: async function (target, room, user, connection) {
@@ -3247,7 +3238,7 @@
 		}
 
 		this.sendReply(`Fetching newest version...`);
-		logRoom.roomlog(`${user.name} used /updateserver.`);
+		logRoom.roomlog(`${user.name} used /updateserver`);
 
 		let [code, stdout, stderr] = await exec(`git fetch`);
 		if (code) throw new Error(`updateserver: Crash while fetching - make sure this is a Git repository`);
@@ -3262,11 +3253,11 @@
 
 		[code, stdout, stderr] = await exec(`git stash save --include-untracked "PS /updateserver autostash"`);
 		let stashedChanges = true;
-		if (code) throw new Error(`updateserver: Crash while stashing.`);
+		if (code) throw new Error(`updateserver: Crash while stashing`);
 		if ((stdout + stderr).includes("No local changes")) {
 			stashedChanges = false;
 		} else if (stderr) {
-			throw new Error(`updateserver: Crash while stashing.`);
+			throw new Error(`updateserver: Crash while stashing`);
 		} else {
 			this.sendReply(`Saving changes...`);
 		}
@@ -3314,7 +3305,7 @@
 			Rooms.lobby.addRaw(`<div class="broadcast-green"><b>We fixed the crash without restarting the server!</b><br />You may resume talking in the Lobby and starting new battles.</div>`).update();
 		}
 		const logRoom = Rooms('staff') || room;
-		logRoom.roomlog(`${user.name} used /crashfixed.`);
+		logRoom.roomlog(`${user.name} used /crashfixed`);
 	},
 	crashfixedhelp: [`/crashfixed - Ends the active lockdown caused by a crash without the need of a restart. Requires: ~`],
 
@@ -3337,7 +3328,7 @@
 		}
 		if (!target) return this.parse('/help bash');
 
-		connection.sendTo(room, `$${target}`);
+		connection.sendTo(room, `$ ${target}`);
 		require('child_process').exec(target, (error, stdout, stderr) => {
 			connection.sendTo(room, (`${stdout}${stderr}`));
 		});
@@ -3357,7 +3348,7 @@
 			let me = user;
 			let result = eval(target);
 			if (result && result.then) {
-				result = 'Promise -> ' + Chat.stringify(await result);
+				result = `Promise -> ${Chat.stringify(await result)}`;
 			} else {
 				result = Chat.stringify(result);
 			}
@@ -3567,7 +3558,7 @@
 
 	choose: function (target, room, user) {
 		if (!room.game) return this.errorReply("This room doesn't have an active game.");
-		if (!room.game.choose) return this.errorReply("This game doesn't support /choose.");
+		if (!room.game.choose) return this.errorReply("This game doesn't support /choose");
 
 		room.game.choose(user, target);
 	},
@@ -3589,7 +3580,7 @@
 
 	undo: function (target, room, user) {
 		if (!room.game) return this.errorReply("This room doesn't have an active game.");
-		if (!room.game.undo) return this.errorReply("This game doesn't support /undo.");
+		if (!room.game.undo) return this.errorReply("This game doesn't support /undo");
 
 		room.game.undo(user, target);
 	},
@@ -3680,7 +3671,7 @@
 	joinbattle: 'joingame',
 	joingame: function (target, room, user) {
 		if (!room.game) return this.errorReply("This room doesn't have an active game.");
-		if (!room.game.joinGame) return this.errorReply("This game doesn't support /joingame.");
+		if (!room.game.joinGame) return this.errorReply("This game doesn't support /joingame");
 
 		room.game.joinGame(user);
 	},
@@ -3689,7 +3680,7 @@
 	partbattle: 'leavegame',
 	leavegame: function (target, room, user) {
 		if (!room.game) return this.errorReply("This room doesn't have an active game.");
-		if (!room.game.leaveGame) return this.errorReply("This game doesn't support /leavegame.");
+		if (!room.game.leaveGame) return this.errorReply("This game doesn't support /leavegame");
 
 		room.game.leaveGame(user);
 	},
@@ -3732,7 +3723,7 @@
 			if (!timer.timerRequesters.size) {
 				return this.sendReply(`The game timer is OFF.`);
 			}
-			return this.sendReply(`The game timer is ON (requested by ${[...timer.timerRequesters].join(', ')}).`);
+			return this.sendReply(`The game timer is ON (requested by ${[...timer.timerRequesters].join(', ')})`);
 		}
 		const force = user.can('timer', null, room);
 		if (!force && !room.game.players[user]) {
