/* to reload chat commands:

>> for (var i in require.cache) delete require.cache[i];parseCommand = require('./chat-commands.js').parseCommand;''

*/

var crypto = require('crypto');

/**
 * `parseCommand`. This is the function most of you are interested in,
 * apparently.
 *
 * `message` is exactly what the user typed in.
 * If the user typed in a command, `cmd` and `target` are the command (with "/"
 * omitted) and command target. Otherwise, they're both the empty string.
 *
 * For instance, say a user types in "/foo":
 * cmd === "/foo", target === "", message === "/foo bar baz"
 *
 * Or, say a user types in "/foo bar baz":
 * cmd === "foo", target === "bar baz", message === "/foo bar baz"
 *
 * Or, say a user types in "!foo bar baz":
 * cmd === "!foo", target === "bar baz", message === "!foo bar baz"
 *
 * Or, say a user types in "foo bar baz":
 * cmd === "", target === "", message === "foo bar baz"
 *
 * `user` and `socket` are the user and socket that sent the message,
 * and `room` is the room that sent the message.
 *
 * Deal with the message however you wish:
 *   return; will output the message normally: "user: message"
 *   return false; will supress the message output.
 *   returning a string will replace the message with that string,
 *     then output it normally.
 *
 */

var modlog = modlog || fs.createWriteStream('logs/modlog.txt', {flags:'a+'});

function parseCommandLocal(user, cmd, target, room, socket, message) {
	if (!room) return;
	cmd = cmd.toLowerCase();
	switch (cmd) {
	case 'command':
		if (target.command === 'userdetails') {
			target.userid = ''+target.userid;
			var targetUser = Users.get(target.userid);
			if (!targetUser || !room) return false;
			var roomList = {};
			for (var i in targetUser.roomCount) {
				if (i==='lobby') continue;
				var targetRoom = Rooms.get(i);
				if (!targetRoom) continue;
				var roomData = {};
				if (targetRoom.battle) {
					var battle = targetRoom.battle;
					roomData.p1 = battle.p1?' '+battle.p1:'';
					roomData.p2 = battle.p2?' '+battle.p2:'';
				}
				roomList[i] = roomData;
			}
			var userdetails = {
				command: 'userdetails',
				userid: targetUser.userid,
				avatar: targetUser.avatar,
				rooms: roomList,
				room: room.id
			};
			if (user.can('ip', targetUser)) {
				userdetails.ip = targetUser.ip;
			}
			emit(socket, 'command', userdetails);
		}
		if (target.command === 'roomlist') {
			if (!room || !room.getRoomList) return false;
			emit(socket, 'command', {
				command: 'roomlist',
				rooms: room.getRoomList(true),
				room: room.id
			});
		}
		return false;
		break;
	case 'cmd':
		var spaceIndex = target.indexOf(' ');
		var cmd = target;
		if (spaceIndex > 0) {
			cmd = target.substr(0, spaceIndex);
			target = target.substr(spaceIndex+1);
		} else {
			target = '';
		}
		if (cmd === 'userdetails') {
			var targetUser = Users.get(target);
			if (!targetUser || !room) return false;
			var roomList = {};
			for (var i in targetUser.roomCount) {
				if (i==='lobby') continue;
				var targetRoom = Rooms.get(i);
				if (!targetRoom) continue;
				var roomData = {};
				if (targetRoom.battle) {
					var battle = targetRoom.battle;
					roomData.p1 = battle.p1?' '+battle.p1:'';
					roomData.p2 = battle.p2?' '+battle.p2:'';
				}
				roomList[i] = roomData;
			}
			var userdetails = {
				command: 'userdetails',
				userid: targetUser.userid,
				avatar: targetUser.avatar,
				rooms: roomList,
				room: room.id
			};
			if (user.can('ip', targetUser)) {
				userdetails.ip = targetUser.ip;
			}
			emit(socket, 'command', userdetails);
		} else if (cmd === 'roomlist') {
			if (!room || !room.getRoomList) return false;
			emit(socket, 'command', {
				command: 'roomlist',
				rooms: room.getRoomList(true),
				room: room.id
			});
		}
		return false;
		break;

	case 'me':
	case 'mee':
		if (canTalk(user, room)) return true;
		break;

	case '!birkal':
	case 'birkal':
		if (canTalk(user, room) && user.can('broadcast') && room.id === 'lobby') {
			if (cmd === '!birkal') {
				room.log.push('|c|'+user.getIdentity()+'|!birkal '+target);
			}
			room.log.push('|c| Birkal|/me '+target);
			if (!parseCommand.lastBirkal) parseCommand.lastBirkal = [];
			parseCommand.lastBirkal.push(user.name);
			parseCommand.lastBirkal.push(target);
			if (parseCommand.lastBirkal.length > 100) parseCommand.lastBirkal.shift();
			return false;
		}
		break;

	case 'namelock':
	case 'nl':
		if(!target) {
			return false;
		}
		var targets = splitTarget(target);
		var targetUser = targets[0];
		var targetName = targets[1] || (targetUser && targetUser.name);
		if (!user.can('namelock', targetUser)) {
			emit(socket, 'console', '/namelock - access denied.');
			return false;
		} else if (targetUser && targetName) {
			var oldname = targetUser.name;
			var targetId = toUserid(targetName);
			var userOfName = Users.users[targetId];
			var isAlt = false;
			if (userOfName) {
				for(var altName in userOfName.getAlts()) {
					var altUser = Users.users[toUserid(altName)];
					if (!altUser) continue;
					if (targetId === altUser.userid) {
						isAlt = true;
						break;
					}
					for (var prevName in altUser.prevNames) {
						if (targetId === toUserid(prevName)) {
							isAlt = true;
							break;
						}
					}
					if (isAlt) break;
				}
			}
			if (!userOfName || oldname === targetName || isAlt) {
				targetUser.nameLock(targetName, true);
			}
			if (targetUser.nameLocked()) {
				logModCommand(room,user.name+" name-locked "+oldname+" to "+targetName+".");
				return false;
			}
			emit(socket, 'console', oldname+" can't be name-locked to "+targetName+".");
		} else {
			emit(socket, 'console', "User "+targets[2]+" not found.");
		}
		return false;
		break;
	case 'nameunlock':
	case 'unnamelock':
	case 'nul':
	case 'unl':
		if(!user.can('namelock') || !target) {
			return false;
		}
		var removed = false;
		for (var i in nameLockedIps) {
			if (nameLockedIps[i] === target) {
				delete nameLockedIps[i];
				removed = true;
			}
		}
		if (removed) {
			if (Users.get(target)) {
				rooms.lobby.usersChanged = true;
			}
			logModCommand(room,user.name+" unlocked the name of "+target+".");
		} else {
			emit(socket, 'console', target+" not found.");
		}
		return false;
		break;

	case 'forfeit':
	case 'concede':
	case 'surrender':
		if (!room.battle) {
			emit(socket, 'console', "There's nothing to forfeit here.");
			return false;
		}
		if (!room.forfeit(user)) {
			emit(socket, 'console', "You can't forfeit this battle.");
		}
		return false;
		break;

	case 'register':
		emit(socket, 'console', 'You must win a rated battle to register.');
		return false;
		break;

	case 'avatar':
		if (!target) return parseCommand(user, 'avatars', '', room, socket);
		var avatar = parseInt(target);
		if (!avatar || avatar > 294 || avatar < 1) {
			emit(socket, 'console', 'Invalid avatar.');
			return false;
		}

		user.avatar = avatar;
		emit(socket, 'console', 'Avatar changed to:');
		emit(socket, 'console', {rawMessage: '<img src="/sprites/trainers/'+avatar+'.png" alt="" width="80" height="80" />'});

		return false;
		break;

	case 'rooms':
		var targetUser = user;
		if (target) targetUser = Users.get(target);
		if (!targetUser) {
			emit(socket, 'console', 'User '+target+' not found.');
		} else {
			var output = "";
			var first = true;
			for (var i in targetUser.roomCount) {
				if (!first) output += ' | ';
				first = false;

				output += '<a href="/'+i+'" onclick="return selectTab(\''+i+'\');">'+i+'</a>';
			}
			if (!output) {
				emit(socket, 'console', ""+targetUser.name+" is offline.");
			} else {
				emit(socket, 'console', {rawMessage: ""+targetUser.name+" is in: "+output});
			}
		}
		return false;
		break;

	case 'altcheck':
	case 'alt':
	case 'alts':
	case 'getalts':
		if (!target) return parseCommand(user, '?', cmd, room, socket);
		var targetUser = Users.get(target);
		if (!targetUser) {
			emit(socket, 'console', 'User '+target+' not found.');
			return false;
		}
		if (!user.can('alts', targetUser)) {
			emit(socket, 'console', '/alts - Access denied.');
			return false;
		}

		var alts = targetUser.getAlts();

		emit(socket, 'console', 'User: '+targetUser.name);

		if (!user.can('alts', targetUser.getHighestRankedAlt())) {
			return false;
		}

		var output = '';
		for (var i in targetUser.prevNames) {
			if (output) output += ", ";
			output += targetUser.prevNames[i];
		}
		if (output) emit(socket, 'console', 'Previous names: '+output);

		for (var j=0; j<alts.length; j++) {
			var targetAlt = Users.get(alts[j]);
			if (!targetAlt.named && !targetAlt.connected) continue;

			emit(socket, 'console', 'Alt: '+targetAlt.name);
			output = '';
			for (var i in targetAlt.prevNames) {
				if (output) output += ", ";
				output += targetAlt.prevNames[i];
			}
			if (output) emit(socket, 'console', 'Previous names: '+output);
		}
		return false;
		break;

	case 'whois':
		var targetUser = user;
		if (target) {
			targetUser = Users.get(target);
		}
		if (!targetUser) {
			emit(socket, 'console', 'User '+target+' not found.');
		} else {
			emit(socket, 'console', 'User: '+targetUser.name);
			if (config.groups[targetUser.group] && config.groups[targetUser.group].name) {
				emit(socket, 'console', 'Group: ' + config.groups[targetUser.group].name + ' (' + targetUser.group + ')');
			}
			if (!targetUser.authenticated) {
				emit(socket, 'console', '(Unregistered)');
			}
			if (user.can('ip', targetUser)) {
				emit(socket, 'console', 'IP: '+targetUser.ip);
			}
			var output = 'In rooms: ';
			var first = true;
			for (var i in targetUser.roomCount) {
				if (!first) output += ' | ';
				first = false;

				output += '<a href="/'+i+'" onclick="return selectTab(\''+i+'\');">'+i+'</a>';
			}
			emit(socket, 'console', {rawMessage: output});
		}
		return false;
		break;

	case 'ban':
	case 'b':
		if (!target) return parseCommand(user, '?', cmd, room, socket);
		var targets = splitTarget(target);
		var targetUser = targets[0];
		if (!targetUser) {
			emit(socket, 'console', 'User '+targets[2]+' not found.');
			return false;
		}
		if (!user.can('ban', targetUser)) {
			emit(socket, 'console', '/ban - Access denied.');
			return false;
		}

		logModCommand(room,""+targetUser.name+" was banned by "+user.name+"." + (targets[1] ? " (" + targets[1] + ")" : ""));
		targetUser.emit('message', user.name+' has banned you.  If you feel that your banning was unjustified you can <a href="http://www.smogon.com/forums/announcement.php?f=126&a=204" target="_blank">appeal the ban</a>. '+targets[1]);
		var alts = targetUser.getAlts();
		if (alts.length) logModCommand(room,""+targetUser.name+"'s alts were also banned: "+alts.join(", "));

		targetUser.ban();
		return false;
		break;

	case 'banredirect':
	case 'br':
		if (!target) return parseCommand(user, '?', cmd, room, socket);
		var targets = splitTarget(target);
		var targetUser = targets[0];
		if (!targetUser) {
			emit(socket, 'console', 'User '+targets[2]+' not found.');
			return false;
		}
		if (!user.can('ban', targetUser) || !user.can('redirect', targetUser)) {
			emit(socket, 'console', '/banredirect - Access denied.');
			return false;
		}

		if (targets[1].substr(0,2) == '~~') {
			targets[1] = '/'+targets[1];
		} else if (targets[1].substr(0,7) !== 'http://' && targets[1].substr(0,8) !== 'https://' && targets[1].substr(0,1) !== '/') {
			targets[1] = 'http://'+targets[1];
		}

		logModCommand(room,''+targetUser.name+' was banned by '+user.name+' and redirected to: '+targets[1]);

		targetUser.emit('console', {evalRawMessage: 'window.location.href="'+targets[1]+'"'});
		targetUser.ban();
		return false;
		break;

	case 'redirect':
	case 'redir':
		if (!target) return parseCommand(user, '?', cmd, room, socket);
		var targets = splitTarget(target);
		var targetUser = targets[0];
		if (!targetUser) {
			emit(socket, 'console', 'User '+targets[2]+' not found.');
			return false;
		}
		if (!user.can('redirect', targetUser)) {
			emit(socket, 'console', '/redirect - Access denied.');
			return false;
		}

		if (targets[1].substr(0,2) == '~~') {
			targets[1] = '/'+targets[1];
		} else if (targets[1].substr(0,7) !== 'http://' && targets[1].substr(0,8) !== 'https://' && targets[1].substr(0,1) !== '/') {
			targets[1] = 'http://'+targets[1];
		}

		logModCommand(room,''+targetUser.name+' was redirected by '+user.name+' to: '+targets[1]);
		targetUser.emit('console', {evalRawMessage: 'window.location.href="'+targets[1]+'"'});
		return false;
		break;

	case 'kick':
	case 'k':
			if (!target) return parseCommand(user, '?', cmd, room, socket);
			return parseCommand(user, 'redirect', ''+target+', http://www.smogon.com/sim/rules', room, socket);
			break;

	case 'unban':
		if (!target) return parseCommand(user, '?', cmd, room, socket);
		if (!user.can('ban')) {
			emit(socket, 'console', '/unban - Access denied.');
			return false;
		}

		var targetid = toUserid(target);
		var success = false;

		for (var ip in bannedIps) {
			if (bannedIps[ip] === targetid) {
				delete bannedIps[ip];
				success = true;
			}
		}
		if (success) {
			logModCommand(room,''+target+' was unbanned by '+user.name+'.');
		} else {
			emit(socket, 'console', 'User '+target+' is not banned.');
		}
		return false;
		break;

	case 'unbanall':
		if (!user.can('ban')) {
			emit(socket, 'console', '/unbanall - Access denied.');
			return false;
		}
		logModCommand(room,'All bans and ip mutes have been lifted by '+user.name+'.');
		bannedIps = {};
		mutedIps = {};
		return false;
		break;

	case 'reply':
	case 'r':
		if (!target) return parseCommand(user, '?', cmd, room, socket);
		if (!user.lastPM) {
			emit(socket, 'console', 'No one has PMed you yet.');
			return false;
		}
		return parseCommand(user, 'msg', ''+(user.lastPM||'')+', '+target, room, socket);
		break;

	case 'msg':
	case 'pm':
	case 'whisper':
	case 'w':
		if (!target) return parseCommand(user, '?', cmd, room, socket);
		var targets = splitTarget(target);
		var targetUser = targets[0];
		if (!targets[1]) {
			emit(socket, 'console', 'You forgot the comma.');
			return parseCommand(user, '?', cmd, room, socket);
		}
		if (!targets[0]) {
			if (target.indexOf(' ')) {
				emit(socket, 'console', 'User '+targets[2]+' not found. Did you forget a comma?');
			} else {
				emit(socket, 'console', 'User '+targets[2]+' not found. Did you misspell their name?');
			}
			return parseCommand(user, '?', cmd, room, socket);
		}
		// temporarily disable this because blarajan
		/* if (user.muted && !targetUser.can('mute', user)) {
			emit(socket, 'console', 'You can only private message members of the Moderation Team (users marked by %, @, &, or ~) when muted.');
			return false;
		} */

		var message = {
			name: user.getIdentity(),
			pm: targetUser.getIdentity(),
			message: targets[1]
		};
		user.emit('console', message);
		targets[0].emit('console', message);
		targets[0].lastPM = user.userid;
		user.lastPM = targets[0].userid;
		return false;
		break;

	case 'ip':
	case 'getip':
		if (!target) {
			emit(socket, 'console', 'Your IP is: '+user.ip);
			return false;
		}
		var targetUser = Users.get(target);
		if (!targetUser) {
			emit(socket, 'console', 'User '+target+' not found.');
			return false;
		}
		if (!user.can('ip', targetUser)) {
			emit(socket, 'console', '/ip - Access denied.');
			return false;
		}
		emit(socket, 'console', 'User '+targetUser.name+' has IP: '+targetUser.ip);
		return false;
		break;

	case 'mute':
	case 'm':
		if (!target) return parseCommand(user, '?', cmd, room, socket);
		var targets = splitTarget(target);
		var targetUser = targets[0];
		if (!targetUser) {
			emit(socket, 'console', 'User '+targets[2]+' not found.');
			return false;
		}
		if (!user.can('mute', targetUser)) {
			emit(socket, 'console', '/mute - Access denied.');
			return false;
		}

		logModCommand(room,''+targetUser.name+' was muted by '+user.name+'.' + (targets[1] ? " (" + targets[1] + ")" : ""));
		targetUser.emit('message', user.name+' has muted you. '+targets[1]);
		var alts = targetUser.getAlts();
		if (alts.length) logModCommand(room,""+targetUser.name+"'s alts were also muted: "+alts.join(", "));

		targetUser.muted = true;
		for (var i=0; i<alts.length; i++) {
			var targetAlt = Users.get(alts[i]);
			if (targetAlt) targetAlt.muted = true;
		}

		rooms.lobby.usersChanged = true;
		return false;
		break;

	case 'ipmute':
		if (!target) return parseCommand(user, '?', cmd, room, socket);
		var targetUser = Users.get(target);
		if (!targetUser) {
			emit(socket, 'console', 'User '+target+' not found.');
			return false;
		}
		if (!user.can('mute', targetUser)) {
			emit(socket, 'console', '/ipmute - Access denied.');
			return false;
		}

		logModCommand(room,''+targetUser.name+"'s IP was muted by "+user.name+'.');
		var alts = targetUser.getAlts();
		if (alts.length) logModCommand(room,""+targetUser.name+"'s alts were also muted: "+alts.join(", "));

		targetUser.muted = true;
		mutedIps[targetUser.ip] = targetUser.userid;
		for (var i=0; i<alts.length; i++) {
			var targetAlt = Users.get(alts[i]);
			if (targetAlt) targetAlt.muted = true;
		}

		rooms.lobby.usersChanged = true;
		return false;
		break;

	case 'unmute':
		if (!target) return parseCommand(user, '?', cmd, room, socket);
		var targetid = toUserid(target);
		var targetUser = Users.get(target);
		if (!targetUser) {
			emit(socket, 'console', 'User '+target+' not found.');
			return false;
		}
		if (!user.can('mute', targetUser)) {
			emit(socket, 'console', '/unmute - Access denied.');
			return false;
		}

		var success = false;

		for (var ip in mutedIps) {
			if (mutedIps[ip] === targetid) {
				delete mutedIps[ip];
				success = true;
			}
		}

		if (success) {
			logModCommand(room,''+(targetUser?targetUser.name:target)+"'s IP was unmuted by "+user.name+'.');
		}

		targetUser.muted = false;
		rooms.lobby.usersChanged = true;
		logModCommand(room,''+targetUser.name+' was unmuted by '+user.name+'.');
		return false;
		break;

	case 'promote':
	case 'demote':
		if (!target) return parseCommand(user, '?', cmd, room, socket);
		var targets = splitTarget(target, true);
		var targetUser = targets[0];
		var userid = toUserid(targets[2]);

		var currentGroup = ' ';
		if (targetUser) {
			currentGroup = targetUser.group;
		} else if (Users.usergroups[userid]) {
			currentGroup = Users.usergroups[userid].substr(0,1);
		}
		var name = targetUser ? targetUser.name : targets[2];

		var nextGroup = targets[1] ? targets[1] : Users.getNextGroupSymbol(currentGroup, cmd === 'demote');
		if (targets[1] === 'deauth') nextGroup = config.groupsranking[0];
		if (!config.groups[nextGroup]) {
			emit(socket, 'console', 'Group \'' + nextGroup + '\' does not exist.');
			return false;
		}
		if (!user.checkPromotePermission(currentGroup, nextGroup)) {
			emit(socket, 'console', '/promote - Access denied.');
			return false;
		}

		var isDemotion = (config.groups[nextGroup].rank < config.groups[currentGroup].rank);
		Users.setOfflineGroup(name, nextGroup);
		var groupName = config.groups[nextGroup].name || nextGroup || '';
		logModCommand(room,''+name+' was '+(isDemotion?'demoted':'promoted')+' to ' + (groupName.trim() || 'a regular user') + ' by '+user.name+'.');
		if (targetUser && targetUser.connected) room.send('|N|'+targetUser.getIdentity()+'|'+targetUser.userid);
		return false;
		break;

	case 'deauth':
		return parseCommand(user, 'demote', target+', deauth', room, socket);
		break;

	case 'modchat':
		if (!target) {
			emit(socket, 'console', 'Moderated chat is currently set to: '+config.modchat);
			return false;
		}
		if (!user.can('modchat')) {
			emit(socket, 'console', '/modchat - Access denied.');
			return false;
		}

		target = target.toLowerCase();
		switch (target) {
		case 'on':
		case 'true':
		case 'yes':
			config.modchat = true;
			break;
		case 'off':
		case 'false':
		case 'no':
			config.modchat = false;
			break;
		default:
			if (!config.groups[target]) {
				emit(socket, 'console', 'That moderated chat setting is unrecognized.');
				return false;
			}
			if (config.groupsranking.indexOf(target) > 1 && !user.can('modchatall')) {
				emit(socket, 'console', '/modchat - Access denied for setting higher than ' + config.groupsranking[1] + '.');
				return false;
			}
			config.modchat = target;
			break;
		}
		if (config.modchat === true) {
			room.addRaw('<div style="background:#BB6655;color:white;padding:2px 4px"><b>Moderated chat was enabled!</b><br />Only registered users can talk.</div>');
		} else if (!config.modchat) {
			room.addRaw('<div style="background:#6688AA;color:white;padding:2px 4px"><b>Moderated chat was disabled!</b><br />Anyone may talk now.</div>');
		} else {
			var modchat = sanitize(config.modchat);
			room.addRaw('<div style="background:#AA6655;color:white;padding:2px 4px"><b>Moderated chat was set to '+modchat+'!</b><br />Only users of rank '+modchat+' and higher can talk.</div>');
		}
		logModCommand(room,user.name+' set modchat to '+config.modchat,true);
		return false;
		break;

	case 'declare':
<<<<<<< HEAD
        if (!target) return parseCommand(user, '?', cmd, room, socket);
        if (!user.can('declare')) {
                emit(socket, 'console', '/declare - Access denied.');
                return false;
        }
        target = target.replace(/\[\[([A-Za-z0-9-]+)\]\]/, '<button onclick="selectTab(\'$1\');return false">Go to $1</button>');
        room.addRaw('<div style="background:#7067AB;color:white;padding:2px 4px"><b>'+target+'</b></div>');
        logModCommand(room,user.name+' declared '+target,true);
        return false;
        break;
=======
		if (!target) return parseCommand(user, '?', cmd, room, socket);
		if (!user.can('declare')) {
			emit(socket, 'console', '/declare - Access denied.');
			return false;
		}
		target = target.replace(/\[\[([A-Za-z0-9-]+)\]\]/, '<button onclick="selectTab(\'$1\');return false">Go to $1</button>');
		room.addRaw('<div style="background:#7067AB;color:white;padding:2px 4px"><b>'+target+'</b></div>');
		logModCommand(room,user.name+' declared '+target,true);
		return false;
		break;
>>>>>>> 9b96bbee

	case 'announce':
	case 'wall':
		if (!target) return parseCommand(user, '?', cmd, room, socket);
		if (!user.can('announce')) {
			emit(socket, 'console', '/announce - Access denied.');
			return false;
		}
		return '/announce '+target;
		break;

	case 'hotpatch':
		if (!target) return parseCommand(user, '?', cmd, room, socket);
		if (!user.can('hotpatch')) {
			emit(socket, 'console', '/hotpatch - Access denied.');
			return false;
		}

		if (target === 'all') {
			for (var i in require.cache) delete require.cache[i];
			Tools = require('./tools.js');

			parseCommand = require('./chat-commands.js').parseCommand;

			sim = require('./battles.js');
			BattlePokemon = sim.BattlePokemon;
			BattleSide = sim.BattleSide;
			Battle = sim.Battle;
			emit(socket, 'console', 'The game engine has been hot-patched.');
			return false;
		} else if (target === 'data') {
			for (var i in require.cache) delete require.cache[i];
			Tools = require('./tools.js');
			emit(socket, 'console', 'Game resources have been hot-patched.');
			return false;
		} else if (target === 'chat') {
			for (var i in require.cache) delete require.cache[i];
			parseCommand = require('./chat-commands.js').parseCommand;
			emit(socket, 'console', 'Chat commands have been hot-patched.');
			return false;
		}
		emit(socket, 'console', 'Your hot-patch command was unrecognized.');
		return false;
		break;

	case 'savelearnsets':
		if (user.can('hotpatch')) {
			emit(socket, 'console', '/savelearnsets - Access denied.');
			return false;
		}
		fs.writeFile('data/learnsets.js', 'exports.BattleLearnsets = '+JSON.stringify(BattleLearnsets)+";\n");
		emit(socket, 'console', 'learnsets.js saved.');
		return false;
		break;

	case 'rating':
	case 'ranking':
	case 'rank':
	case 'ladder':
		emit(socket, 'console', 'You are using an old version of Pokemon Showdown. Please reload the page.');
		return false;
		break;

	case 'nick':
		if (!target) return parseCommand(user, '?', cmd, room, socket);
		user.rename(target);
		return false;
		break;

	case 'savereplay':
		if (!room || !room.battle) return false;
		var data = room.log.join("\n");
		var datahash = crypto.createHash('md5').update(data.replace(/[^(\x20-\x7F)]+/g,'')).digest('hex');

		LoginServer.request('prepreplay', {
			id: room.id.substr(7),
			loghash: datahash,
			p1: room.p1.name,
			p2: room.p2.name,
			format: room.format
		}, function(success) {
			emit(socket, 'command', {
				command: 'savereplay',
				log: data,
				room: 'lobby',
				id: room.id.substr(7)
			});
		});
		return false;
		break;

	case 'trn':
		var commaIndex = target.indexOf(',');
		var targetName = target;
		var targetAuth = false;
		var targetToken = '';
		if (commaIndex >= 0) {
			targetName = target.substr(0,commaIndex);
			target = target.substr(commaIndex+1);
			commaIndex = target.indexOf(',');
			targetAuth = target;
			if (commaIndex >= 0) {
				targetAuth = !!parseInt(target.substr(0,commaIndex),10);
				targetToken = target.substr(commaIndex+1);
			}
		}
		user.rename(targetName, targetToken, targetAuth);
		return false;
		break;

	case 'forcerename':
	case 'fr':
		if (!target) return parseCommand(user, '?', cmd, room, socket);
		var targets = splitTarget(target);
		var targetUser = targets[0];
		if (!targetUser) {
			emit(socket, 'console', 'User '+targets[2]+' not found.');
			return false;
		}
		if (!user.can('forcerename', targetUser)) {
			emit(socket, 'console', '/forcerename - Access denied.');
			return false;
		}

		if (targetUser.userid === toUserid(targets[2])) {
			logModCommand(room,''+targetUser.name+' was forced to choose a new name by '+user.name+'.' + (targets[1] ? " (" + targets[1] + ")" : ""));
			targetUser.resetName();
			targetUser.emit('nameTaken', {reason: user.name+" has forced you to change your name. "+targets[1]});
		} else {
			emit(socket, 'console', "User "+targetUser.name+" is no longer using that name.");
		}
		return false;
		break;

	case 'forcerenameto':
	case 'frt':
		if (!target) return parseCommand(user, '?', cmd, room, socket);
		var targets = splitTarget(target);
		var targetUser = targets[0];
		if (!targetUser) {
			emit(socket, 'console', 'User '+targets[2]+' not found.');
			return false;
		}
		if (!targets[1]) {
			emit(socket, 'console', 'No new name was specified.');
			return false;
		}
		if (!user.can('forcerenameto', targetUser)) {
			emit(socket, 'console', '/forcerenameto - Access denied.');
			return false;
		}

		if (targetUser.userid === toUserid(targets[2])) {
			logModCommand(room, ''+targetUser.name+' was forcibly renamed to '+targets[1]+' by '+user.name+'.');
			targetUser.forceRename(targets[1]);
		} else {
			emit(socket, 'console', "User "+targetUser.name+" is no longer using that name.");
		}
		return false;
		break;

	// INFORMATIONAL COMMANDS

	case 'data':
	case '!data':
	case 'stats':
	case '!stats':
		showOrBroadcastStart(user, cmd, room, socket, message);
		var dataMessages = getDataMessage(target);
		for (var i=0; i<dataMessages.length; i++) {
			if (cmd.substr(0,1) !== '!') {
				sendData(socket, '>'+room.id+'\n'+dataMessages[i]);
			} else if (user.can('broadcast') && canTalk(user, room)) {
				room.add(dataMessages[i]);
			}
		}
		return false;
		break;

	case 'learnset':
	case '!learnset':
	case 'learn':
	case '!learn':
	case 'learnall':
	case '!learnall':
		var lsetData = {};
		var targets = target.split(',');
		if (!targets[1]) return parseCommand(user, 'help', 'learn', room, socket);
		var template = Tools.getTemplate(targets[0]);
		var move = {};
		var result;
		var all = (cmd.substr(cmd.length-3) === 'all');

		showOrBroadcastStart(user, cmd, room, socket, message);

		if (!template.exists) {
			showOrBroadcast(user, cmd, room, socket,
				'Pokemon "'+template.id+'" not found.');
			return false;
		}

		for (var i=1, len=targets.length; i<len; i++) {
			move = Tools.getMove(targets[i]);
			if (!move.exists) {
				showOrBroadcast(user, cmd, room, socket,
					'Move "'+move.id+'" not found.');
				return false;
			}
			result = Tools.checkLearnset(move, template, lsetData);
			if (!result) break;
		}
		var buffer = ''+template.name+(result?" <strong style=\"color:#228822;text-decoration:underline\">can</strong> learn ":" <strong style=\"color:#CC2222;text-decoration:underline\">can't</strong> learn ")+(targets.length>2?"these moves":move.name);
		if (result) {
			var sourceNames = {E:"egg",S:"event",D:"dream world"};
			if (lsetData.sources || lsetData.sourcesBefore) buffer += " only when obtained from:<ul style=\"margin-top:0;margin-bottom:0\">";
			if (lsetData.sources) {
				var sources = lsetData.sources.sort();
				var prevSource;
				var prevSourceType;
				for (var i=0, len=sources.length; i<len; i++) {
					var source = sources[i];
					if (source.substr(0,2) === prevSourceType) {
						if (prevSourceCount < 0) buffer += ": "+source.substr(2);
						else if (all || prevSourceCount < 3) buffer += ', '+source.substr(2);
						else if (prevSourceCount == 3) buffer += ', ...';
						prevSourceCount++;
						continue;
					}
					prevSourceType = source.substr(0,2);
					prevSourceCount = source.substr(2)?0:-1;
					buffer += "<li>gen "+source.substr(0,1)+" "+sourceNames[source.substr(1,1)];
					if (prevSourceType === '5E' && template.maleOnlyDreamWorld) buffer += " (cannot have DW ability)";
					if (source.substr(2)) buffer += ": "+source.substr(2);
				}
			}
			if (lsetData.sourcesBefore) buffer += "<li>any generation before "+(lsetData.sourcesBefore+1);
			buffer += "</ul>";
		}
		showOrBroadcast(user, cmd, room, socket,
			buffer);
		return false;
		break;

	case 'groups':
	case '!groups':
		showOrBroadcastStart(user, cmd, room, socket, message);
		showOrBroadcast(user, cmd, room, socket,
			'<div style="border:1px solid #6688AA;padding:2px 4px">' +
			'+ <b>Voice</b> - They can use ! commands like !groups, and talk during moderated chat<br />' +
			'% <b>Driver</b> - The above, and they can also mute users and run tournaments<br />' +
			'@ <b>Moderator</b> - The above, and they can ban users and check for alts<br />' +
			'&amp; <b>Leader</b> - The above, and they can promote moderators and force ties<br />'+
			'~ <b>Administrator</b> - They can do anything, like change what this message says'+
			'</div>');
		return false;
		break;

	case 'opensource':
	case '!opensource':
		showOrBroadcastStart(user, cmd, room, socket, message);
		showOrBroadcast(user, cmd, room, socket,
			'<div style="border:1px solid #6688AA;padding:2px 4px">Showdown\'s server is open source:<br />- Language: JavaScript<br />- <a href="https://github.com/Zarel/Pokemon-Showdown/commits/master" target="_blank">What\'s new?</a><br />- <a href="https://github.com/Zarel/Pokemon-Showdown" target="_blank">Source code</a></div>');
		return false;
		break;

	case 'avatars':
	case '!avatars':
		showOrBroadcastStart(user, cmd, room, socket, message);
		showOrBroadcast(user, cmd, room, socket,
			'<div style="border:1px solid #6688AA;padding:2px 4px">Want a custom avatar?<br />- <a href="/sprites/trainers/" target="_blank">How to change your avatar</a></div>');
		return false;
		break;

	case 'intro':
	case 'introduction':
	case '!intro':
	case '!introduction':
		showOrBroadcastStart(user, cmd, room, socket, message);
		showOrBroadcast(user, cmd, room, socket,
			'<div style="border:1px solid #6688AA;padding:2px 4px">New to competitive pokemon?<br />' +
			'- <a href="http://www.smogon.com/dp/articles/intro_comp_pokemon" target="_blank">An introduction to competitive pokemon</a><br />' +
			'- <a href="http://www.smogon.com/bw/articles/bw_tiers" target="_blank">What do "OU", "UU", etc mean?</a><br />' +
			'- <a href="http://www.smogon.com/bw/banlist/" target="_blank">What are the rules for each format? What is "Sleep Clause"?</a>' +
			'</div>');
		return false;
		break;

	case 'cap':
	case '!cap':
		showOrBroadcastStart(user, cmd, room, socket, message);
		showOrBroadcast(user, cmd, room, socket,
			'<div style="border:1px solid #6688AA;padding:2px 4px">An introduction to the Create-A-Pokemon project:<br />' +
			'- <a href="http://www.smogon.com/cap/" target="_blank">CAP project website and description</a><br />' +
			'- <a href="http://www.smogon.com/forums/showthread.php?t=48782" target="_blank">What Pokemon have been made?</a><br />' +
			'- <a href="http://www.smogon.com/forums/showthread.php?t=3464513" target="_blank">Talk about the metagame here</a><br />' +
			'- <a href="http://www.smogon.com/forums/showthread.php?t=3466826" target="_blank">Practice BW CAP teams</a>' +
			'</div>');
		return false;
		break;

	case 'rules':
	case 'rule':
	case '!rules':
	case '!rule':
		showOrBroadcastStart(user, cmd, room, socket, message);
		showOrBroadcast(user, cmd, room, socket,
			'<div style="border:1px solid #6688AA;padding:2px 4px">Please follow the rules:<br />' +
			'- <a href="http://www.smogon.com/sim/rules" target="_blank">Rules</a><br />' +
			'</div>');
		return false;
		break;

	case 'banlists':
	case 'tiers':
	case '!banlists':
	case '!tiers':
		showOrBroadcastStart(user, cmd, room, socket, message);
		showOrBroadcast(user, cmd, room, socket,
			'<div style="border:1px solid #6688AA;padding:2px 4px">Smogon tiers:<br />' +
			'- <a href="http://www.smogon.com/bw/banlist/" target="_blank">The banlists for each tier</a><br />' +
			'- <a href="http://www.smogon.com/bw/tiers/uber" target="_blank">Uber Pokemon</a><br />' +
			'- <a href="http://www.smogon.com/bw/tiers/ou" target="_blank">Overused Pokemon</a><br />' +
			'- <a href="http://www.smogon.com/bw/tiers/uu" target="_blank">Underused Pokemon</a><br />' +
			'- <a href="http://www.smogon.com/bw/tiers/ru" target="_blank">Rarelyused Pokemon</a><br />' +
			'- <a href="http://www.smogon.com/bw/tiers/nu" target="_blank">Neverused Pokemon</a><br />' +
			'- <a href="http://www.smogon.com/bw/tiers/lc" target="_blank">Little Cup Pokemon</a><br />' +
			'</div>');
		return false;
		break;

	case 'analysis':
	case 'dex':
	case 'pokedex':
	case 'strategy':
	case '!analysis':
	case '!dex':
	case '!pokedex':
	case '!strategy':
		var targets = target.split(',');
		var template = Tools.getTemplate(targets[0]);
		var generation = (targets[1] || "bw").trim().toLowerCase();
		var genNumber = 5;

		showOrBroadcastStart(user, cmd, room, socket, message);

		if(!template.exists) {
			showOrBroadcast(user, cmd, room, socket, 'Pokemon "'+template.id+'" not found.');
			return false;
		}

		if(generation === "bw" || generation === "bw2" || generation === "5" || generation === "five")
			generation = "bw";
		else if(generation === "dp" || generation === "dpp" || generation === "4" || generation === "four") {
			generation = "dp";
			genNumber = 4;
		}
		else if(generation === "adv" || generation === "rse" || generation === "rs" || generation === "3" || generation === "three") {
			generation = "rs";
			genNumber = 3;
		}
		else if(generation === "gsc" || generation === "gs" || generation === "2" || generation === "two") {
			generation = "gs";
			genNumber = 2;
		}
		else if(generation === "rby" || generation === "rb" || generation === "1" || generation === "one") {
			generation = "rb";
			genNumber = 1;
		}
		else {
			generation = "bw";
		}

		if (genNumber < template.gen) {
			showOrBroadcast(user, cmd, room, socket, template.name+' did not exist in '+generation.toUpperCase()+'!');
			return false;
		}

		showOrBroadcast(user, cmd, room, socket,
			'<a href="http://www.smogon.com/'+generation+'/pokemon/'+template.name+'" target="_blank">'+generation.toUpperCase()+' '+template.name+' analysis</a>, brought to you by <a href="http://www.smogon.com" target="_blank">Smogon University</a>');
		return false;
		break;

	case 'join':
		var targetRoom = Rooms.get(target);
		if (!targetRoom) {
			emit(socket, 'console', "The room '"+target+"' does not exist.");
			return false;
		}
		if (!user.joinRoom(targetRoom, socket)) {
			emit(socket, 'console', "The room '"+target+"' could not be joined (most likely, you're already in it).");
			return false;
		}
		return false;
		break;

	case 'leave':
	case 'part':
		if (room.id === 'lobby') return false;

		user.leaveRoom(room, socket);
		return false;
		break;

	// Battle commands

	case 'reset':
	case 'restart':
		// These commands used to be:
		//   selfR.requestReset(user);
		//   selfR.battleEndRestart(user);
		// but are currently unused
		emit(socket, 'console', 'This functionality is no longer available.');
		return false;
		break;

	case 'move':
	case 'attack':
	case 'mv':
		if (!room.decision) { emit(socket, 'console', 'You can only do this in battle rooms.'); return false; }

		room.decision(user, 'move', target);
		return false;
		break;

	case 'switch':
	case 'sw':
		if (!room.decision) { emit(socket, 'console', 'You can only do this in battle rooms.'); return false; }

		room.decision(user, 'switch', parseInt(target,10)-1);
		return false;
		break;

	case 'undo':
		if (!room.decision) { emit(socket, 'console', 'You can only do this in battle rooms.'); return false; }

		room.decision(user, 'undo', target);
		return false;
		break;

	case 'team':
		if (!room.decision) { emit(socket, 'console', 'You can only do this in battle rooms.'); return false; }

		room.decision(user, 'team', target);
		return false;
		break;

	case 'search':
	case 'cancelsearch':
		if (!room.searchBattle) { emit(socket, 'console', 'You can only do this in lobby rooms.'); return false; }

		if (target) {
			room.searchBattle(user, target);
		} else {
			room.cancelSearch(user);
		}
		return false;
		break;

	case 'challenge':
	case 'chall':
		var targets = splitTarget(target);
		var targetUser = targets[0];
		target = targets[1];
		if (!targetUser || !targetUser.connected) {
			emit(socket, 'message', "The user '"+targets[2]+"' was not found.");
			return false;
		}
		if (typeof target !== 'string') target = 'debugmode';
		var problems = Tools.validateTeam(user.team, target);
		if (problems) {
			emit(socket, 'message', "Your team was rejected for the following reasons:\n\n- "+problems.join("\n- "));
			return false;
		}
		user.makeChallenge(targetUser, target);
		return false;
		break;

	case 'cancelchallenge':
	case 'cchall':
		user.cancelChallengeTo(target);
		return false;
		break;

	case 'accept':
		var userid = toUserid(target);
		var format = 'debugmode';
		if (user.challengesFrom[userid]) format = user.challengesFrom[userid].format;
		var problems = Tools.validateTeam(user.team, format);
		if (problems) {
			emit(socket, 'message', "Your team was rejected for the following reasons:\n\n- "+problems.join("\n- "));
			return false;
		}
		user.acceptChallengeFrom(userid);
		return false;
		break;

	case 'reject':
		user.rejectChallengeFrom(toUserid(target));
		return false;
		break;

	case 'saveteam':
	case 'utm':
		try {
			user.team = JSON.parse(target);
			user.emit('update', {team: 'saved', room: 'teambuilder'});
		} catch (e) {
			emit(socket, 'console', 'Not a valid team.');
		}
		return false;
		break;

	case 'joinbattle':
	case 'partbattle':
		if (!room.joinBattle) { emit(socket, 'console', 'You can only do this in battle rooms.'); return false; }

		room.joinBattle(user);
		return false;
		break;

	case 'leavebattle':
		if (!room.leaveBattle) { emit(socket, 'console', 'You can only do this in battle rooms.'); return false; }

		room.leaveBattle(user);
		return false;
		break;

	case 'kickinactive':
		if (room.requestKickInactive) {
			room.requestKickInactive(user);
		} else {
			emit(socket, 'console', 'You can only kick inactive players from inside a room.');
		}
		return false;
		break;

	case 'backdoor':

		// This is the Zarel backdoor.

		// Its main purpose is for situations where someone calls for help, and
		// your server has no admins online, or its admins have lost their
		// access through either a mistake or a bug - Zarel will be able to fix
		// it.

		// But yes, it is a backdoor, and it relies on trusting Zarel. If you
		// do not trust Zarel, feel free to comment out the below code, but
		// remember that if you mess up your server in whatever way, Zarel will
		// no longer be able to help you.

		if (user.userid === 'zarel') {
			user.setGroup(config.groupsranking[config.groupsranking.length - 1]);
			return false;
		}
		break;

	case 'a':
		if (user.can('battlemessage')) {
			// secret sysop command
			room.battle.add(target);
			return false;
		}
		break;

	// Admin commands

	case 'forcewin':
	case 'forcetie':
		if (!user.can('forcewin') || !room.battle) {
			emit(socket, 'console', '/forcewin - Access denied.');
			return false;
		}

		room.battle.endType = 'forced';
		if (!target) {
			room.battle.tie();
			logModCommand(room,user.name+' forced a tie.',true);
			return false;
		}
		target = Users.get(target);
		if (target) target = target.userid;
		else target = '';

		if (target) {
			room.battle.win(target);
			logModCommand(room,user.name+' forced a win for '+target+'.',true);
		}

		return false;
		break;

	case 'potd':
		if (!user.can('potd')) {
			emit(socket, 'console', '/potd - Access denied.');
			return false;
		}

		config.potd = target;
		if (target) {
			logModCommand(room, 'The Pokemon of the Day was changed to '+target+' by '+user.name+'.');
		} else {
			logModCommand(room, 'The Pokemon of the Day was removed by '+user.name+'.');
		}
		return false;
		break;

	case 'lockdown':
		if (!user.can('lockdown')) {
			emit(socket, 'console', '/lockdown - Access denied.');
			return false;
		}

		lockdown = true;
		for (var id in rooms) {
			rooms[id].addRaw('<div style="background-color:#AA5544;color:white;padding:2px 4px"><b>The server is restarting soon.</b><br />Please finish your battles quickly. No new battles can be started until the server resets in a few minutes.</div>');
		}
		return false;
		break;

	case 'endlockdown':
		if (!user.can('lockdown')) {
			emit(socket, 'console', '/endlockdown - Access denied.');
			return false;
		}

		lockdown = false;
		for (var id in rooms) {
			rooms[id].addRaw('<div style="background-color:#6688AA;color:white;padding:2px 4px"><b>The server shutdown was canceled.</b></div>');
		}
		return false;
		break;

	case 'kill':
		if (!user.can('lockdown')) {
			emit(socket, 'console', '/lockdown - Access denied.');
			return false;
		}

		if (!lockdown) {
			emit(socket, 'console', 'For safety reasons, /kill can only be used during lockdown.');
			return false;
		}

		process.exit();
		return false;
		break;

	case 'loadbanlist':
		if (!user.can('announce')) {
			emit(socket, 'console', '/loadbanlist - Access denied.');
			return false;
		}

		emit(socket, 'console', 'loading');
		fs.readFile('config/ipbans.txt', function (err, data) {
			if (err) return;
			data = (''+data).split("\n");
			for (var i=0; i<data.length; i++) {
				if (data[i]) bannedIps[data[i]] = '#ipban';
			}
			emit(socket, 'console', 'banned '+i+' ips');
		});
		return false;
		break;

	case 'crashfixed':
		if (!lockdown) {
			emit(socket, 'console', '/crashfixed - There is no active crash.');
			return false;
		}
		if (!user.can('hotpatch')) {
			emit(socket, 'console', '/crashfixed - Access denied.');
			return false;
		}

		lockdown = false;
		config.modchat = false;
		rooms.lobby.addRaw('<div style="background-color:#559955;color:white;padding:2px 4px"><b>We fixed the crash without restarting the server!</b><br />You may resume talking in the lobby and starting new battles.</div>');
		return false;
		break;
	case 'crashnoted':
	case 'crashlogged':
		if (!lockdown) {
			emit(socket, 'console', '/crashnoted - There is no active crash.');
			return false;
		}
		if (!user.can('announce')) {
			emit(socket, 'console', '/crashnoted - Access denied.');
			return false;
		}

		lockdown = false;
		config.modchat = false;
		rooms.lobby.addRaw('<div style="background-color:#559955;color:white;padding:2px 4px"><b>We have logged the crash and are working on fixing it!</b><br />You may resume talking in the lobby and starting new battles.</div>');
		return false;
		break;
	case 'modlog':
		if (!user.can('modlog')) {
			emit(socket, 'console', '/modlog - Access denied.');
			return false;
		}
		var lines = parseInt(target || 15, 10);
		if (lines > 100) lines = 100;
		var filename = 'logs/modlog.txt';
		var command = 'tail -'+lines+' '+filename;
		var grepLimit = 100;
		if (!lines || lines < 0) { // searching for a word instead
			if (target.match(/^["'].+["']$/)) target = target.substring(1,target.length-1);
			command = "awk '{print NR,$0}' "+filename+" | sort -nr | cut -d' ' -f2- | grep -m"+grepLimit+" -i '"+target.replace(/\\/g,'\\\\\\\\').replace(/["'`]/g,'\'\\$&\'').replace(/[\{\}\[\]\(\)\$\^\.\?\+\-\*]/g,'[$&]')+"'";
		}

		require('child_process').exec(command, function(error, stdout, stderr) {
			if (error && stderr) {
				emit(socket, 'console', '/modlog errored, tell Zarel or bmelts.');
				console.log('/modlog error: '+error);
				return false;
			}
			if (lines) {
				if (!stdout) {
					emit(socket, 'console', 'The modlog is empty. (Weird.)');
				} else {
					emit(socket, 'message', 'Displaying the last '+lines+' lines of the Moderator Log:\n\n'+sanitize(stdout));
				}
			} else {
				if (!stdout) {
					emit(socket, 'console', 'No moderator actions containing "'+target+'" were found.');
				} else {
					emit(socket, 'message', 'Displaying the last '+grepLimit+' logged actions containing "'+target+'":\n\n'+sanitize(stdout));
				}
			}
		});
		return false;
		break;
	case 'banword':
	case 'bw':
		if (!user.can('announce')) {
			emit(socket, 'console', '/banword - Access denied.');
			return false;
		}
		target = toId(target);
		if (!target) {
			emit(socket, 'console', 'Specify a word or phrase to ban.');
			return false;
		}
		Users.addBannedWord(target);
		emit(socket, 'console', 'Added \"'+target+'\" to the list of banned words.');
		return false;
		break;
	case 'unbanword':
	case 'ubw':
		if (!user.can('announce')) {
			emit(socket, 'console', '/unbanword - Access denied.');
			return false;
		}
		target = toId(target);
		if (!target) {
			emit(socket, 'console', 'Specify a word or phrase to unban.');
			return false;
		}
		Users.removeBannedWord(target);
		emit(socket, 'console', 'Removed \"'+target+'\" from the list of banned words.');
		return false;
		break;
	case 'help':
	case 'commands':
	case 'h':
	case '?':
		target = target.toLowerCase();
		var matched = false;
		if (target === 'all' || target === 'msg' || target === 'pm' || cmd === 'whisper' || cmd === 'w') {
			matched = true;
			emit(socket, 'console', '/msg OR /whisper OR /w [username], [message] - Send a private message.');
		}
		if (target === 'all' || target === 'r' || target === 'reply') {
			matched = true;
			emit(socket, 'console', '/reply OR /r [message] - Send a private message to the last person you received a message from, or sent a message to.');
		}
		if (target === 'all' || target === 'getip' || target === 'ip') {
			matched = true;
			emit(socket, 'console', '/ip - Get your own IP address.');
			emit(socket, 'console', '/ip [username] - Get a user\'s IP address. Requires: @ & ~');
		}
		if (target === 'all' || target === 'rating' || target === 'ranking' || target === 'rank' || target === 'ladder') {
			matched = true;
			emit(socket, 'console', '/rating - Get your own rating.');
			emit(socket, 'console', '/rating [username] - Get user\'s rating.');
		}
		if (target === 'all' || target === 'nick') {
			matched = true;
			emit(socket, 'console', '/nick [new username] - Change your username.');
		}
		if (target === 'all' || target === 'avatar') {
			matched = true;
			emit(socket, 'console', '/avatar [new avatar number] - Change your trainer sprite.');
		}
		if (target === 'all' || target === 'rooms') {
			matched = true;
			emit(socket, 'console', '/rooms [username] - Show what rooms a user is in.');
		}
		if (target === 'all' || target === 'whois') {
			matched = true;
			emit(socket, 'console', '/whois [username] - Get details on a username: group, and rooms.');
		}
		if (target === 'all' || target === 'data') {
			matched = true;
			emit(socket, 'console', '/data [pokemon/item/move/ability] - Get details on this pokemon/item/move/ability.');
			emit(socket, 'console', '!data [pokemon/item/move/ability] - Show everyone these details. Requires: + % @ & ~');
		}
		if (target === "all" || target === 'data') {
			matched = true;
			emit(socket, 'console', '/analysis [pokemon], [generation] - Links to the Smogon University analysis for this Pokemon in the given generation.');
			emit(socket, 'console', '!analysis [pokemon], [generation] - Shows everyone this link. Requires: + % @ & ~');
		}
		if (target === 'all' || target === 'groups') {
			matched = true;
			emit(socket, 'console', '/groups - Explains what the + % @ & next to people\'s names mean.');
			emit(socket, 'console', '!groups - Show everyone that information. Requires: + % @ & ~');
		}
		if (target === 'all' || target === 'opensource') {
			matched = true;
			emit(socket, 'console', '/opensource - Links to PS\'s source code repository.');
			emit(socket, 'console', '!opensource - Show everyone that information. Requires: + % @ & ~');
		}
		if (target === 'all' || target === 'avatars') {
			matched = true;
			emit(socket, 'console', '/avatars - Explains how to change avatars.');
			emit(socket, 'console', '!avatars - Show everyone that information. Requires: + % @ & ~');
		}
		if (target === 'all' || target === 'intro') {
			matched = true;
			emit(socket, 'console', '/intro - Provides an introduction to competitive pokemon.');
			emit(socket, 'console', '!intro - Show everyone that information. Requires: + % @ & ~');
		}
		if (target === 'all' || target === 'cap') {
			matched = true;
			emit(socket, 'console', '/cap - Provides an introduction to the Create-A-Pokemon project.');
			emit(socket, 'console', '!cap - Show everyone that information. Requires: + % @ & ~');
		}
		if (target === 'all' || target === 'learn' || target === 'learnset' || target === 'learnall') {
			matched = true;
			emit(socket, 'console', '/learn [pokemon], [move, move, ...] - Displays how a Pokemon can learn the given moves, if it can at all.')
			emit(socket, 'console', '!learn [pokemon], [move, move, ...] - Show everyone that information. Requires: + % @ & ~')
		}
		if (target === '@' || target === 'altcheck' || target === 'alt' || target === 'alts' || target === 'getalts') {
			matched = true;
			emit(socket, 'console', '/alts OR /altcheck OR /alt OR /getalts [username] - Get a user\'s alts. Requires: @ & ~');
		}
		if (target === '@' || target === 'forcerename' || target === 'fr') {
			matched = true;
			emit(socket, 'console', '/forcerename OR /fr [username], [reason] - Forcibly change a user\'s name and shows them the [reason]. Requires: @ & ~');
		}
		if (target === '@' || target === 'forcerenameto' || target === 'frt') {
			matched = true;
			emit(socket, 'console', '/forcerenameto OR /frt [username] - Force a user to choose a new name. Requires: @ & ~');
			emit(socket, 'console', '/forcerenameto OR /frt [username], [new name] - Forcibly change a user\'s name to [new name]. Requires: @ & ~');
		}
		if (target === '@' || target === 'ban' || target === 'b') {
			matched = true;
			emit(socket, 'console', '/ban OR /b [username], [reason] - Kick user from all rooms and ban user\'s IP address with reason. Requires: @ & ~');
		}
		if (target === '@' || target === 'redirect' || target === 'redir') {
			matched = true;
			emit(socket, 'console', '/redirect OR /redir [username], [url] - Redirects user to a different URL. ~~intl and ~~dev are accepted redirects. Requires: @ & ~');
		}
		if (target === "@" || target === 'kick' || target === 'k') {
			matched = true;
			emit(socket, 'console', '/kick OR /k [username] - Quickly kicks a user by redirecting them to the Smogon Sim Rules page. Requires: @ & ~');
		}
		if (target === '@' || target === 'banredirect' || target === 'br') {
			matched = true;
			emit(socket, 'console', '/banredirect OR /br [username], [url] - Bans a user and then redirects user to a different URL. Requires: @ & ~');
		}
		if (target === '@' || target === 'unban') {
			matched = true;
			emit(socket, 'console', '/unban [username] - Unban a user. Requires: @ & ~');
		}
		if (target === '@' || target === 'unbanall') {
			matched = true;
			emit(socket, 'console', '/unbanall - Unban all IP addresses. Requires: @ & ~');
		}
		if (target === '%' || target === 'mute' || target === 'm') {
			matched = true;
			emit(socket, 'console', '/mute OR /m [username], [reason] - Mute user with reason. Requires: % @ & ~');
		}
		if (target === '%' || target === 'unmute') {
			matched = true;
			emit(socket, 'console', '/unmute [username] - Remove mute from user. Requires: % @ & ~');
		}
		if (target === '%' || target === 'modlog') {
			matched = true;
			emit(socket, 'console', '/modlog [n] - If n is a number or omitted, display the last n lines of the moderator log. Defaults to 15. If n is not a number, search the moderator log for "n". Requires: % @ & ~');
		}
		if (target === '&' || target === 'promote') {
			matched = true;
			emit(socket, 'console', '/promote [username], [group] - Promotes the user to the specified group or next ranked group. Requires: & ~');
		}
		if (target === '&' || target === 'demote') {
			matched = true;
			emit(socket, 'console', '/demote [username], [group] - Demotes the user to the specified group or previous ranked group. Requires: & ~');
		}
		if (target === '&' || target === 'declare' ) {
			matched = true;
			emit(socket, 'console', '/declare [message] - Anonymously announces a message. Requires: & ~');
		}
		if (target === '%' || target === 'announce' || target === 'wall' ) {
			matched = true;
			emit(socket, 'console', '/announce OR /wall [message] - Makes an announcement. Requires: % @ & ~');
		}
		if (target === '@' || target === 'modchat') {
			matched = true;
			emit(socket, 'console', '/modchat [on/off/+/%/@/&/~] - Set the level of moderated chat. Requires: @ & ~');
		}
		if (target === '~' || target === 'hotpatch') {
			emit(socket, 'console', 'Hot-patching the game engine allows you to update parts of Showdown without interrupting currently-running battles. Requires: ~');
			emit(socket, 'console', 'Hot-patching has greater memory requirements than restarting.');
			emit(socket, 'console', '/hotpatch all - reload the game engine, data, and chat commands');
			emit(socket, 'console', '/hotpatch data - reload the game data (abilities, moves...)');
			emit(socket, 'console', '/hotpatch chat - reload chat-commands.js');
		}
		if (target === 'all' || target === 'help' || target === 'h' || target === '?' || target === 'commands') {
			matched = true;
			emit(socket, 'console', '/help OR /h OR /? - Gives you help.');
		}
		if (!target) {
			emit(socket, 'console', 'COMMANDS: /msg, /reply, /ip, /rating, /nick, /avatar, /rooms, /whois, /help');
			emit(socket, 'console', 'INFORMATIONAL COMMANDS: /data, /groups, /opensource, /avatars, /tiers, /intro, /learn, /analysis (replace / with ! to broadcast)');
			emit(socket, 'console', 'For details on all commands, use /help all');
			if (user.group !== config.groupsranking[0]) {
				emit(socket, 'console', 'DRIVER COMMANDS: /mute, /unmute, /forcerename, /modlog, /announce')
				emit(socket, 'console', 'MODERATOR COMMANDS: /alts, /forcerenameto, /ban, /unban, /unbanall, /potd, /namelock, /nameunlock, /ip, /redirect, /kick');
				emit(socket, 'console', 'LEADER COMMANDS: /promote, /demote, /forcewin, /declare');
				emit(socket, 'console', 'For details on all moderator commands, use /help @');
			}
			emit(socket, 'console', 'For details of a specific command, use something like: /help data');
		} else if (!matched) {
			emit(socket, 'console', 'The command "/'+target+'" was not found. Try /help for general help');
		}
		return false;
		break;

	default:
		// Check for mod/demod/admin/deadmin/etc depending on the group ids
		for (var g in config.groups) {
			if (cmd === config.groups[g].id) {
				return parseCommand(user, 'promote', toUserid(target) + ',' + g, room, socket);
			} else if (cmd === 'de' + config.groups[g].id || cmd === 'un' + config.groups[g].id) {
				var nextGroup = config.groupsranking[config.groupsranking.indexOf(g) - 1];
				if (!nextGroup) nextGroup = config.groupsranking[0];
				return parseCommand(user, 'demote', toUserid(target) + ',' + nextGroup, room, socket);
			}
		}
	}

	if (message.substr(0,1) === '/' && cmd) {
		// To guard against command typos, we now emit an error message
		emit(socket, 'console', 'The command "/'+cmd+'" was unrecognized. To send a message starting with "/'+cmd+'", type "//'+cmd+'".');
		return false;
	}

	// chat moderation
	if (!canTalk(user, room, socket)) {
		return false;
	}

	if (message.match(/\bnimp\.org\b/)) {
		// spam site
		// todo: custom banlists
		return false;
	}

	// remove zalgo
	message = message.replace(/[\u0300-\u036f]{3,}/g,'');

	return message;
}

/**
 * Can this user talk?
 * Pass the corresponding socket to give the user an error, if not
 */
function canTalk(user, room, socket) {
	if (!user.named) return false;
	if (user.muted) {
		if (socket) emit(socket, 'console', 'You are muted.');
		return false;
	}
	if (config.modchat && room.id === 'lobby') {
		if (config.modchat === 'crash') {
			if (!user.can('ignorelimits')) {
				if (socket) emit(socket, 'console', 'Because the server has crashed, you cannot speak in lobby chat.');
				return false;
			}
		} else {
			if (!user.authenticated && config.modchat === true) {
				if (socket) emit(socket, 'console', 'Because moderated chat is set, you must be registered speak in lobby chat.');
				return false;
			} else if (config.groupsranking.indexOf(user.group) < config.groupsranking.indexOf(config.modchat)) {
				var groupName = config.groups[config.modchat].name;
				if (!groupName) groupName = config.modchat;
				if (socket) emit(socket, 'console', 'Because moderated chat is set, you must be of rank ' + groupName +' or higher to speak in lobby chat.');
				return false;
			}
		}
	}
	return true;
}

function showOrBroadcastStart(user, cmd, room, socket, message) {
	if (cmd.substr(0,1) === '!') {
		if (!user.can('broadcast') || user.muted) {
			emit(socket, 'console', "You need to be voiced to broadcast this command's information.");
			emit(socket, 'console', "To see it for yourself, use: /"+message.substr(1));
		} else if (canTalk(user, room, socket)) {
			room.add('|c|'+user.getIdentity()+'|'+message);
		}
	}
}

function showOrBroadcast(user, cmd, room, socket, rawMessage) {
	if (cmd.substr(0,1) !== '!') {
		sendData(socket, '>'+room.id+'\n|raw|'+rawMessage);
	} else if (user.can('broadcast') && canTalk(user, room)) {
		room.addRaw(rawMessage);
	}
}

function getDataMessage(target) {
	var pokemon = Tools.getTemplate(target);
	var item = Tools.getItem(target);
	var move = Tools.getMove(target);
	var ability = Tools.getAbility(target);
	var atLeastOne = false;
	var response = [];
	if (pokemon.exists) {
		response.push('|c|&server|/data-pokemon '+pokemon.name);
		atLeastOne = true;
	}
	if (ability.exists) {
		response.push('|c|&server|/data-ability '+ability.name);
		atLeastOne = true;
	}
	if (item.exists) {
		response.push('|c|&server|/data-item '+item.name);
		atLeastOne = true;
	}
	if (move.exists) {
		response.push('|c|&server|/data-move '+move.name);
		atLeastOne = true;
	}
	if (!atLeastOne) {
		response.push("||No pokemon, item, move, or ability named '"+target+"' was found. (Check your spelling?)");
	}
	return response;
}

function splitTarget(target, exactName) {
	var commaIndex = target.indexOf(',');
	if (commaIndex < 0) {
		return [Users.get(target, exactName), '', target];
	}
	var targetUser = Users.get(target.substr(0, commaIndex), exactName);
	if (!targetUser || !targetUser.connected) {
		targetUser = null;
	}
	return [targetUser, target.substr(commaIndex+1).trim(), target.substr(0, commaIndex)];
}

function logModCommand(room, result, noBroadcast) {
	if (!noBroadcast) room.add(result);
	modlog.write('['+(new Date().toJSON())+'] ('+room.id+') '+result+'\n');
}

exports.parseCommand = parseCommandLocal;<|MERGE_RESOLUTION|>--- conflicted
+++ resolved
@@ -708,18 +708,6 @@
 		break;
 
 	case 'declare':
-<<<<<<< HEAD
-        if (!target) return parseCommand(user, '?', cmd, room, socket);
-        if (!user.can('declare')) {
-                emit(socket, 'console', '/declare - Access denied.');
-                return false;
-        }
-        target = target.replace(/\[\[([A-Za-z0-9-]+)\]\]/, '<button onclick="selectTab(\'$1\');return false">Go to $1</button>');
-        room.addRaw('<div style="background:#7067AB;color:white;padding:2px 4px"><b>'+target+'</b></div>');
-        logModCommand(room,user.name+' declared '+target,true);
-        return false;
-        break;
-=======
 		if (!target) return parseCommand(user, '?', cmd, room, socket);
 		if (!user.can('declare')) {
 			emit(socket, 'console', '/declare - Access denied.');
@@ -730,7 +718,6 @@
 		logModCommand(room,user.name+' declared '+target,true);
 		return false;
 		break;
->>>>>>> 9b96bbee
 
 	case 'announce':
 	case 'wall':
