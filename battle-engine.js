/**
 * Simulator process
 * Pokemon Showdown - http://pokemonshowdown.com/
 *
 * This file is where the battle simulation itself happens.
 *
 * The most important part of the simulation happens in runEvent -
 * see that function's definition for details.
 *
 * @license MIT license
 */

require('sugar');

global.Config = require('./config/config.js');

// graceful crash - allow current battles to finish before restarting
/*process.on('uncaughtException', function (err) {
	require('./crashlogger.js')(err, 'A simulator process');
});*/

/**
 * Converts anything to an ID. An ID must have only lowercase alphanumeric
 * characters.
 * If a string is passed, it will be converted to lowercase and
 * non-alphanumeric characters will be stripped.
 * If an object with an ID is passed, its ID will be returned.
 * Otherwise, an empty string will be returned.
 */
global.toId = function (text) {
	if (text && text.id) text = text.id;
	else if (text && text.userid) text = text.userid;

	return string(text).toLowerCase().replace(/[^a-z0-9]+/g, '');
};

/**
 * Validates a username or Pokemon nickname
 */
global.toName = function (name) {
	name = string(name);
	name = name.replace(/[\|\s\[\]\,]+/g, ' ').trim();
	if (name.length > 18) name = name.substr(0, 18).trim();
	return name;
};

/**
 * Safely ensures the passed variable is a string
 * Simply doing '' + str can crash if str.toString crashes or isn't a function
 * If we're expecting a string and being given anything that isn't a string
 * or a number, it's safe to assume it's an error, and return ''
 */
global.string = function (str) {
	if (typeof str === 'string' || typeof str === 'number') return '' + str;
	return '';
};

global.Tools = require('./tools.js');

var Battles = {};

// Receive and process a message sent using Simulator.prototype.send in
// another process.
battleEngineFakeProcess.client.on('message', function (message) {
	//console.log('CHILD MESSAGE RECV: "' + message + '"');
	var nlIndex = message.indexOf("\n");
	var more = '';
	if (nlIndex > 0) {
		more = message.substr(nlIndex + 1);
		message = message.substr(0, nlIndex);
	}
	var data = message.split('|');
	if (data[1] === 'init') {
		if (!Battles[data[0]]) {
			try {
				Battles[data[0]] = Battle.construct(data[0], data[2], data[3]);
			} catch (err) {
				var stack = err.stack + '\n\n' +
						'Additional information:\n' +
						'message = ' + message;
				var fakeErr = {stack: stack};

				if (!require('./crashlogger.js')(fakeErr, 'A battle')) {
<<<<<<< HEAD
					var ministack = ("" + err.stack).split("\n").slice(0, 2).join("<br />");
					battleEngineFakeProcess.client.send(data[0] + '\nupdate\n|html|<div class="broadcast-red"><b>A BATTLE PROCESS HAS CRASHED:</b> ' + ministack + '</div>');
=======
					var ministack = ("" + err.stack).escapeHTML().split("\n").slice(0, 2).join("<br />");
					process.send(data[0] + '\nupdate\n|html|<div class="broadcast-red"><b>A BATTLE PROCESS HAS CRASHED:</b> ' + ministack + '</div>');
>>>>>>> 42a2872a
				} else {
					battleEngineFakeProcess.client.send(data[0] + '\nupdate\n|html|<div class="broadcast-red"><b>The battle crashed!</b><br />Don\'t worry, we\'re working on fixing it.</div>');
				}
			}
		}
	} else if (data[1] === 'dealloc') {
		if (Battles[data[0]]) Battles[data[0]].destroy();
		delete Battles[data[0]];
	} else {
		var battle = Battles[data[0]];
		if (battle) {
			var prevRequest = battle.currentRequest;
			try {
				battle.receive(data, more);
			} catch (err) {
				var stack = err.stack + '\n\n' +
						'Additional information:\n' +
						'message = ' + message + '\n' +
						'currentRequest = ' + prevRequest + '\n\n' +
						'Log:\n' + battle.log.join('\n');
				var fakeErr = {stack: stack};
				require('./crashlogger.js')(fakeErr, 'A battle');

				var logPos = battle.log.length;
				battle.add('html', '<div class="broadcast-red"><b>The battle crashed</b><br />You can keep playing but it might crash again.</div>');
				var nestedError;
				try {
					battle.makeRequest(prevRequest);
				} catch (e) {
					nestedError = e;
				}
				battle.sendUpdates(logPos);
				if (nestedError) {
					throw nestedError;
				}
			}
		} else if (data[1] === 'eval') {
			try {
				eval(data[2]);
			} catch (e) {}
		}
	}
});

var BattlePokemon = (function () {
	function BattlePokemon(set, side) {
		this.side = side;
		this.battle = side.battle;
		if (typeof set === 'string') set = {name: set};

		// "pre-bound" functions for nicer syntax (avoids repeated use of `bind`)
		this.getHealth = BattlePokemon.getHealth.bind(this);
		this.getDetails = BattlePokemon.getDetails.bind(this);

		this.set = set;

		this.baseTemplate = this.battle.getTemplate(set.species || set.name);
		if (!this.baseTemplate.exists) {
			this.battle.debug('Unidentified species: ' + this.species);
			this.baseTemplate = this.battle.getTemplate('Unown');
		}
		this.species = this.baseTemplate.species;
		if (set.name === set.species || !set.name || !set.species) {
			set.name = this.species;
		}
		this.name = (set.name || set.species || 'Bulbasaur').substr(0, 20);
		this.speciesid = toId(this.species);
		this.template = this.baseTemplate;
		this.moves = [];
		this.baseMoves = this.moves;
		this.movepp = {};
		this.moveset = [];
		this.baseMoveset = [];

		this.level = this.battle.clampIntRange(set.forcedLevel || set.level || 100, 1, 1000);

		var genders = {M:'M', F:'F'};
		this.gender = this.template.gender || genders[set.gender] || (Math.random() * 2 < 1 ? 'M' : 'F');
		if (this.gender === 'N') this.gender = '';
		this.happiness = typeof set.happiness === 'number' ? this.battle.clampIntRange(set.happiness, 0, 255) : 255;
		this.pokeball = this.set.pokeball || 'pokeball';

		this.fullname = this.side.id + ': ' + this.name;
		this.details = this.species + (this.level === 100 ? '' : ', L' + this.level) + (this.gender === '' ? '' : ', ' + this.gender) + (this.set.shiny ? ', shiny' : '');

		this.id = this.fullname; // shouldn't really be used anywhere

		this.statusData = {};
		this.volatiles = {};
		this.negateImmunity = {};

		this.height = this.template.height;
		this.heightm = this.template.heightm;
		this.weight = this.template.weight;
		this.weightkg = this.template.weightkg;

		this.ignore = {};

		this.baseAbility = toId(set.ability);
		this.ability = this.baseAbility;
		this.item = toId(set.item);
		this.canMegaEvo = (this.battle.getItem(this.item).megaEvolves === this.species);
		this.abilityData = {id: this.ability};
		this.itemData = {id: this.item};
		this.speciesData = {id: this.speciesid};

		this.types = this.baseTemplate.types;
		this.typesData = [];

		for (var i = 0, l = this.types.length; i < l; i++) {
			this.typesData.push({
				type: this.types[i],
				suppressed: false,
				isAdded: false
			});
		}

		if (this.set.moves) {
			for (var i = 0; i < this.set.moves.length; i++) {
				var move = this.battle.getMove(this.set.moves[i]);
				if (!move.id) continue;
				if (move.id === 'hiddenpower') {
					if (!this.set.ivs || Object.values(this.set.ivs).every(31)) {
						this.set.ivs = this.battle.getType(move.type).HPivs;
					}
					move = this.battle.getMove('hiddenpower');
				}
				this.baseMoveset.push({
					move: move.name,
					id: move.id,
					pp: (move.noPPBoosts ? move.pp : move.pp * 8 / 5),
					maxpp: (move.noPPBoosts ? move.pp : move.pp * 8 / 5),
					target: (move.nonGhostTarget && !this.hasType('Ghost') ? move.nonGhostTarget : move.target),
					disabled: false,
					used: false
				});
				this.moves.push(move.id);
			}
		}

		if (!this.set.evs) {
			this.set.evs = {
				hp: 84, atk: 84, def: 84, spa: 84, spd: 84, spe: 84
			};
		}
		if (!this.set.ivs) {
			this.set.ivs = {
				hp: 31, atk: 31, def: 31, spa: 31, spd: 31, spe: 31
			};
		}
		var stats = { hp: 31, atk: 31, def: 31, spe: 31, spa: 31, spd: 31};
		for (var i in stats) {
			if (!this.set.evs[i]) this.set.evs[i] = 0;
			if (!this.set.ivs[i] && this.set.ivs[i] !== 0) this.set.ivs[i] = 31;
		}
		for (var i in this.set.evs) {
			this.set.evs[i] = this.battle.clampIntRange(this.set.evs[i], 0, 255);
		}
		for (var i in this.set.ivs) {
			this.set.ivs[i] = this.battle.clampIntRange(this.set.ivs[i], 0, 31);
		}

		var hpTypes = ['Fighting', 'Flying', 'Poison', 'Ground', 'Rock', 'Bug', 'Ghost', 'Steel', 'Fire', 'Water', 'Grass', 'Electric', 'Psychic', 'Ice', 'Dragon', 'Dark'];
		if (this.battle.gen && this.battle.gen === 2) {
			// Gen 2 specific Hidden Power check. IVs are still treated 0-31 so we get them 0-15
			var atkDV = Math.floor(this.set.ivs.atk / 2);
			var defDV = Math.floor(this.set.ivs.def / 2);
			var speDV = Math.floor(this.set.ivs.spe / 2);
			var spcDV = Math.floor(this.set.ivs.spa / 2);
			this.hpType = hpTypes[4 * (atkDV % 4) + (defDV % 4)];
			this.hpPower = Math.floor((5 * ((spcDV >> 3) + (2 * (speDV >> 3)) + (4 * (defDV >> 3)) + (8 * (atkDV >> 3))) + (spcDV > 2 ? 3 : spcDV)) / 2 + 31);
		} else {
			// Hidden Power check for gen 3 onwards
			var hpTypeX = 0, hpPowerX = 0;
			var i = 1;
			for (var s in stats) {
				hpTypeX += i * (this.set.ivs[s] % 2);
				hpPowerX += i * (Math.floor(this.set.ivs[s] / 2) % 2);
				i *= 2;
			}
			this.hpType = hpTypes[Math.floor(hpTypeX * 15 / 63)];
			// In Gen 6, Hidden Power is always 60 base power
			this.hpPower = (this.battle.gen && this.battle.gen < 6) ? Math.floor(hpPowerX * 40 / 63) + 30 : 60;
		}

		this.boosts = {
			atk: 0, def: 0, spa: 0, spd: 0, spe: 0,
			accuracy: 0, evasion: 0
		};
		this.stats = {atk:0, def:0, spa:0, spd:0, spe:0};
		this.baseStats = {atk:10, def:10, spa:10, spd:10, spe:10};
		for (var statName in this.baseStats) {
			var stat = this.template.baseStats[statName];
			stat = Math.floor(Math.floor(2 * stat + this.set.ivs[statName] + Math.floor(this.set.evs[statName] / 4)) * this.level / 100 + 5);
			var nature = this.battle.getNature(this.set.nature);
			if (statName === nature.plus) stat *= 1.1;
			if (statName === nature.minus) stat *= 0.9;
			this.baseStats[statName] = Math.floor(stat);
		}

		this.maxhp = Math.floor(Math.floor(2 * this.template.baseStats['hp'] + this.set.ivs['hp'] + Math.floor(this.set.evs['hp'] / 4) + 100) * this.level / 100 + 10);
		if (this.template.baseStats['hp'] === 1) this.maxhp = 1; // shedinja
		this.hp = this.hp || this.maxhp;

		this.baseIvs = this.set.ivs;
		this.baseHpType = this.hpType;
		this.baseHpPower = this.hpPower;

		this.clearVolatile(true);
	}

	BattlePokemon.prototype.trapped = false;
	BattlePokemon.prototype.maybeTrapped = false;
	BattlePokemon.prototype.hp = 0;
	BattlePokemon.prototype.maxhp = 100;
	BattlePokemon.prototype.illusion = null;
	BattlePokemon.prototype.fainted = false;
	BattlePokemon.prototype.lastItem = '';
	BattlePokemon.prototype.ateBerry = false;
	BattlePokemon.prototype.status = '';
	BattlePokemon.prototype.position = 0;

	BattlePokemon.prototype.lastMove = '';
	BattlePokemon.prototype.moveThisTurn = '';

	BattlePokemon.prototype.lastDamage = 0;
	BattlePokemon.prototype.lastAttackedBy = null;
	BattlePokemon.prototype.usedItemThisTurn = false;
	BattlePokemon.prototype.newlySwitched = false;
	BattlePokemon.prototype.beingCalledBack = false;
	BattlePokemon.prototype.isActive = false;
	BattlePokemon.prototype.isStarted = false; // has this pokemon's Start events run yet?
	BattlePokemon.prototype.transformed = false;
	BattlePokemon.prototype.duringMove = false;
	BattlePokemon.prototype.hpType = 'Dark';
	BattlePokemon.prototype.hpPower = 60;
	BattlePokemon.prototype.speed = 0;

	BattlePokemon.prototype.toString = function () {
		var fullname = this.fullname;
		if (this.illusion) fullname = this.illusion.fullname;

		var positionList = 'abcdef';
		if (this.isActive) return fullname.substr(0, 2) + positionList[this.position] + fullname.substr(2);
		return fullname;
	};
	// "static" function
	BattlePokemon.getDetails = function (side) {
		if (this.illusion) return this.illusion.details + '|' + this.getHealth(side);
		return this.details + '|' + this.getHealth(side);
	};
	BattlePokemon.prototype.update = function (init) {
		// reset for Light Metal etc
		this.weightkg = this.template.weightkg;
		// reset for diabled moves
		this.disabledMoves = {};
		this.negateImmunity = {};
		this.trapped = this.maybeTrapped = false;
		// reset for ignore settings
		this.ignore = {};
		for (var i in this.moveset) {
			if (this.moveset[i]) this.moveset[i].disabled = false;
		}
		if (init) return;

		if (this.runImmunity('trapped')) this.battle.runEvent('MaybeTrapPokemon', this);
		for (var i = 0; i < this.battle.sides.length; ++i) {
			var side = this.battle.sides[i];
			if (side === this.side) continue;
			for (var j = 0; j < side.active.length; ++j) {
				var pokemon = side.active[j];
				if (!pokemon || pokemon.fainted ||
					!pokemon.template.abilities) continue;
				for (var k in pokemon.template.abilities) {
					var ability = pokemon.template.abilities[k];
					if (ability === pokemon.ability) {
						// This event was already run above so we don't need
						// to run it again.
						continue;
					}
					if ((k === 'H') && pokemon.template.unreleasedHidden) {
						// unreleased hidden ability
						continue;
					}
					if (this.runImmunity('trapped')) {
						this.battle.singleEvent('FoeMaybeTrapPokemon',
							this.battle.getAbility(ability), {}, this, pokemon);
					}
				}
			}
		}
		this.battle.runEvent('ModifyPokemon', this);

		this.speed = this.getStat('spe');
	};
	BattlePokemon.prototype.calculateStat = function (statName, boost, modifier) {
		statName = toId(statName);
		// var boost = this.boosts[statName];

		if (statName === 'hp') return this.maxhp; // please just read .maxhp directly

		// base stat
		var stat = this.stats[statName];

		// stat boosts
		// boost = this.boosts[statName];
		var boostTable = [1, 1.5, 2, 2.5, 3, 3.5, 4];
		if (boost > 6) boost = 6;
		if (boost < -6) boost = -6;
		if (boost >= 0) {
			stat = Math.floor(stat * boostTable[boost]);
		} else {
			stat = Math.floor(stat / boostTable[-boost]);
		}

		// stat modifier
		stat = this.battle.modify(stat, (modifier || 1));

		if (this.battle.getStatCallback) {
			stat = this.battle.getStatCallback(stat, statName, this);
		}

		return stat;
	};
	BattlePokemon.prototype.getStat = function (statName, unboosted, unmodified) {
		statName = toId(statName);

		if (statName === 'hp') return this.maxhp; // please just read .maxhp directly

		// base stat
		var stat = this.stats[statName];

		// stat boosts
		if (!unboosted) {
			var boost = this.boosts[statName];
			var boostTable = [1, 1.5, 2, 2.5, 3, 3.5, 4];
			if (boost > 6) boost = 6;
			if (boost < -6) boost = -6;
			if (boost >= 0) {
				stat = Math.floor(stat * boostTable[boost]);
			} else {
				stat = Math.floor(stat / boostTable[-boost]);
			}
		}

		// stat modifier effects
		if (!unmodified) {
			var statTable = {atk:'Atk', def:'Def', spa:'SpA', spd:'SpD', spe:'Spe'};
			var statMod = 1;
			statMod = this.battle.runEvent('Modify' + statTable[statName], this, null, null, statMod);
			stat = this.battle.modify(stat, statMod);
		}
		if (this.battle.getStatCallback) {
			stat = this.battle.getStatCallback(stat, statName, this);
		}
		return stat;
	};
	BattlePokemon.prototype.getMoveData = function (move) {
		move = this.battle.getMove(move);
		for (var i = 0; i < this.moveset.length; i++) {
			var moveData = this.moveset[i];
			if (moveData.id === move.id) {
				return moveData;
			}
		}
		return null;
	};
	BattlePokemon.prototype.deductPP = function (move, amount, source) {
		move = this.battle.getMove(move);
		var ppData = this.getMoveData(move);
		var success = false;
		if (ppData) {
			ppData.used = true;
		}
		if (ppData && ppData.pp) {
			ppData.pp -= this.battle.runEvent('DeductPP', this, source || this, move, amount || 1);
			if (ppData.pp <= 0) {
				ppData.pp = 0;
			}
			success = true;
		}
		return success;
	};
	BattlePokemon.prototype.moveUsed = function (move) {
		this.lastMove = this.battle.getMove(move).id;
		this.moveThisTurn = this.lastMove;
	};
	BattlePokemon.prototype.gotAttacked = function (move, damage, source) {
		if (!damage) damage = 0;
		move = this.battle.getMove(move);
		this.lastAttackedBy = {
			pokemon: source,
			damage: damage,
			move: move.id,
			thisTurn: true
		};
	};
	BattlePokemon.prototype.getLockedMove = function () {
		var lockedMove = this.battle.runEvent('LockMove', this);
		if (lockedMove === true) lockedMove = false;
		return lockedMove;
	};
	BattlePokemon.prototype.getMoves = function (lockedMove) {
		if (lockedMove) {
			lockedMove = toId(lockedMove);
			this.trapped = true;
		}
		if (lockedMove === 'recharge') {
			return [{
				move: 'Recharge',
				id: 'recharge'
			}];
		}
		var moves = [];
		var hasValidMove = false;
		for (var i = 0; i < this.moveset.length; i++) {
			var move = this.moveset[i];
			if (lockedMove) {
				if (lockedMove === move.id) {
					return [{
						move: move.move,
						id: move.id
					}];
				}
				continue;
			}
			if (this.disabledMoves[move.id] || !move.pp && (this.battle.gen !== 1 || !this.volatiles['partialtrappinglock'])) {
				move.disabled = true;
			} else if (!move.disabled) {
				hasValidMove = true;
			}
			var moveName = move.move;
			if (move.id === 'hiddenpower') {
				moveName = 'Hidden Power ' + this.hpType;
				if (this.gen < 6) moveName += ' ' + this.hpPower;
			}
			moves.push({
				move: moveName,
				id: move.id,
				pp: move.pp,
				maxpp: move.maxpp,
				target: move.target,
				disabled: move.disabled
			});
		}
		if (lockedMove) {
			return [{
				move: this.battle.getMove(lockedMove).name,
				id: lockedMove
			}];
		}
		if (!hasValidMove) {
			return [{
				move: 'Struggle',
				id: 'struggle'
			}];
		}
		return moves;
	};
	BattlePokemon.prototype.getRequestData = function () {
		var lockedMove = this.getLockedMove();
		var data = {moves: this.getMoves(lockedMove)};
		if (this.trapped) {
			data.trapped = true;
		} else if (this.maybeTrapped) {
			data.maybeTrapped = true;
		}
		return data;
	};
	BattlePokemon.prototype.positiveBoosts = function () {
		var boosts = 0;
		for (var i in this.boosts) {
			if (this.boosts[i] > 0) boosts += this.boosts[i];
		}
		return boosts;
	};
	BattlePokemon.prototype.boostBy = function (boost, source, effect) {
		var changed = false;
		for (var i in boost) {
			var delta = boost[i];
			this.boosts[i] += delta;
			if (this.boosts[i] > 6) {
				delta -= this.boosts[i] - 6;
				this.boosts[i] = 6;
			}
			if (this.boosts[i] < -6) {
				delta -= this.boosts[i] - (-6);
				this.boosts[i] = -6;
			}
			if (delta) changed = true;
		}
		this.update();
		return changed;
	};
	BattlePokemon.prototype.clearBoosts = function () {
		for (var i in this.boosts) {
			this.boosts[i] = 0;
		}
		this.update();
	};
	BattlePokemon.prototype.setBoost = function (boost) {
		for (var i in boost) {
			this.boosts[i] = boost[i];
		}
		this.update();
	};
	BattlePokemon.prototype.copyVolatileFrom = function (pokemon) {
		this.clearVolatile();
		this.boosts = pokemon.boosts;
		this.volatiles = pokemon.volatiles;
		this.update();
		pokemon.clearVolatile();
		for (var i in this.volatiles) {
			var status = this.getVolatile(i);
			if (status.noCopy) {
				delete this.volatiles[i];
			}
			this.battle.singleEvent('Copy', status, this.volatiles[i], this);
		}
	};
	BattlePokemon.prototype.transformInto = function (pokemon, user) {
		var template = pokemon.template;
		if (pokemon.fainted || pokemon.illusion || (pokemon.volatiles['substitute'] && this.battle.gen >= 5)) {
			return false;
		}
		if (!template.abilities || (pokemon && pokemon.transformed && this.battle.gen >= 2) || (user && user.transformed && this.battle.gen >= 5)) {
			return false;
		}
		if (!this.formeChange(template, true)) {
			return false;
		}
		this.transformed = true;
		this.typesData = [];
		for (var i = 0, l = pokemon.typesData.length; i < l; i++) {
			this.typesData.push({
				type: pokemon.typesData[i].type,
				suppressed: false,
				isAdded: pokemon.typesData[i].isAdded
			});
		}
		for (var statName in this.stats) {
			this.stats[statName] = pokemon.stats[statName];
		}
		this.moveset = [];
		this.moves = [];
		this.set.ivs = (this.battle.gen >= 5 ? this.set.ivs : pokemon.set.ivs);
		this.hpType = (this.battle.gen >= 5 ? this.hpType : pokemon.hpType);
		this.hpPower = (this.battle.gen >= 5 ? this.hpPower : pokemon.hpPower);
		for (var i = 0; i < pokemon.moveset.length; i++) {
			var move = this.battle.getMove(this.set.moves[i]);
			var moveData = pokemon.moveset[i];
			var moveName = moveData.move;
			if (moveData.id === 'hiddenpower') {
				moveName = 'Hidden Power ' + this.hpType;
			}
			this.moveset.push({
				move: moveName,
				id: moveData.id,
				pp: move.noPPBoosts ? moveData.maxpp : 5,
				maxpp: this.battle.gen >= 5 ? (move.noPPBoosts ? moveData.maxpp : 5) : (this.battle.gen <= 2 ? move.pp : moveData.maxpp),
				target: moveData.target,
				disabled: false
			});
			this.moves.push(toId(moveName));
		}
		for (var j in pokemon.boosts) {
			this.boosts[j] = pokemon.boosts[j];
		}
		this.battle.add('-transform', this, pokemon);
		this.setAbility(pokemon.ability);
		this.update();
		return true;
	};
	BattlePokemon.prototype.formeChange = function (template, dontRecalculateStats) {
		template = this.battle.getTemplate(template);

		if (!template.abilities) return false;
		this.template = template;
		this.types = template.types;
		this.typesData = [];
		this.types = template.types;
		for (var i = 0, l = this.types.length; i < l; i++) {
			this.typesData.push({
				type: this.types[i],
				suppressed: false,
				isAdded: false
			});
		}
		if (!dontRecalculateStats) {
			for (var statName in this.stats) {
				var stat = this.template.baseStats[statName];
				stat = Math.floor(Math.floor(2 * stat + this.set.ivs[statName] + Math.floor(this.set.evs[statName] / 4)) * this.level / 100 + 5);

				// nature
				var nature = this.battle.getNature(this.set.nature);
				if (statName === nature.plus) stat *= 1.1;
				if (statName === nature.minus) stat *= 0.9;
				this.baseStats[statName] = this.stats[statName] = Math.floor(stat);
			}
			this.speed = this.stats.spe;
		}
		return true;
	};
	BattlePokemon.prototype.clearVolatile = function (init) {
		this.boosts = {
			atk: 0,
			def: 0,
			spa: 0,
			spd: 0,
			spe: 0,
			accuracy: 0,
			evasion: 0
		};

		this.moveset = [];
		this.moves = [];
		// we're copying array contents
		// DO NOT "optimize" it to copy just the pointer
		// if you don't know what a pointer is, please don't
		// touch this code
		for (var i = 0; i < this.baseMoveset.length; i++) {
			this.moveset.push(this.baseMoveset[i]);
			this.moves.push(toId(this.baseMoveset[i].move));
		}
		this.transformed = false;
		this.ability = this.baseAbility;
		this.set.ivs = this.baseIvs;
		this.hpType = this.baseHpType;
		this.hpPower = this.baseHpPower;
		for (var i in this.volatiles) {
			if (this.volatiles[i].linkedStatus) {
				this.volatiles[i].linkedPokemon.removeVolatile(this.volatiles[i].linkedStatus);
			}
		}
		this.volatiles = {};
		this.switchFlag = false;

		this.lastMove = '';
		this.moveThisTurn = '';

		this.lastDamage = 0;
		this.lastAttackedBy = null;
		this.newlySwitched = true;
		this.beingCalledBack = false;

		this.formeChange(this.baseTemplate);

		this.update(init);
	};
	BattlePokemon.prototype.hasType = function (type) {
		if (!type) return false;
		if (Array.isArray(type)) {
			for (var i = 0; i < type.length; i++) {
				if (this.hasType(type[i])) return true;
			}
		} else {
			if (this.getTypes().indexOf(type) > -1) return true;
		}
		return false;
	};
	// returns the amount of damage actually dealt
	BattlePokemon.prototype.faint = function (source, effect) {
		if (this.fainted) return 0;
		var d = this.hp;
		this.hp = 0;
		this.switchFlag = false;
		this.status = 'fnt';
		//this.fainted = true;
		this.battle.faintQueue.push({
			target: this,
			source: source,
			effect: effect
		});
		return d;
	};
	BattlePokemon.prototype.damage = function (d, source, effect) {
		if (!this.hp) return 0;
		if (d < 1 && d > 0) d = 1;
		d = Math.floor(d);
		if (isNaN(d)) return 0;
		if (d <= 0) return 0;
		this.hp -= d;
		if (this.hp <= 0) {
			d += this.hp;
			this.faint(source, effect);
		}
		return d;
	};
	BattlePokemon.prototype.tryTrap = function () {
		if (this.runImmunity('trapped')) {
			this.trapped = true;
			return true;
		}
		return false;
	};
	BattlePokemon.prototype.hasMove = function (moveid) {
		moveid = toId(moveid);
		if (moveid.substr(0, 11) === 'hiddenpower') moveid = 'hiddenpower';
		for (var i = 0; i < this.moveset.length; i++) {
			if (moveid === this.battle.getMove(this.moveset[i].move).id) {
				return moveid;
			}
		}
		return false;
	};
	BattlePokemon.prototype.getValidMoves = function (lockedMove) {
		var pMoves = this.getMoves(lockedMove);
		var moves = [];
		for (var i = 0; i < pMoves.length; i++) {
			if (!pMoves[i].disabled) {
				moves.push(pMoves[i].id);
			}
		}
		if (!moves.length) return ['struggle'];
		return moves;
	};
	// returns the amount of damage actually healed
	BattlePokemon.prototype.heal = function (d) {
		if (!this.hp) return false;
		d = Math.floor(d);
		if (isNaN(d)) return false;
		if (d <= 0) return false;
		if (this.hp >= this.maxhp) return false;
		this.hp += d;
		if (this.hp > this.maxhp) {
			d -= this.hp - this.maxhp;
			this.hp = this.maxhp;
		}
		return d;
	};
	// sets HP, returns delta
	BattlePokemon.prototype.sethp = function (d) {
		if (!this.hp) return 0;
		d = Math.floor(d);
		if (isNaN(d)) return;
		if (d < 1) d = 1;
		d = d - this.hp;
		this.hp += d;
		if (this.hp > this.maxhp) {
			d -= this.hp - this.maxhp;
			this.hp = this.maxhp;
		}
		return d;
	};
	BattlePokemon.prototype.trySetStatus = function (status, source, sourceEffect) {
		if (!this.hp) return false;
		if (this.status) return false;
		return this.setStatus(status, source, sourceEffect);
	};
	BattlePokemon.prototype.cureStatus = function () {
		if (!this.hp) return false;
		// unlike clearStatus, gives cure message
		if (this.status) {
			this.battle.add('-curestatus', this, this.status);
			this.setStatus('');
		}
	};
	BattlePokemon.prototype.setStatus = function (status, source, sourceEffect, ignoreImmunities) {
		if (!this.hp) return false;
		status = this.battle.getEffect(status);
		if (this.battle.event) {
			if (!source) source = this.battle.event.source;
			if (!sourceEffect) sourceEffect = this.battle.effect;
		}

		if (!ignoreImmunities && status.id) {
			// the game currently never ignores immunities
			if (!this.runImmunity(status.id === 'tox' ? 'psn' : status.id)) {
				this.battle.debug('immune to status');
				return false;
			}
		}

		if (this.status === status.id) return false;
		var prevStatus = this.status;
		var prevStatusData = this.statusData;
		if (status.id && !this.battle.runEvent('SetStatus', this, source, sourceEffect, status)) {
			this.battle.debug('set status [' + status.id + '] interrupted');
			return false;
		}

		this.status = status.id;
		this.statusData = {id: status.id, target: this};
		if (source) this.statusData.source = source;
		if (status.duration) {
			this.statusData.duration = status.duration;
		}
		if (status.durationCallback) {
			this.statusData.duration = status.durationCallback.call(this.battle, this, source, sourceEffect);
		}

		if (status.id && !this.battle.singleEvent('Start', status, this.statusData, this, source, sourceEffect)) {
			this.battle.debug('status start [' + status.id + '] interrupted');
			// cancel the setstatus
			this.status = prevStatus;
			this.statusData = prevStatusData;
			return false;
		}
		this.update();
		if (status.id && !this.battle.runEvent('AfterSetStatus', this, source, sourceEffect, status)) {
			return false;
		}
		return true;
	};
	BattlePokemon.prototype.clearStatus = function () {
		// unlike cureStatus, does not give cure message
		return this.setStatus('');
	};
	BattlePokemon.prototype.getStatus = function () {
		return this.battle.getEffect(this.status);
	};
	BattlePokemon.prototype.eatItem = function (item, source, sourceEffect) {
		if (!this.hp || !this.isActive) return false;
		if (!this.item) return false;

		var id = toId(item);
		if (id && this.item !== id) return false;

		if (!sourceEffect && this.battle.effect) sourceEffect = this.battle.effect;
		if (!source && this.battle.event && this.battle.event.target) source = this.battle.event.target;
		item = this.getItem();
		if (this.battle.runEvent('UseItem', this, null, null, item) && this.battle.runEvent('EatItem', this, null, null, item)) {
			this.battle.add('-enditem', this, item, '[eat]');

			this.battle.singleEvent('Eat', item, this.itemData, this, source, sourceEffect);

			this.lastItem = this.item;
			this.item = '';
			this.itemData = {id: '', target: this};
			this.usedItemThisTurn = true;
			this.ateBerry = true;
			this.battle.runEvent('AfterUseItem', this, null, null, item);
			return true;
		}
		return false;
	};
	BattlePokemon.prototype.useItem = function (item, source, sourceEffect) {
		if (!this.isActive) return false;
		if (!this.item) return false;

		var id = toId(item);
		if (id && this.item !== id) return false;

		if (!sourceEffect && this.battle.effect) sourceEffect = this.battle.effect;
		if (!source && this.battle.event && this.battle.event.target) source = this.battle.event.target;
		item = this.getItem();
		if (this.battle.runEvent('UseItem', this, null, null, item)) {
			switch (item.id) {
			case 'redcard':
				this.battle.add('-enditem', this, item, '[of] ' + source);
				break;
			default:
				if (!item.isGem) {
					this.battle.add('-enditem', this, item);
				}
				break;
			}

			this.battle.singleEvent('Use', item, this.itemData, this, source, sourceEffect);

			this.lastItem = this.item;
			this.item = '';
			this.itemData = {id: '', target: this};
			this.usedItemThisTurn = true;
			this.battle.runEvent('AfterUseItem', this, null, null, item);
			return true;
		}
		return false;
	};
	BattlePokemon.prototype.takeItem = function (source) {
		if (!this.hp || !this.isActive) return false;
		if (!this.item) return false;
		if (!source) source = this;
		var item = this.getItem();
		if (this.battle.runEvent('TakeItem', this, source, null, item)) {
			this.lastItem = '';
			this.item = '';
			this.itemData = {id: '', target: this};
			return item;
		}
		return false;
	};
	BattlePokemon.prototype.setItem = function (item, source, effect) {
		if (!this.hp || !this.isActive) return false;
		item = this.battle.getItem(item);
		this.lastItem = this.item;
		this.item = item.id;
		this.itemData = {id: item.id, target: this};
		if (item.id) {
			this.battle.singleEvent('Start', item, this.itemData, this, source, effect);
		}
		if (this.lastItem) this.usedItemThisTurn = true;
		return true;
	};
	BattlePokemon.prototype.getItem = function () {
		return this.battle.getItem(this.item);
	};
	BattlePokemon.prototype.hasItem = function (item) {
		if (this.ignore['Item']) return false;
		var ownItem = this.item;
		if (!Array.isArray(item)) {
			return ownItem === toId(item);
		}
		return (item.map(toId).indexOf(ownItem) >= 0);
	};
	BattlePokemon.prototype.clearItem = function () {
		return this.setItem('');
	};
	BattlePokemon.prototype.setAbility = function (ability, source, effect, noForce) {
		if (!this.hp) return false;
		ability = this.battle.getAbility(ability);
		if (noForce && this.ability === ability.id) {
			return false;
		}
		if (ability.id in {illusion:1, multitype:1, stancechange:1}) return false;
		if (this.ability in {multitype:1, stancechange:1}) return false;
		this.ability = ability.id;
		this.abilityData = {id: ability.id, target: this};
		if (ability.id) {
			this.battle.singleEvent('Start', ability, this.abilityData, this, source, effect);
		}
		return true;
	};
	BattlePokemon.prototype.getAbility = function () {
		return this.battle.getAbility(this.ability);
	};
	BattlePokemon.prototype.hasAbility = function (ability) {
		if (this.ignore['Ability']) return false;
		var ownAbility = this.ability;
		if (!Array.isArray(ability)) {
			return ownAbility === toId(ability);
		}
		return (ability.map(toId).indexOf(ownAbility) >= 0);
	};
	BattlePokemon.prototype.clearAbility = function () {
		return this.setAbility('');
	};
	BattlePokemon.prototype.getNature = function () {
		return this.battle.getNature(this.set.nature);
	};
	BattlePokemon.prototype.addVolatile = function (status, source, sourceEffect) {
		var result;
		if (!this.hp) return false;
		status = this.battle.getEffect(status);
		if (this.battle.event) {
			if (!source) source = this.battle.event.source;
			if (!sourceEffect) sourceEffect = this.battle.effect;
		}

		if (this.volatiles[status.id]) {
			if (!status.onRestart) return false;
			return this.battle.singleEvent('Restart', status, this.volatiles[status.id], this, source, sourceEffect);
		}
		if (!this.runImmunity(status.id)) return false;
		result = this.battle.runEvent('TryAddVolatile', this, source, sourceEffect, status);
		if (!result) {
			this.battle.debug('add volatile [' + status.id + '] interrupted');
			return result;
		}
		this.volatiles[status.id] = {id: status.id};
		this.volatiles[status.id].target = this;
		if (source) {
			this.volatiles[status.id].source = source;
			this.volatiles[status.id].sourcePosition = source.position;
		}
		if (sourceEffect) {
			this.volatiles[status.id].sourceEffect = sourceEffect;
		}
		if (status.duration) {
			this.volatiles[status.id].duration = status.duration;
		}
		if (status.durationCallback) {
			this.volatiles[status.id].duration = status.durationCallback.call(this.battle, this, source, sourceEffect);
		}
		result = this.battle.singleEvent('Start', status, this.volatiles[status.id], this, source, sourceEffect);
		if (!result) {
			// cancel
			delete this.volatiles[status.id];
			return result;
		}
		this.update();
		return true;
	};
	BattlePokemon.prototype.getVolatile = function (status) {
		status = this.battle.getEffect(status);
		if (!this.volatiles[status.id]) return null;
		return status;
	};
	BattlePokemon.prototype.removeVolatile = function (status) {
		if (!this.hp) return false;
		status = this.battle.getEffect(status);
		if (!this.volatiles[status.id]) return false;
		this.battle.singleEvent('End', status, this.volatiles[status.id], this);
		delete this.volatiles[status.id];
		this.update();
		return true;
	};
	// "static" function
	BattlePokemon.getHealth = function (side) {
		if (!this.hp) return '0 fnt';
		var hpstring;
		if ((side === true) || (this.side === side) || this.battle.getFormat().debug) {
			hpstring = '' + this.hp + '/' + this.maxhp;
		} else {
			var ratio = this.hp / this.maxhp;
			if (this.battle.reportPercentages) {
				// HP Percentage Mod mechanics
				var percentage = Math.ceil(ratio * 100);
				if ((percentage === 100) && (ratio < 1.0)) {
					percentage = 99;
				}
				hpstring = '' + percentage + '/100';
			} else {
				// In-game accurate pixel health mechanics
				var pixels = Math.floor(ratio * 48) || 1;
				hpstring = '' + pixels + '/48';
				if ((pixels === 9) && (ratio > 0.2)) {
					hpstring += 'y'; // force yellow HP bar
				} else if ((pixels === 24) && (ratio > 0.5)) {
					hpstring += 'g'; // force green HP bar
				}
			}
		}
		if (this.status) hpstring += ' ' + this.status;
		return hpstring;
	};
	BattlePokemon.prototype.setType = function (newType, enforce) {
		// Arceus first type cannot be normally changed
		if (!enforce && this.num === 493) return false;

		this.typesData = [{
			type: newType,
			suppressed: false,
			isAdded: false
		}];

		return true;
	};
	BattlePokemon.prototype.addType = function (newType) {
		// removes any types added previously and adds another one

		this.typesData = this.typesData.filter(function (typeData) {
			return !typeData.isAdded;
		}).concat([{
			type: newType,
			suppressed: false,
			isAdded: true
		}]);

		return true;
	};
	BattlePokemon.prototype.getTypes = function (getAll) {
		var types = [];
		for (var i = 0, l = this.typesData.length; i < l; i++) {
			if (getAll || !this.typesData[i].suppressed) {
				types.push(this.typesData[i].type);
			}
		}
		if (types.length) return types;
		if (this.battle.gen >= 5) return ['Normal'];
		return ['???'];
	};
	BattlePokemon.prototype.runImmunity = function (type, message) {
		if (this.fainted) {
			return false;
		}
		if (!type || type === '???') {
			return true;
		}
		if (this.negateImmunity[type]) return true;
		if (!(this.negateImmunity['Type'] && type in this.battle.data.TypeChart)) {
			// Ring Target not active
			if (!this.battle.getImmunity(type, this)) {
				this.battle.debug('natural immunity');
				if (message) {
					this.battle.add('-immune', this, '[msg]');
				}
				return false;
			}
		}
		var immunity = this.battle.runEvent('Immunity', this, null, null, type);
		if (!immunity) {
			this.battle.debug('artificial immunity');
			if (message && immunity !== null) {
				this.battle.add('-immune', this, '[msg]');
			}
			return false;
		}
		return true;
	};
	BattlePokemon.prototype.destroy = function () {
		// deallocate ourself
		// get rid of some possibly-circular references
		this.battle = null;
		this.side = null;
	};
	return BattlePokemon;
})();

var BattleSide = (function () {
	function BattleSide(name, battle, n, team) {
		this.battle = battle;
		this.n = n;
		this.name = name;
		this.pokemon = [];
		this.active = [null];
		this.sideConditions = {};

		this.id = n ? 'p2' : 'p1';

		switch (this.battle.gameType) {
		case 'doubles':
			this.active = [null, null];
			break;
		}

		this.team = this.battle.getTeam(this, team);
		for (var i = 0; i < this.team.length && i < 6; i++) {
			//console.log("NEW POKEMON: " + (this.team[i] ? this.team[i].name : '[unidentified]'));
			this.pokemon.push(new BattlePokemon(this.team[i], this));
		}
		this.pokemonLeft = this.pokemon.length;
		for (var i = 0; i < this.pokemon.length; i++) {
			this.pokemon[i].position = i;
		}
	}

	BattleSide.prototype.isActive = false;
	BattleSide.prototype.pokemonLeft = 0;
	BattleSide.prototype.faintedLastTurn = false;
	BattleSide.prototype.faintedThisTurn = false;
	BattleSide.prototype.decision = null;
	BattleSide.prototype.foe = null;

	BattleSide.prototype.toString = function () {
		return this.id + ': ' + this.name;
	};
	BattleSide.prototype.getData = function () {
		var data = {
			name: this.name,
			id: this.id,
			pokemon: []
		};
		for (var i = 0; i < this.pokemon.length; i++) {
			var pokemon = this.pokemon[i];
			data.pokemon.push({
				ident: pokemon.fullname,
				details: pokemon.details,
				condition: pokemon.getHealth(pokemon.side),
				active: (pokemon.position < pokemon.side.active.length),
				stats: {
					atk: pokemon.baseStats['atk'],
					def: pokemon.baseStats['def'],
					spa: pokemon.baseStats['spa'],
					spd: pokemon.baseStats['spd'],
					spe: pokemon.baseStats['spe']
				},
				moves: pokemon.moves.map(function (move) {
					if (move === 'hiddenpower') {
						return move + toId(pokemon.hpType) + (pokemon.hpPower === 70 ? '' : pokemon.hpPower);
					}
					return move;
				}),
				baseAbility: pokemon.baseAbility,
				item: pokemon.item,
				pokeball: pokemon.pokeball,
				canMegaEvo: pokemon.canMegaEvo
			});
		}
		return data;
	};
	BattleSide.prototype.randomActive = function () {
		var actives = this.active.filter(function (active) {
			return active && !active.fainted;
		});
		if (!actives.length) return null;
		var i = Math.floor(Math.random() * actives.length);
		return actives[i];
	};
	BattleSide.prototype.addSideCondition = function (status, source, sourceEffect) {
		status = this.battle.getEffect(status);
		if (this.sideConditions[status.id]) {
			if (!status.onRestart) return false;
			return this.battle.singleEvent('Restart', status, this.sideConditions[status.id], this, source, sourceEffect);
		}
		this.sideConditions[status.id] = {id: status.id};
		this.sideConditions[status.id].target = this;
		if (source) {
			this.sideConditions[status.id].source = source;
			this.sideConditions[status.id].sourcePosition = source.position;
		}
		if (status.duration) {
			this.sideConditions[status.id].duration = status.duration;
		}
		if (status.durationCallback) {
			this.sideConditions[status.id].duration = status.durationCallback.call(this.battle, this, source, sourceEffect);
		}
		if (!this.battle.singleEvent('Start', status, this.sideConditions[status.id], this, source, sourceEffect)) {
			delete this.sideConditions[status.id];
			return false;
		}
		this.battle.update();
		return true;
	};
	BattleSide.prototype.getSideCondition = function (status) {
		status = this.battle.getEffect(status);
		if (!this.sideConditions[status.id]) return null;
		return status;
	};
	BattleSide.prototype.removeSideCondition = function (status) {
		status = this.battle.getEffect(status);
		if (!this.sideConditions[status.id]) return false;
		this.battle.singleEvent('End', status, this.sideConditions[status.id], this);
		delete this.sideConditions[status.id];
		this.battle.update();
		return true;
	};
	BattleSide.prototype.emitCallback = function () {
		this.battle.send('callback', this.id + "\n" +
			Array.prototype.slice.call(arguments).join('|'));
	};
	BattleSide.prototype.emitRequest = function (update) {
		this.battle.send('request', this.id + "\n" + this.battle.rqid + "\n" + JSON.stringify(update));
	};
	BattleSide.prototype.destroy = function () {
		// deallocate ourself

		// deallocate children and get rid of references to them
		for (var i = 0; i < this.pokemon.length; i++) {
			if (this.pokemon[i]) this.pokemon[i].destroy();
			this.pokemon[i] = null;
		}
		this.pokemon = null;
		for (var i = 0; i < this.active.length; i++) {
			this.active[i] = null;
		}
		this.active = null;

		if (this.decision) {
			delete this.decision.side;
			delete this.decision.pokemon;
		}
		this.decision = null;

		// get rid of some possibly-circular references
		this.battle = null;
		this.foe = null;
	};
	return BattleSide;
})();

var Battle = (function () {
	var Battle = {};

	Battle.construct = (function () {
		var battleProtoCache = {};
		return function (roomid, formatarg, rated) {
			var battle = Object.create((function () {
				if (battleProtoCache[formatarg] !== undefined) {
					return battleProtoCache[formatarg];
				}

				// Scripts overrides Battle overrides Scripts overrides Tools
				var tools = Tools.mod(formatarg);
				var proto = Object.create(tools);
				for (var i in Battle.prototype) {
					proto[i] = Battle.prototype[i];
				}
				var battle = Object.create(proto);
				var ret = Object.create(battle);
				tools.install(ret);
				return battleProtoCache[formatarg] = ret;
			})());
			Battle.prototype.init.call(battle, roomid, formatarg, rated);
			return battle;
		};
	})();

	Battle.prototype = {};

	Battle.prototype.init = function (roomid, formatarg, rated) {
		var format = Tools.getFormat(formatarg);

		this.log = [];
		this.sides = [null, null];
		this.roomid = roomid;
		this.id = roomid;
		this.rated = rated;
		this.weatherData = {id:''};
		this.terrainData = {id:''};
		this.pseudoWeather = {};

		this.format = toId(format);
		this.formatData = {id:this.format};

		this.effect = {id:''};
		this.effectData = {id:''};
		this.event = {id:''};

		this.gameType = (format.gameType || 'singles');

		this.queue = [];
		this.faintQueue = [];
		this.messageLog = [];

		// use a random initial seed (64-bit, [high -> low])
		this.startingSeed = this.seed = [Math.floor(Math.random() * 0x10000),
			Math.floor(Math.random() * 0x10000),
			Math.floor(Math.random() * 0x10000),
			Math.floor(Math.random() * 0x10000)];
	};

	Battle.prototype.turn = 0;
	Battle.prototype.p1 = null;
	Battle.prototype.p2 = null;
	Battle.prototype.lastUpdate = 0;
	Battle.prototype.currentRequest = '';
	Battle.prototype.weather = '';
	Battle.prototype.terrain = '';
	Battle.prototype.ended = false;
	Battle.prototype.started = false;
	Battle.prototype.active = false;
	Battle.prototype.eventDepth = 0;
	Battle.prototype.lastMove = '';
	Battle.prototype.activeMove = null;
	Battle.prototype.activePokemon = null;
	Battle.prototype.activeTarget = null;
	Battle.prototype.midTurn = false;
	Battle.prototype.currentRequest = '';
	Battle.prototype.rqid = 0;
	Battle.prototype.lastMoveLine = 0;
	Battle.prototype.reportPercentages = false;

	Battle.prototype.toString = function () {
		return 'Battle: ' + this.format;
	};


	// This function is designed to emulate the on-cartridge PRNG for Gens 3 and 4, as described in
	// http://www.smogon.com/ingame/rng/pid_iv_creation#pokemon_random_number_generator
	// This RNG uses a 32-bit initial seed

	// This function has three different results, depending on arguments:
	// - random() returns a real number in [0, 1), just like Math.random()
	// - random(n) returns an integer in [0, n)
	// - random(m, n) returns an integer in [m, n)

	// m and n are converted to integers via Math.floor. If the result is NaN, they are ignored.
	/*
	Battle.prototype.random = function (m, n) {
		this.seed = (this.seed * 0x41C64E6D + 0x6073) >>> 0; // truncate the result to the last 32 bits
		var result = this.seed >>> 16; // the first 16 bits of the seed are the random value
		m = Math.floor(m);
		n = Math.floor(n);
		return (m ? (n ? (result % (n - m)) + m : result % m) : result / 0x10000);
	};
	*/

	// This function is designed to emulate the on-cartridge PRNG for Gen 5 and uses a 64-bit initial seed

	// This function has three different results, depending on arguments:
	// - random() returns a real number in [0, 1), just like Math.random()
	// - random(n) returns an integer in [0, n)
	// - random(m, n) returns an integer in [m, n)

	// m and n are converted to integers via Math.floor. If the result is NaN, they are ignored.

	Battle.prototype.random = function (m, n) {
		this.seed = this.nextFrame(); // Advance the RNG
		var result = (this.seed[0] << 16 >>> 0) + this.seed[1]; // Use the upper 32 bits
		m = Math.floor(m);
		n = Math.floor(n);
		result = (m ? (n ? Math.floor(result * (n - m) / 0x100000000) + m : Math.floor(result * m / 0x100000000)) : result / 0x100000000);
		this.debug('randBW(' + (m ? (n ? m + ', ' + n : m) : '') + ') = ' + result);
		return result;
	};

	Battle.prototype.nextFrame = function (n) {
		var seed = this.seed;
		n = n || 1;
		for (var frame = 0; frame < n; ++frame) {
			// The RNG is a Linear Congruential Generator (LCG) in the form: x_{n + 1} = (a x_n + c) % m
			// Where: x_0 is the seed, x_n is the random number after n iterations,
			//     a = 0x5D588B656C078965, c = 0x00269EC3 and m = 2^64
			// Javascript doesnt handle such large numbers properly, so this function does it in 16-bit parts.
			// x_{n + 1} = (x_n * a) + c
			// Let any 64 bit number n = (n[0] << 48) + (n[1] << 32) + (n[2] << 16) + n[3]
			// Then x_{n + 1} =
			//     ((a[3] x_n[0] + a[2] x_n[1] + a[1] x_n[2] + a[0] x_n[3] + c[0]) << 48) +
			//     ((a[3] x_n[1] + a[2] x_n[2] + a[1] x_n[3] + c[1]) << 32) +
			//     ((a[3] x_n[2] + a[2] x_n[3] + c[2]) << 16) +
			//     a[3] x_n[3] + c[3]
			// Which can be generalised where b is the number of 16 bit words in the number:
			//     (Notice how the a[] word starts at b-1, and decrements every time it appears again on the line;
			//         x_n[] starts at b-<line#>-1 and increments to b-1 at the end of the line per line, limiting the length of the line;
			//         c[] is at b-<line#>-1 for each line and the left shift is 16 * <line#>)
			//     ((a[b-1] + x_n[b-1] + c[b-1]) << (16 * 0)) +
			//     ((a[b-1] x_n[b-2] + a[b-2] x_n[b-1] + c[b-2]) << (16 * 1)) +
			//     ((a[b-1] x_n[b-3] + a[b-2] x_n[b-2] + a[b-3] x_n[b-1] + c[b-3]) << (16 * 2)) +
			//     ...
			//     ((a[b-1] x_n[1] + a[b-2] x_n[2] + ... + a[2] x_n[b-2] + a[1] + x_n[b-1] + c[1]) << (16 * (b-2))) +
			//     ((a[b-1] x_n[0] + a[b-2] x_n[1] + ... + a[1] x_n[b-2] + a[0] + x_n[b-1] + c[0]) << (16 * (b-1)))
			// Which produces this equation: \sum_{l=0}^{b-1}\left(\sum_{m=b-l-1}^{b-1}\left\{a[2b-m-l-2] x_n[m]\right\}+c[b-l-1]\ll16l\right)
			// This is all ignoring overflow/carry because that cannot be shown in a pseudo-mathematical equation.
			// The below code implements a optimised version of that equation while also checking for overflow/carry.

			var a = [0x5D58, 0x8B65, 0x6C07, 0x8965];
			var c = [0, 0, 0x26, 0x9EC3];

			var nextSeed = [0, 0, 0, 0];
			var carry = 0;

			for (var cN = seed.length - 1; cN >= 0; --cN) {
				nextSeed[cN] = carry;
				carry = 0;

				var aN = seed.length - 1;
				var seedN = cN;
				for (; seedN < seed.length; --aN, ++seedN) {
					var nextWord = a[aN] * seed[seedN];
					carry += nextWord >>> 16;
					nextSeed[cN] += nextWord & 0xFFFF;
				}
				nextSeed[cN] += c[cN];
				carry += nextSeed[cN] >>> 16;
				nextSeed[cN] &= 0xFFFF;
			}

			seed = nextSeed;
		}
		return seed;
	};

	Battle.prototype.setWeather = function (status, source, sourceEffect) {
		status = this.getEffect(status);
		if (sourceEffect === undefined && this.effect) sourceEffect = this.effect;
		if (source === undefined && this.event && this.event.target) source = this.event.target;

		if (this.weather === status.id) return false;
		if (this.weather && !status.id) {
			var oldstatus = this.getWeather();
			this.singleEvent('End', oldstatus, this.weatherData, this);
		}
		var prevWeather = this.weather;
		var prevWeatherData = this.weatherData;
		this.weather = status.id;
		this.weatherData = {id: status.id};
		if (source) {
			this.weatherData.source = source;
			this.weatherData.sourcePosition = source.position;
		}
		if (status.duration) {
			this.weatherData.duration = status.duration;
		}
		if (status.durationCallback) {
			this.weatherData.duration = status.durationCallback.call(this, source, sourceEffect);
		}
		if (!this.singleEvent('Start', status, this.weatherData, this, source, sourceEffect)) {
			this.weather = prevWeather;
			this.weatherData = prevWeatherData;
			return false;
		}
		this.update();
		return true;
	};
	Battle.prototype.clearWeather = function () {
		return this.setWeather('');
	};
	Battle.prototype.effectiveWeather = function (target) {
		if (this.event) {
			if (!target) target = this.event.target;
		}
		if (!this.runEvent('TryWeather', target)) return '';
		return this.weather;
	};
	Battle.prototype.isWeather = function (weather, target) {
		var ourWeather = this.effectiveWeather(target);
		if (!Array.isArray(weather)) {
			return ourWeather === toId(weather);
		}
		return (weather.map(toId).indexOf(ourWeather) >= 0);
	};
	Battle.prototype.getWeather = function () {
		return this.getEffect(this.weather);
	};

	Battle.prototype.setTerrain = function (status, source, sourceEffect) {
		status = this.getEffect(status);
		if (sourceEffect === undefined && this.effect) sourceEffect = this.effect;
		if (source === undefined && this.event && this.event.target) source = this.event.target;

		if (this.terrain === status.id) return false;
		if (this.terrain && !status.id) {
			var oldstatus = this.getTerrain();
			this.singleEvent('End', oldstatus, this.terrainData, this);
		}
		var prevTerrain = this.terrain;
		var prevTerrainData = this.terrainData;
		this.terrain = status.id;
		this.terrainData = {id: status.id};
		if (source) {
			this.terrainData.source = source;
			this.terrainData.sourcePosition = source.position;
		}
		if (status.duration) {
			this.terrainData.duration = status.duration;
		}
		if (status.durationCallback) {
			this.terrainData.duration = status.durationCallback.call(this, source, sourceEffect);
		}
		if (!this.singleEvent('Start', status, this.terrainData, this, source, sourceEffect)) {
			this.terrain = prevTerrain;
			this.terrainData = prevTerrainData;
			return false;
		}
		this.update();
		return true;
	};
	Battle.prototype.clearTerrain = function () {
		return this.setTerrain('');
	};
	Battle.prototype.effectiveTerrain = function (target) {
		if (this.event) {
			if (!target) target = this.event.target;
		}
		if (!this.runEvent('TryTerrain', target)) return '';
		return this.terrain;
	};
	Battle.prototype.isTerrain = function (terrain, target) {
		var ourTerrain = this.effectiveTerrain(target);
		if (!Array.isArray(terrain)) {
			return ourTerrain === toId(terrain);
		}
		return (terrain.map(toId).indexOf(ourTerrain) >= 0);
	};
	Battle.prototype.getTerrain = function () {
		return this.getEffect(this.terrain);
	};

	Battle.prototype.getFormat = function () {
		return this.getEffect(this.format);
	};
	Battle.prototype.addPseudoWeather = function (status, source, sourceEffect) {
		status = this.getEffect(status);
		if (this.pseudoWeather[status.id]) {
			if (!status.onRestart) return false;
			return this.singleEvent('Restart', status, this.pseudoWeather[status.id], this, source, sourceEffect);
		}
		this.pseudoWeather[status.id] = {id: status.id};
		if (source) {
			this.pseudoWeather[status.id].source = source;
			this.pseudoWeather[status.id].sourcePosition = source.position;
		}
		if (status.duration) {
			this.pseudoWeather[status.id].duration = status.duration;
		}
		if (status.durationCallback) {
			this.pseudoWeather[status.id].duration = status.durationCallback.call(this, source, sourceEffect);
		}
		if (!this.singleEvent('Start', status, this.pseudoWeather[status.id], this, source, sourceEffect)) {
			delete this.pseudoWeather[status.id];
			return false;
		}
		this.update();
		return true;
	};
	Battle.prototype.getPseudoWeather = function (status) {
		status = this.getEffect(status);
		if (!this.pseudoWeather[status.id]) return null;
		return status;
	};
	Battle.prototype.removePseudoWeather = function (status) {
		status = this.getEffect(status);
		if (!this.pseudoWeather[status.id]) return false;
		this.singleEvent('End', status, this.pseudoWeather[status.id], this);
		delete this.pseudoWeather[status.id];
		this.update();
		return true;
	};
	Battle.prototype.setActiveMove = function (move, pokemon, target) {
		if (!move) move = null;
		if (!pokemon) pokemon = null;
		if (!target) target = pokemon;
		this.activeMove = move;
		this.activePokemon = pokemon;
		this.activeTarget = target;

		// Mold Breaker and the like
		this.update();
	};
	Battle.prototype.clearActiveMove = function (failed) {
		if (this.activeMove) {
			if (!failed) {
				this.lastMove = this.activeMove.id;
			}
			this.activeMove = null;
			this.activePokemon = null;
			this.activeTarget = null;

			// Mold Breaker and the like, again
			this.update();
		}
	};

	Battle.prototype.update = function () {
		var actives = this.p1.active;
		for (var i = 0; i < actives.length; i++) {
			if (actives[i]) actives[i].update();
		}
		actives = this.p2.active;
		for (var i = 0; i < actives.length; i++) {
			if (actives[i]) actives[i].update();
		}
	};

	// bubbles up
	Battle.comparePriority = function (a, b) { // intentionally not in Battle.prototype
		a.priority = a.priority || 0;
		a.subPriority = a.subPriority || 0;
		a.speed = a.speed || 0;
		b.priority = b.priority || 0;
		b.subPriority = b.subPriority || 0;
		b.speed = b.speed || 0;
		if ((typeof a.order === 'number' || typeof b.order === 'number') && a.order !== b.order) {
			if (typeof a.order !== 'number') {
				return -1;
			}
			if (typeof b.order !== 'number') {
				return 1;
			}
			if (b.order - a.order) {
				return -(b.order - a.order);
			}
		}
		if (b.priority - a.priority) {
			return b.priority - a.priority;
		}
		if (b.speed - a.speed) {
			return b.speed - a.speed;
		}
		if (b.subOrder - a.subOrder) {
			return -(b.subOrder - a.subOrder);
		}
		return Math.random() - 0.5;
	};
	Battle.prototype.getResidualStatuses = function (thing, callbackType) {
		var statuses = this.getRelevantEffectsInner(thing || this, callbackType || 'residualCallback', null, null, false, true, 'duration');
		statuses.sort(Battle.comparePriority);
		//if (statuses[0]) this.debug('match ' + (callbackType || 'residualCallback') + ': ' + statuses[0].status.id);
		return statuses;
	};
	Battle.prototype.eachEvent = function (eventid, effect, relayVar) {
		var actives = [];
		if (!effect && this.effect) effect = this.effect;
		for (var i = 0; i < this.sides.length;i++) {
			var side = this.sides[i];
			for (var j = 0; j < side.active.length; j++) {
				if (side.active[j]) actives.push(side.active[j]);
			}
		}
		actives.sort(function (a, b) {
			if (b.speed - a.speed) {
				return b.speed - a.speed;
			}
			return Math.random() - 0.5;
		});
		for (var i = 0; i < actives.length; i++) {
			if (actives[i].isStarted) {
				this.runEvent(eventid, actives[i], null, effect, relayVar);
			}
		}
	};
	Battle.prototype.residualEvent = function (eventid, relayVar) {
		var statuses = this.getRelevantEffectsInner(this, 'on' + eventid, null, null, false, true, 'duration');
		statuses.sort(Battle.comparePriority);
		while (statuses.length) {
			var statusObj = statuses.shift();
			var status = statusObj.status;
			if (statusObj.thing.fainted) continue;
			if (statusObj.statusData && statusObj.statusData.duration) {
				statusObj.statusData.duration--;
				if (!statusObj.statusData.duration) {
					statusObj.end.call(statusObj.thing, status.id);
					continue;
				}
			}
			this.singleEvent(eventid, status, statusObj.statusData, statusObj.thing, relayVar);
		}
	};
	// The entire event system revolves around this function
	// (and its helper functions, getRelevant * )
	Battle.prototype.singleEvent = function (eventid, effect, effectData, target, source, sourceEffect, relayVar) {
		if (this.eventDepth >= 8) {
			// oh fuck
			this.add('message', 'STACK LIMIT EXCEEDED');
			this.add('message', 'PLEASE REPORT IN BUG THREAD');
			this.add('message', 'Event: ' + eventid);
			this.add('message', 'Parent event: ' + this.event.id);
			throw new Error("Stack overflow");
			return false;
		}
		//this.add('Event: ' + eventid + ' (depth ' + this.eventDepth + ')');
		effect = this.getEffect(effect);
		var hasRelayVar = true;
		if (relayVar === undefined) {
			relayVar = true;
			hasRelayVar = false;
		}

		if (effect.effectType === 'Status' && target.status !== effect.id) {
			// it's changed; call it off
			return relayVar;
		}
		if (target.ignore && target.ignore[effect.effectType]) {
			this.debug(eventid + ' handler suppressed by Gastro Acid, Klutz or Magic Room');
			return relayVar;
		}
		if (target.ignore && target.ignore[effect.effectType + 'Target']) {
			this.debug(eventid + ' handler suppressed by Air Lock');
			return relayVar;
		}

		if (effect['on' + eventid] === undefined) return relayVar;
		var parentEffect = this.effect;
		var parentEffectData = this.effectData;
		var parentEvent = this.event;
		this.effect = effect;
		this.effectData = effectData;
		this.event = {id: eventid, target: target, source: source, effect: sourceEffect};
		this.eventDepth++;
		var args = [target, source, sourceEffect];
		if (hasRelayVar) args.unshift(relayVar);
		var returnVal;
		if (typeof effect['on' + eventid] === 'function') {
			returnVal = effect['on' + eventid].apply(this, args);
		} else {
			returnVal = effect['on' + eventid];
		}
		this.eventDepth--;
		this.effect = parentEffect;
		this.effectData = parentEffectData;
		this.event = parentEvent;
		if (returnVal === undefined) return relayVar;
		return returnVal;
	};
	/**
	 * runEvent is the core of Pokemon Showdown's event system.
	 *
	 * Basic usage
	 * ===========
	 *
	 *   this.runEvent('Blah')
	 * will trigger any onBlah global event handlers.
	 *
	 *   this.runEvent('Blah', target)
	 * will additionally trigger any onBlah handlers on the target, onAllyBlah
	 * handlers on any active pokemon on the target's team, and onFoeBlah
	 * handlers on any active pokemon on the target's foe's team
	 *
	 *   this.runEvent('Blah', target, source)
	 * will additionally trigger any onSourceBlah handlers on the source
	 *
	 *   this.runEvent('Blah', target, source, effect)
	 * will additionally pass the effect onto all event handlers triggered
	 *
	 *   this.runEvent('Blah', target, source, effect, relayVar)
	 * will additionally pass the relayVar as the first argument along all event
	 * handlers
	 *
	 * You may leave any of these null. For instance, if you have a relayVar but
	 * no source or effect:
	 *   this.runEvent('Damage', target, null, null, 50)
	 *
	 * Event handlers
	 * ==============
	 *
	 * Items, abilities, statuses, and other effects like SR, confusion, weather,
	 * or Trick Room can have event handlers. Event handlers are functions that
	 * can modify what happens during an event.
	 *
	 * event handlers are passed:
	 *   function (target, source, effect)
	 * although some of these can be blank.
	 *
	 * certain events have a relay variable, in which case they're passed:
	 *   function (relayVar, target, source, effect)
	 *
	 * Relay variables are variables that give additional information about the
	 * event. For instance, the damage event has a relayVar which is the amount
	 * of damage dealt.
	 *
	 * If a relay variable isn't passed to runEvent, there will still be a secret
	 * relayVar defaulting to `true`, but it won't get passed to any event
	 * handlers.
	 *
	 * After an event handler is run, its return value helps determine what
	 * happens next:
	 * 1. If the return value isn't `undefined`, relayVar is set to the return
	 *	value
	 * 2. If relayVar is falsy, no more event handlers are run
	 * 3. Otherwise, if there are more event handlers, the next one is run and
	 *	we go back to step 1.
	 * 4. Once all event handlers are run (or one of them results in a falsy
	 *	relayVar), relayVar is returned by runEvent
	 *
	 * As a shortcut, an event handler that isn't a function will be interpreted
	 * as a function that returns that value.
	 *
	 * You can have return values mean whatever you like, but in general, we
	 * follow the convention that returning `false` or `null` means
	 * stopping or interrupting the event.
	 *
	 * For instance, returning `false` from a TrySetStatus handler means that
	 * the pokemon doesn't get statused.
	 *
	 * If a failed event usually results in a message like "But it failed!"
	 * or "It had no effect!", returning `null` will suppress that message and
	 * returning `false` will display it. Returning `null` is useful if your
	 * event handler already gave its own custom failure message.
	 *
	 * Returning `undefined` means "don't change anything" or "keep going".
	 * A function that does nothing but return `undefined` is the equivalent
	 * of not having an event handler at all.
	 *
	 * Returning a value means that that value is the new `relayVar`. For
	 * instance, if a Damage event handler returns 50, the damage event
	 * will deal 50 damage instead of whatever it was going to deal before.
	 *
	 * Useful values
	 * =============
	 *
	 * In addition to all the methods and attributes of Tools, Battle, and
	 * Scripts, event handlers have some additional values they can access:
	 *
	 * this.effect:
	 *   the Effect having the event handler
	 * this.effectData:
	 *   the data store associated with the above Effect. This is a plain Object
	 *   and you can use it to store data for later event handlers.
	 * this.effectData.target:
	 *   the Pokemon, Side, or Battle that the event handler's effect was
	 *   attached to.
	 * this.event.id:
	 *   the event ID
	 * this.event.target, this.event.source, this.event.effect:
	 *   the target, source, and effect of the event. These are the same
	 *   variables that are passed as arguments to the event handler, but
	 *   they're useful for functions called by the event handler.
	 */
	Battle.prototype.runEvent = function (eventid, target, source, effect, relayVar, onEffect) {
		if (this.eventDepth >= 8) {
			// oh fuck
			this.add('message', 'STACK LIMIT EXCEEDED');
			this.add('message', 'PLEASE REPORT IN BUG THREAD');
			this.add('message', 'Event: ' + eventid);
			this.add('message', 'Parent event: ' + this.event.id);
			throw new Error("Stack overflow");
			return false;
		}
		if (!target) target = this;
		var statuses = this.getRelevantEffects(target, 'on' + eventid, 'onSource' + eventid, source);
		var hasRelayVar = true;
		effect = this.getEffect(effect);
		var args = [target, source, effect];
		//console.log('Event: ' + eventid + ' (depth ' + this.eventDepth + ') t:' + target.id + ' s:' + (!source || source.id) + ' e:' + effect.id);
		if (relayVar === undefined || relayVar === null) {
			relayVar = true;
			hasRelayVar = false;
		} else {
			args.unshift(relayVar);
		}

		var parentEvent = this.event;
		this.event = {id: eventid, target: target, source: source, effect: effect, modifier: 1};
		this.eventDepth++;

		if (onEffect && 'on' + eventid in effect) {
			statuses.unshift({status: effect, callback: effect['on' + eventid], statusData: {}, end: null, thing: target});
		}
		for (var i = 0; i < statuses.length; i++) {
			var status = statuses[i].status;
			var thing = statuses[i].thing;
			//this.debug('match ' + eventid + ': ' + status.id + ' ' + status.effectType);
			if (status.effectType === 'Status' && thing.status !== status.id) {
				// it's changed; call it off
				continue;
			}
			if (thing.ignore && thing.ignore[status.effectType] === 'A') {
				// ignore attacking events
				var AttackingEvents = {
					BeforeMove: 1,
					BasePower: 1,
					Immunity: 1,
					Accuracy: 1,
					Damage: 1,
					SubDamage: 1,
					Heal: 1,
					TakeItem: 1,
					UseItem: 1,
					EatItem: 1,
					SetStatus: 1,
					CriticalHit: 1,
					ModifyPokemon: 1,
					ModifyAtk: 1, ModifyDef: 1, ModifySpA: 1, ModifySpD: 1, ModifySpe: 1,
					ModifyBoost: 1,
					ModifyDamage: 1,
					TryHit: 1,
					TryHitSide: 1,
					TrySecondaryHit: 1,
					Hit: 1,
					Boost: 1,
					DragOut: 1
				};
				if (eventid in AttackingEvents) {
					if (eventid !== 'ModifyPokemon') {
						this.debug(eventid + ' handler suppressed by Mold Breaker');
					}
					continue;
				}
			} else if (thing.ignore && thing.ignore[status.effectType]) {
				if (eventid !== 'ModifyPokemon' && eventid !== 'Update') {
					this.debug(eventid + ' handler suppressed by Gastro Acid, Klutz or Magic Room');
				}
				continue;
			}
			if (target.ignore && (target.ignore[status.effectType + 'Target'] || target.ignore[eventid + 'Target'])) {
				this.debug(eventid + ' handler suppressed by Air Lock');
				continue;
			}
			var returnVal;
			if (typeof statuses[i].callback === 'function') {
				var parentEffect = this.effect;
				var parentEffectData = this.effectData;
				this.effect = statuses[i].status;
				this.effectData = statuses[i].statusData;
				this.effectData.target = thing;

				returnVal = statuses[i].callback.apply(this, args);

				this.effect = parentEffect;
				this.effectData = parentEffectData;
			} else {
				returnVal = statuses[i].callback;
			}

			if (returnVal !== undefined) {
				relayVar = returnVal;
				if (!relayVar) break;
				if (hasRelayVar) {
					args[0] = relayVar;
				}
			}
		}

		this.eventDepth--;
		if (this.event.modifier !== 1 && typeof relayVar === 'number') {
			// this.debug(eventid + ' modifier: 0x' + ('0000' + (this.event.modifier * 4096).toString(16)).slice(-4).toUpperCase());
			relayVar = this.modify(relayVar, this.event.modifier);
		}
		this.event = parentEvent;

		return relayVar;
	};
	Battle.prototype.resolveLastPriority = function (statuses, callbackType) {
		var order = false;
		var priority = 0;
		var subOrder = 0;
		var status = statuses[statuses.length - 1];
		if (status.status[callbackType + 'Order']) {
			order = status.status[callbackType + 'Order'];
		}
		if (status.status[callbackType + 'Priority']) {
			priority = status.status[callbackType + 'Priority'];
		} else if (status.status[callbackType + 'SubOrder']) {
			subOrder = status.status[callbackType + 'SubOrder'];
		}

		status.order = order;
		status.priority = priority;
		status.subOrder = subOrder;
		if (status.thing && status.thing.getStat) status.speed = status.thing.speed;
	};
	// bubbles up to parents
	Battle.prototype.getRelevantEffects = function (thing, callbackType, foeCallbackType, foeThing, checkChildren) {
		var statuses = this.getRelevantEffectsInner(thing, callbackType, foeCallbackType, foeThing, true, false);
		statuses.sort(Battle.comparePriority);
		//if (statuses[0]) this.debug('match ' + callbackType + ': ' + statuses[0].status.id);
		return statuses;
	};
	Battle.prototype.getRelevantEffectsInner = function (thing, callbackType, foeCallbackType, foeThing, bubbleUp, bubbleDown, getAll) {
		if (!callbackType || !thing) return [];
		var statuses = [];
		var status;

		if (thing.sides) {
			for (var i in this.pseudoWeather) {
				status = this.getPseudoWeather(i);
				if (status[callbackType] !== undefined || (getAll && thing.pseudoWeather[i][getAll])) {
					statuses.push({status: status, callback: status[callbackType], statusData: this.pseudoWeather[i], end: this.removePseudoWeather, thing: thing});
					this.resolveLastPriority(statuses, callbackType);
				}
			}
			status = this.getWeather();
			if (status[callbackType] !== undefined || (getAll && thing.weatherData[getAll])) {
				statuses.push({status: status, callback: status[callbackType], statusData: this.weatherData, end: this.clearWeather, thing: thing, priority: status[callbackType + 'Priority'] || 0});
				this.resolveLastPriority(statuses, callbackType);
			}
			status = this.getTerrain();
			if (status[callbackType] !== undefined || (getAll && thing.terrainData[getAll])) {
				statuses.push({status: status, callback: status[callbackType], statusData: this.terrainData, end: this.clearTerrain, thing: thing, priority: status[callbackType + 'Priority'] || 0});
				this.resolveLastPriority(statuses, callbackType);
			}
			status = this.getFormat();
			if (status[callbackType] !== undefined || (getAll && thing.formatData[getAll])) {
				statuses.push({status: status, callback: status[callbackType], statusData: this.formatData, end: function (){}, thing: thing, priority: status[callbackType + 'Priority'] || 0});
				this.resolveLastPriority(statuses, callbackType);
			}
			if (bubbleDown) {
				statuses = statuses.concat(this.getRelevantEffectsInner(this.p1, callbackType, null, null, false, true, getAll));
				statuses = statuses.concat(this.getRelevantEffectsInner(this.p2, callbackType, null, null, false, true, getAll));
			}
			return statuses;
		}

		if (thing.pokemon) {
			for (var i in thing.sideConditions) {
				status = thing.getSideCondition(i);
				if (status[callbackType] !== undefined || (getAll && thing.sideConditions[i][getAll])) {
					statuses.push({status: status, callback: status[callbackType], statusData: thing.sideConditions[i], end: thing.removeSideCondition, thing: thing});
					this.resolveLastPriority(statuses, callbackType);
				}
			}
			if (foeCallbackType) {
				statuses = statuses.concat(this.getRelevantEffectsInner(thing.foe, foeCallbackType, null, null, false, false, getAll));
			}
			if (bubbleUp) {
				statuses = statuses.concat(this.getRelevantEffectsInner(this, callbackType, null, null, true, false, getAll));
			}
			if (bubbleDown) {
				for (var i = 0;i < thing.active.length;i++) {
					statuses = statuses.concat(this.getRelevantEffectsInner(thing.active[i], callbackType, null, null, false, true, getAll));
				}
			}
			return statuses;
		}

		if (!thing.getStatus) {
			this.debug(JSON.stringify(thing));
			return statuses;
		}
		var status = thing.getStatus();
		if (status[callbackType] !== undefined || (getAll && thing.statusData[getAll])) {
			statuses.push({status: status, callback: status[callbackType], statusData: thing.statusData, end: thing.clearStatus, thing: thing});
			this.resolveLastPriority(statuses, callbackType);
		}
		for (var i in thing.volatiles) {
			status = thing.getVolatile(i);
			if (status[callbackType] !== undefined || (getAll && thing.volatiles[i][getAll])) {
				statuses.push({status: status, callback: status[callbackType], statusData: thing.volatiles[i], end: thing.removeVolatile, thing: thing});
				this.resolveLastPriority(statuses, callbackType);
			}
		}
		status = thing.getAbility();
		if (status[callbackType] !== undefined || (getAll && thing.abilityData[getAll])) {
			statuses.push({status: status, callback: status[callbackType], statusData: thing.abilityData, end: thing.clearAbility, thing: thing});
			this.resolveLastPriority(statuses, callbackType);
		}
		status = thing.getItem();
		if (status[callbackType] !== undefined || (getAll && thing.itemData[getAll])) {
			statuses.push({status: status, callback: status[callbackType], statusData: thing.itemData, end: thing.clearItem, thing: thing});
			this.resolveLastPriority(statuses, callbackType);
		}
		status = this.getEffect(thing.template.baseSpecies);
		if (status[callbackType] !== undefined) {
			statuses.push({status: status, callback: status[callbackType], statusData: thing.speciesData, end: function (){}, thing: thing});
			this.resolveLastPriority(statuses, callbackType);
		}

		if (foeThing && foeCallbackType && foeCallbackType.substr(0, 8) !== 'onSource') {
			statuses = statuses.concat(this.getRelevantEffectsInner(foeThing, foeCallbackType, null, null, false, false, getAll));
		} else if (foeCallbackType) {
			var foeActive = thing.side.foe.active;
			var allyActive = thing.side.active;
			var eventName = '';
			if (foeCallbackType.substr(0, 8) === 'onSource') {
				eventName = foeCallbackType.substr(8);
				if (foeThing) {
					statuses = statuses.concat(this.getRelevantEffectsInner(foeThing, foeCallbackType, null, null, false, false, getAll));
				}
				foeCallbackType = 'onFoe' + eventName;
				foeThing = null;
			}
			if (foeCallbackType.substr(0, 5) === 'onFoe') {
				eventName = foeCallbackType.substr(5);
				for (var i = 0; i < allyActive.length; i++) {
					if (!allyActive[i] || allyActive[i].fainted) continue;
					statuses = statuses.concat(this.getRelevantEffectsInner(allyActive[i], 'onAlly' + eventName, null, null, false, false, getAll));
					statuses = statuses.concat(this.getRelevantEffectsInner(allyActive[i], 'onAny' + eventName, null, null, false, false, getAll));
				}
				for (var i = 0; i < foeActive.length; i++) {
					if (!foeActive[i] || foeActive[i].fainted) continue;
					statuses = statuses.concat(this.getRelevantEffectsInner(foeActive[i], 'onAny' + eventName, null, null, false, false, getAll));
				}
			}
			for (var i = 0; i < foeActive.length; i++) {
				if (!foeActive[i] || foeActive[i].fainted) continue;
				statuses = statuses.concat(this.getRelevantEffectsInner(foeActive[i], foeCallbackType, null, null, false, false, getAll));
			}
		}
		if (bubbleUp) {
			statuses = statuses.concat(this.getRelevantEffectsInner(thing.side, callbackType, foeCallbackType, null, true, false, getAll));
		}
		return statuses;
	};
	Battle.prototype.getPokemon = function (id) {
		if (typeof id !== 'string') id = id.id;
		for (var i = 0; i < this.p1.pokemon.length; i++) {
			var pokemon = this.p1.pokemon[i];
			if (pokemon.id === id) return pokemon;
		}
		for (var i = 0; i < this.p2.pokemon.length; i++) {
			var pokemon = this.p2.pokemon[i];
			if (pokemon.id === id) return pokemon;
		}
		return null;
	};
	Battle.prototype.makeRequest = function (type, requestDetails) {
		if (!this.p1.isActive || !this.p2.isActive) {
			return;
		}
		if (type) {
			this.currentRequest = type;
			this.rqid++;
			this.p1.decision = null;
			this.p2.decision = null;
		} else {
			type = this.currentRequest;
		}
		this.update();

		// default to no request
		var p1request = null;
		var p2request = null;
		this.p1.currentRequest = '';
		this.p2.currentRequest = '';

		switch (type) {
		case 'switch':
			var switchablesLeft = 0;
			var switchTable = null;
			function canSwitch(a) {
				return !a.fainted;
			}
			function shouldSwitch(a) {
				if (!a) return false;
				if (!switchablesLeft) {
					a.switchFlag = false;
					return false;
				}
				if (a.switchFlag) switchablesLeft--;
				return !!a.switchFlag;
			}

			switchablesLeft = this.p1.pokemon.slice(this.p1.active.length).count(canSwitch);
			switchTable = this.p1.active.map(shouldSwitch);
			if (switchTable.any(true)) {
				this.p1.currentRequest = 'switch';
				p1request = {forceSwitch: switchTable, side: this.p1.getData(), rqid: this.rqid};
			}
			switchablesLeft = this.p2.pokemon.slice(this.p2.active.length).count(canSwitch);
			switchTable = this.p2.active.map(shouldSwitch);
			if (switchTable.any(true)) {
				this.p2.currentRequest = 'switch';
				p2request = {forceSwitch: switchTable, side: this.p2.getData(), rqid: this.rqid};
			}
			break;

		case 'teampreview':
			this.add('teampreview' + (requestDetails ? '|' + requestDetails : ''));
			this.p1.currentRequest = 'teampreview';
			p1request = {teamPreview: true, side: this.p1.getData(), rqid: this.rqid};
			this.p2.currentRequest = 'teampreview';
			p2request = {teamPreview: true, side: this.p2.getData(), rqid: this.rqid};
			break;

		default:
			var activeData;
			this.p1.currentRequest = 'move';
			activeData = this.p1.active.map(function (pokemon) {
				if (pokemon) return pokemon.getRequestData();
			});
			p1request = {active: activeData, side: this.p1.getData(), rqid: this.rqid};

			this.p2.currentRequest = 'move';
			activeData = this.p2.active.map(function (pokemon) {
				if (pokemon) return pokemon.getRequestData();
			});
			p2request = {active: activeData, side: this.p2.getData(), rqid: this.rqid};
			break;
		}

		if (this.p1 && this.p2) {
			var inactiveSide = -1;
			if (p1request && !p2request) {
				inactiveSide = 0;
			} else if (!p1request && p2request) {
				inactiveSide = 1;
			}
			if (inactiveSide !== this.inactiveSide) {
				this.send('inactiveside', inactiveSide);
				this.inactiveSide = inactiveSide;
			}
		}

		if (p1request) {
			this.p1.emitRequest(p1request);
		} else {
			this.p1.decision = true;
			this.p1.emitRequest({wait: true, side: this.p1.getData()});
		}

		if (p2request) {
			this.p2.emitRequest(p2request);
		} else {
			this.p2.decision = true;
			this.p2.emitRequest({wait: true, side: this.p2.getData()});
		}

		if (this.p2.decision && this.p1.decision) {
			if (this.p2.decision === true && this.p1.decision === true) {
				if (type !== 'move') {
					// TODO: investigate this race condition; should be fixed
					// properly later
					return this.makeRequest('move');
				}
				this.add('html', '<div class="broadcast-red"><b>The battle crashed</b></div>');
				this.win();
			} else {
				// some kind of weird race condition?
				this.commitDecisions();
			}
			return;
		}
	};
	Battle.prototype.tie = function () {
		this.win();
	};
	Battle.prototype.win = function (side) {
		if (this.ended) {
			return false;
		}
		if (side === 'p1' || side === 'p2') {
			side = this[side];
		} else if (side !== this.p1 && side !== this.p2) {
			side = null;
		}
		this.winner = side ? side.name : '';

		this.add('');
		if (side) {
			this.add('win', side.name);
		} else {
			this.add('tie');
		}
		this.ended = true;
		this.active = false;
		this.currentRequest = '';
		return true;
	};
	Battle.prototype.switchIn = function (pokemon, pos) {
		if (!pokemon || pokemon.isActive) return false;
		if (!pos) pos = 0;
		var side = pokemon.side;
		if (side.active[pos]) {
			var oldActive = side.active[pos];
			var lastMove = null;
			lastMove = this.getMove(oldActive.lastMove);
			if (oldActive.switchCopyFlag === 'copyvolatile') {
				delete oldActive.switchCopyFlag;
				pokemon.copyVolatileFrom(oldActive);
			}
		}
		this.runEvent('BeforeSwitchIn', pokemon);
		if (side.active[pos]) {
			var oldActive = side.active[pos];
			oldActive.isActive = false;
			oldActive.isStarted = false;
			oldActive.position = pokemon.position;
			pokemon.position = pos;
			side.pokemon[pokemon.position] = pokemon;
			side.pokemon[oldActive.position] = oldActive;
			oldActive.clearVolatile();
		}
		side.active[pos] = pokemon;
		pokemon.isActive = true;
		pokemon.activeTurns = 0;
		for (var m in pokemon.moveset) {
			pokemon.moveset[m].used = false;
		}
		this.add('switch', pokemon, pokemon.getDetails);
		pokemon.update();
		this.runEvent('SwitchIn', pokemon);
		this.addQueue({pokemon: pokemon, choice: 'runSwitch'});
	};
	Battle.prototype.canSwitch = function (side) {
		var canSwitchIn = [];
		for (var i = side.active.length; i < side.pokemon.length; i++) {
			var pokemon = side.pokemon[i];
			if (!pokemon.fainted) {
				canSwitchIn.push(pokemon);
			}
		}
		return canSwitchIn.length;
	};
	Battle.prototype.getRandomSwitchable = function (side) {
		var canSwitchIn = [];
		for (var i = side.active.length; i < side.pokemon.length; i++) {
			var pokemon = side.pokemon[i];
			if (!pokemon.fainted) {
				canSwitchIn.push(pokemon);
			}
		}
		if (!canSwitchIn.length) {
			return null;
		}
		return canSwitchIn[this.random(canSwitchIn.length)];
	};
	Battle.prototype.dragIn = function (side, pos) {
		if (pos >= side.active.length) return false;
		var pokemon = this.getRandomSwitchable(side);
		if (!pos) pos = 0;
		if (!pokemon || pokemon.isActive) return false;
		this.runEvent('BeforeSwitchIn', pokemon);
		if (side.active[pos]) {
			var oldActive = side.active[pos];
			if (!oldActive.hp) {
				return false;
			}
			if (!this.runEvent('DragOut', oldActive)) {
				return false;
			}
			this.runEvent('SwitchOut', oldActive);
			oldActive.isActive = false;
			oldActive.isStarted = false;
			oldActive.position = pokemon.position;
			pokemon.position = pos;
			side.pokemon[pokemon.position] = pokemon;
			side.pokemon[oldActive.position] = oldActive;
			oldActive.clearVolatile();
		}
		side.active[pos] = pokemon;
		pokemon.isActive = true;
		pokemon.activeTurns = 0;
		for (var m in pokemon.moveset) {
			pokemon.moveset[m].used = false;
		}
		this.add('drag', pokemon, pokemon.getDetails);
		pokemon.update();
		this.runEvent('SwitchIn', pokemon);
		this.addQueue({pokemon: pokemon, choice: 'runSwitch'});
		return true;
	};
	Battle.prototype.swapPosition = function (source, newPos, from) {
		var target = source.side.active[newPos];
		if (target.fainted) return false;
		var side = source.side;
		side.pokemon[source.position] = target;
		side.pokemon[newPos] = source;
		side.active[source.position] = side.pokemon[source.position];
		side.active[newPos] = side.pokemon[newPos];
		target.position = source.position;
		source.position = newPos;
		this.add('swap', source, target, (from ? '[from] ' + from : ''));
		return true;
	};
	Battle.prototype.faint = function (pokemon, source, effect) {
		pokemon.faint(source, effect);
	};
	Battle.prototype.nextTurn = function () {
		this.turn++;
		for (var i = 0; i < this.sides.length; i++) {
			for (var j = 0; j < this.sides[i].active.length; j++) {
				var pokemon = this.sides[i].active[j];
				if (!pokemon) continue;
				pokemon.moveThisTurn = '';
				pokemon.usedItemThisTurn = false;
				pokemon.newlySwitched = false;
				if (pokemon.lastAttackedBy) {
					pokemon.lastAttackedBy.thisTurn = false;
				}
				pokemon.activeTurns++;
			}
			this.sides[i].faintedLastTurn = this.sides[i].faintedThisTurn;
			this.sides[i].faintedThisTurn = false;
		}
		this.add('turn', this.turn);
		this.makeRequest('move');
	};
	Battle.prototype.start = function () {
		if (this.active) return;

		if (!this.p1 || !this.p1.isActive || !this.p2 || !this.p2.isActive) {
			// need two players to start
			return;
		}

		this.p2.emitRequest({side: this.p2.getData()});
		this.p1.emitRequest({side: this.p1.getData()});

		if (this.started) {
			this.makeRequest();
			this.isActive = true;
			this.activeTurns = 0;
			return;
		}
		this.isActive = true;
		this.activeTurns = 0;
		this.started = true;
		this.p2.foe = this.p1;
		this.p1.foe = this.p2;

		this.add('gametype', this.gameType);
		this.add('gen', this.gen);

		var format = this.getFormat();
		Tools.mod(format.mod).getBanlistTable(format); // fill in format ruleset

		this.add('tier', format.name);
		if (this.rated) {
			this.add('rated');
		}
		if (format && format.ruleset) {
			for (var i = 0; i < format.ruleset.length; i++) {
				this.addPseudoWeather(format.ruleset[i]);
			}
		}

		if (!this.p1.pokemon[0] || !this.p2.pokemon[0]) {
			this.add('message', 'Battle not started: One of you has an empty team.');
			return;
		}

		this.residualEvent('TeamPreview');

		this.addQueue({choice:'start'});
		this.midTurn = true;
		if (!this.currentRequest) this.go();
	};
	Battle.prototype.boost = function (boost, target, source, effect) {
		if (this.event) {
			if (!target) target = this.event.target;
			if (!source) source = this.event.source;
			if (!effect) effect = this.effect;
		}
		if (!target || !target.hp) return 0;
		effect = this.getEffect(effect);
		boost = this.runEvent('Boost', target, source, effect, Object.clone(boost));
		var success = false;
		for (var i in boost) {
			var currentBoost = {};
			currentBoost[i] = boost[i];
			if (boost[i] !== 0 && target.boostBy(currentBoost)) {
				success = true;
				var msg = '-boost';
				if (boost[i] < 0) {
					msg = '-unboost';
					boost[i] = -boost[i];
				}
				switch (effect.id) {
				case 'intimidate': case 'gooey':
					this.add(msg, target, i, boost[i]);
					break;
				default:
					if (effect.effectType === 'Move') {
						this.add(msg, target, i, boost[i]);
					} else {
						this.add(msg, target, i, boost[i], '[from] ' + effect.fullname);
					}
					break;
				}
				this.runEvent('AfterEachBoost', target, source, effect, currentBoost);
			}
		}
		this.runEvent('AfterBoost', target, source, effect, boost);
		return success;
	};
	Battle.prototype.damage = function (damage, target, source, effect) {
		if (this.event) {
			if (!target) target = this.event.target;
			if (!source) source = this.event.source;
			if (!effect) effect = this.effect;
		}
		if (!target || !target.hp) return 0;
		effect = this.getEffect(effect);
		if (!(damage || damage === 0)) return damage;
		if (damage !== 0) damage = this.clampIntRange(damage, 1);

		if (effect.id !== 'struggle-recoil') { // Struggle recoil is not affected by effects
			if (effect.effectType === 'Weather' && !target.runImmunity(effect.id)) {
				this.debug('weather immunity');
				return 0;
			}
			damage = this.runEvent('Damage', target, source, effect, damage);
			if (!(damage || damage === 0)) {
				this.debug('damage event failed');
				return damage;
			}
			if (target.illusion && effect && effect.effectType === 'Move') {
				this.debug('illusion cleared');
				target.illusion = null;
				this.add('replace', target, target.getDetails);
			}
		}
		if (damage !== 0) damage = this.clampIntRange(damage, 1);
		damage = target.damage(damage, source, effect);
		if (source) source.lastDamage = damage;
		var name = effect.fullname;
		if (name === 'tox') name = 'psn';
		switch (effect.id) {
		case 'partiallytrapped':
			this.add('-damage', target, target.getHealth, '[from] ' + this.effectData.sourceEffect.fullname, '[partiallytrapped]');
			break;
		default:
			if (effect.effectType === 'Move') {
				this.add('-damage', target, target.getHealth);
			} else if (source && source !== target) {
				this.add('-damage', target, target.getHealth, '[from] ' + effect.fullname, '[of] ' + source);
			} else {
				this.add('-damage', target, target.getHealth, '[from] ' + name);
			}
			break;
		}

		if (effect.drain && source) {
			this.heal(Math.ceil(damage * effect.drain[0] / effect.drain[1]), source, target, 'drain');
		}

		if (target.fainted) {
			this.faint(target);
		} else {
			damage = this.runEvent('AfterDamage', target, source, effect, damage);
		}

		return damage;
	};
	Battle.prototype.directDamage = function (damage, target, source, effect) {
		if (this.event) {
			if (!target) target = this.event.target;
			if (!source) source = this.event.source;
			if (!effect) effect = this.effect;
		}
		if (!target || !target.hp) return 0;
		if (!damage) return 0;
		damage = this.clampIntRange(damage, 1);

		damage = target.damage(damage, source, effect);
		switch (effect.id) {
		case 'strugglerecoil':
			this.add('-damage', target, target.getHealth, '[from] recoil');
			break;
		case 'confusion':
			this.add('-damage', target, target.getHealth, '[from] confusion');
			break;
		default:
			this.add('-damage', target, target.getHealth);
			break;
		}
		if (target.fainted) this.faint(target);
		return damage;
	};
	Battle.prototype.heal = function (damage, target, source, effect) {
		if (this.event) {
			if (!target) target = this.event.target;
			if (!source) source = this.event.source;
			if (!effect) effect = this.effect;
		}
		effect = this.getEffect(effect);
		if (damage && damage <= 1) damage = 1;
		damage = Math.floor(damage);
		// for things like Liquid Ooze, the Heal event still happens when nothing is healed.
		damage = this.runEvent('TryHeal', target, source, effect, damage);
		if (!damage) return 0;
		if (!target || !target.hp) return 0;
		if (target.hp >= target.maxhp) return 0;
		damage = target.heal(damage, source, effect);
		switch (effect.id) {
		case 'leechseed':
		case 'rest':
			this.add('-heal', target, target.getHealth, '[silent]');
			break;
		case 'drain':
			this.add('-heal', target, target.getHealth, '[from] drain', '[of] ' + source);
			break;
		case 'wish':
			break;
		default:
			if (effect.effectType === 'Move') {
				this.add('-heal', target, target.getHealth);
			} else if (source && source !== target) {
				this.add('-heal', target, target.getHealth, '[from] ' + effect.fullname, '[of] ' + source);
			} else {
				this.add('-heal', target, target.getHealth, '[from] ' + effect.fullname);
			}
			break;
		}
		this.runEvent('Heal', target, source, effect, damage);
		return damage;
	};
	Battle.prototype.chain = function (previousMod, nextMod) {
		// previousMod or nextMod can be either a number or an array [numerator, denominator]
		if (previousMod.length) previousMod = Math.floor(previousMod[0] * 4096 / previousMod[1]);
		else previousMod = Math.floor(previousMod * 4096);
		if (nextMod.length) nextMod = Math.floor(nextMod[0] * 4096 / nextMod[1]);
		else nextMod = Math.floor(nextMod * 4096);
		return ((previousMod * nextMod + 2048) >> 12) / 4096; // M'' = ((M * M') + 0x800) >> 12
	};
	Battle.prototype.chainModify = function (numerator, denominator) {
		var previousMod = Math.floor(this.event.modifier * 4096);

		if (numerator.length) {
			denominator = numerator[1];
			numerator = numerator[0];
		}
		var nextMod = 0;
		if (this.event.ceilModifier) {
			nextMod = Math.ceil(numerator * 4096 / (denominator || 1));
		} else {
			nextMod = Math.floor(numerator * 4096 / (denominator || 1));
		}

		this.event.modifier = ((previousMod * nextMod + 2048) >> 12) / 4096;
	};
	Battle.prototype.modify = function (value, numerator, denominator) {
		// You can also use:
		// modify(value, [numerator, denominator])
		// modify(value, fraction) - assuming you trust JavaScript's floating-point handler
		if (!denominator) denominator = 1;
		if (numerator && numerator.length) {
			denominator = numerator[1];
			numerator = numerator[0];
		}
		var modifier = Math.floor(numerator * 4096 / denominator);
		return Math.floor((value * modifier + 2048 - 1) / 4096);
	};
	Battle.prototype.getCategory = function (move) {
		move = this.getMove(move);
		return move.category || 'Physical';
	};
	Battle.prototype.getDamage = function (pokemon, target, move, suppressMessages) {
		if (typeof move === 'string') move = this.getMove(move);

		if (typeof move === 'number') move = {
			basePower: move,
			type: '???',
			category: 'Physical'
		};

		if (move.affectedByImmunities) {
			if (!target.runImmunity(move.type, true)) {
				return false;
			}
		}

		if (move.isSoundBased && (pokemon !== target || this.gen <= 4)) {
			if (!target.runImmunity('sound', true)) {
				return false;
			}
		}

		if (move.ohko) {
			if (target.level > pokemon.level) {
				this.add('-failed', target);
				return false;
			}
			return target.maxhp;
		}

		if (move.damageCallback) {
			return move.damageCallback.call(this, pokemon, target);
		}
		if (move.damage === 'level') {
			return pokemon.level;
		}
		if (move.damage) {
			return move.damage;
		}

		if (!move) {
			move = {};
		}
		if (!move.type) move.type = '???';
		var type = move.type;
		// '???' is typeless damage: used for Struggle and Confusion etc
		var category = this.getCategory(move);
		var defensiveCategory = move.defensiveCategory || category;

		var basePower = move.basePower;
		if (move.basePowerCallback) {
			basePower = move.basePowerCallback.call(this, pokemon, target, move);
		}
		if (!basePower) {
			if (basePower === 0) return; // returning undefined means not dealing damage
			return basePower;
		}
		basePower = this.clampIntRange(basePower, 1);

		if (this.gen <= 5) {
			move.critRatio = this.clampIntRange(move.critRatio, 0, 5);
			var critMult = [0, 16, 8, 4, 3, 2];
		} else {
			move.critRatio = this.clampIntRange(move.critRatio, 0, 4);
			var critMult = [0, 16, 8, 2, 1];
		}

		move.crit = move.willCrit || false;
		if (move.willCrit === undefined) {
			if (move.critRatio) {
				move.crit = (this.random(critMult[move.critRatio]) === 0);
			}
		}
		if (move.crit) {
			move.crit = this.runEvent('CriticalHit', target, null, move);
		}

		// happens after crit calculation
		basePower = this.runEvent('BasePower', pokemon, target, move, basePower, true);

		if (!basePower) return 0;
		basePower = this.clampIntRange(basePower, 1);

		var level = pokemon.level;

		var attacker = pokemon;
		var defender = target;
		var attackStat = category === 'Physical' ? 'atk' : 'spa';
		var defenseStat = defensiveCategory === 'Physical' ? 'def' : 'spd';
		var statTable = {atk:'Atk', def:'Def', spa:'SpA', spd:'SpD', spe:'Spe'};
		var attack;
		var defense;

		var atkBoosts = move.useTargetOffensive ? defender.boosts[attackStat] : attacker.boosts[attackStat];
		var defBoosts = move.useSourceDefensive ? attacker.boosts[defenseStat] : defender.boosts[defenseStat];

		var ignoreNegativeOffensive = !!move.ignoreNegativeOffensive;
		var ignorePositiveDefensive = !!move.ignorePositiveDefensive;

		if (move.crit) {
			ignoreNegativeOffensive = true;
			ignorePositiveDefensive = true;
		}

		if (move.ignoreOffensive || (ignoreNegativeOffensive && atkBoosts < 0)) {
			var ignoreOffensive = true;
		}
		if (move.ignoreDefensive || (ignorePositiveDefensive && defBoosts > 0)) {
			var ignoreDefensive = true;
		}

		if (ignoreOffensive) {
			this.debug('Negating (sp)atk boost/penalty.');
			atkBoosts = 0;
		}
		if (ignoreDefensive) {
			this.debug('Negating (sp)def boost/penalty.');
			defBoosts = 0;
		}

		if (move.useTargetOffensive) attack = defender.calculateStat(attackStat, atkBoosts);
		else attack = attacker.calculateStat(attackStat, atkBoosts);

		if (move.useSourceDefensive) defense = attacker.calculateStat(defenseStat, defBoosts);
		else defense = defender.calculateStat(defenseStat, defBoosts);

		// Apply Stat Modifiers
		attack = this.runEvent('Modify' + statTable[attackStat], attacker, defender, move, attack);
		defense = this.runEvent('Modify' + statTable[defenseStat], defender, attacker, move, defense);

		//int(int(int(2 * L / 5 + 2) * A * P / D) / 50);
		var baseDamage = Math.floor(Math.floor(Math.floor(2 * level / 5 + 2) * basePower * attack / defense) / 50) + 2;

		// multi-target modifier (doubles only)
		if (move.spreadHit) {
			var spreadModifier = move.spreadModifier || 0.75;
			this.debug('Spread modifier: ' + spreadModifier);
			baseDamage = this.modify(baseDamage, spreadModifier);
		}

		// weather modifier (TODO: relocate here)
		// crit
		if (move.crit) {
			if (!suppressMessages) this.add('-crit', target);
			baseDamage = this.modify(baseDamage, move.critModifier || (this.gen >= 6 ? 1.5 : 2));
		}

		// randomizer
		// this is not a modifier
		// gen 1-2
		//var randFactor = Math.floor(Math.random() * 39) + 217;
		//baseDamage *= Math.floor(randFactor * 100 / 255) / 100;
		baseDamage = Math.floor(baseDamage * (100 - this.random(16)) / 100);

		// STAB
		if (move.hasSTAB || type !== '???' && pokemon.hasType(type)) {
			// The "???" type never gets STAB
			// Not even if you Roost in Gen 4 and somehow manage to use
			// Struggle in the same turn.
			// (On second thought, it might be easier to get a Missingno.)
			baseDamage = this.modify(baseDamage, move.stab || 1.5);
		}
		// types
		var totalTypeMod = 0;

		if (target.negateImmunity[move.type] !== 'IgnoreEffectiveness' || this.getImmunity(move.type, target)) {
			totalTypeMod = this.getEffectiveness(move, target, pokemon);
		}

		totalTypeMod = this.clampIntRange(totalTypeMod, -3, 3);
		if (totalTypeMod > 0) {
			if (!suppressMessages) this.add('-supereffective', target);

			for (var i = 0; i < totalTypeMod; i++) {
				baseDamage *= 2;
			}
		}
		if (totalTypeMod < 0) {
			if (!suppressMessages) this.add('-resisted', target);

			for (var i = 0; i > totalTypeMod; i--) {
				baseDamage = Math.floor(baseDamage / 2);
			}
		}

		if (basePower && !Math.floor(baseDamage)) {
			return 1;
		}

		// Final modifier. Modifiers that modify damage after min damage check, such as Life Orb.
		baseDamage = this.runEvent('ModifyDamage', pokemon, target, move, baseDamage);

		return Math.floor(baseDamage);
	};
	/**
	 * Returns whether a proposed target for a move is valid.
	 */
	Battle.prototype.validTargetLoc = function (targetLoc, source, targetType) {
		var numSlots = source.side.active.length;
		if (!Math.abs(targetLoc) && Math.abs(targetLoc) > numSlots) return false;

		var sourceLoc = -(source.position + 1);
		var isFoe = (targetLoc > 0);
		var isAdjacent = (isFoe ? Math.abs(-(numSlots + 1 - targetLoc) - sourceLoc) <= 1 : Math.abs(targetLoc - sourceLoc) <= 1);
		var isSelf = (sourceLoc === targetLoc);

		switch (targetType) {
		case 'randomNormal':
		case 'normal':
			return isAdjacent && !isSelf;
		case 'adjacentAlly':
			return isAdjacent && !isSelf && !isFoe;
		case 'adjacentAllyOrSelf':
			return isAdjacent && !isFoe;
		case 'adjacentFoe':
			return isAdjacent && isFoe;
		case 'any':
			return !isSelf;
		}
		return false;
	};
	Battle.prototype.getTargetLoc = function (target, source) {
		if (target.side === source.side) {
			return -(target.position + 1);
		} else {
			return target.position + 1;
		}
	};
	Battle.prototype.validTarget = function (target, source, targetType) {
		return this.validTargetLoc(this.getTargetLoc(target, source), source, targetType);
	};
	Battle.prototype.getTarget = function (decision) {
		var move = this.getMove(decision.move);
		var target;
		if ((move.target !== 'randomNormal') &&
				this.validTargetLoc(decision.targetLoc, decision.pokemon, move.target)) {
			if (decision.targetLoc > 0) {
				target = decision.pokemon.side.foe.active[decision.targetLoc - 1];
			} else {
				target = decision.pokemon.side.active[-decision.targetLoc - 1];
			}
			if (target) {
				if (!target.fainted) {
					// target exists and is not fainted
					return target;
				} else if (target.side === decision.pokemon.side) {
					// fainted allied targets don't retarget
					return false;
				}
			}
			// chosen target not valid, retarget randomly with resolveTarget
		}
		if (!decision.targetPosition || !decision.targetSide) {
			target = this.resolveTarget(decision.pokemon, decision.move);
			decision.targetSide = target.side;
			decision.targetPosition = target.position;
		}
		return decision.targetSide.active[decision.targetPosition];
	};
	Battle.prototype.resolveTarget = function (pokemon, move) {
		// A move was used without a chosen target

		// For instance: Metronome chooses Ice Beam. Since the user didn't
		// choose a target when choosing Metronome, Ice Beam's target must
		// be chosen randomly.

		// The target is chosen randomly from possible targets, EXCEPT that
		// moves that can target either allies or foes will only target foes
		// when used without an explicit target.

		move = this.getMove(move);
		if (move.target === 'adjacentAlly' && pokemon.side.active.length > 1) {
			if (pokemon.side.active[pokemon.position - 1]) {
				return pokemon.side.active[pokemon.position - 1];
			}
			else if (pokemon.side.active[pokemon.position + 1]) {
				return pokemon.side.active[pokemon.position + 1];
			}
		}
		if (move.target === 'self' || move.target === 'all' || move.target === 'allySide' || move.target === 'allyTeam' || move.target === 'adjacentAlly' || move.target === 'adjacentAllyOrSelf') {
			return pokemon;
		}
		return pokemon.side.foe.randomActive() || pokemon.side.foe.active[0];
	};
	Battle.prototype.checkFainted = function () {
		function isFainted(a) {
			if (!a) return false;
			if (a.fainted) {
				a.switchFlag = true;
				return true;
			}
			return false;
		}
		// make sure these don't get short-circuited out; all switch flags need to be set
		var p1fainted = this.p1.active.map(isFainted);
		var p2fainted = this.p2.active.map(isFainted);
	};
	Battle.prototype.faintMessages = function () {
		while (this.faintQueue.length) {
			var faintData = this.faintQueue.shift();
			if (!faintData.target.fainted) {
				this.add('faint', faintData.target);
				this.runEvent('Faint', faintData.target, faintData.source, faintData.effect);
				faintData.target.fainted = true;
				faintData.target.isActive = false;
				faintData.target.isStarted = false;
				faintData.target.side.pokemonLeft--;
				faintData.target.side.faintedThisTurn = true;
			}
		}
		if (!this.p1.pokemonLeft && !this.p2.pokemonLeft) {
			this.win();
			return true;
		}
		if (!this.p1.pokemonLeft) {
			this.win(this.p2);
			return true;
		}
		if (!this.p2.pokemonLeft) {
			this.win(this.p1);
			return true;
		}
		return false;
	};
	Battle.prototype.addQueue = function (decision, noSort, side) {
		if (decision) {
			if (Array.isArray(decision)) {
				for (var i = 0; i < decision.length; i++) {
					this.addQueue(decision[i], noSort);
				}
				return;
			}
			if (decision.choice === 'pass') return;
			if (!decision.side && side) decision.side = side;
			if (!decision.side && decision.pokemon) decision.side = decision.pokemon.side;
			if (!decision.choice && decision.move) decision.choice = 'move';
			if (!decision.priority) {
				var priorities = {
					'beforeTurn': 100,
					'beforeTurnMove': 99,
					'switch': 6,
					'runSwitch': 6.1,
					'megaEvo': 5.9,
					'residual': -100,
					'team': 102,
					'start': 101
				};
				if (priorities[decision.choice]) {
					decision.priority = priorities[decision.choice];
				}
			}
			if (decision.choice === 'move') {
				if (this.getMove(decision.move).beforeTurnCallback) {
					this.addQueue({choice: 'beforeTurnMove', pokemon: decision.pokemon, move: decision.move, targetLoc: decision.targetLoc}, true);
				}
			} else if (decision.choice === 'switch') {
				if (decision.pokemon.switchFlag && decision.pokemon.switchFlag !== true) {
					decision.pokemon.switchCopyFlag = decision.pokemon.switchFlag;
				}
				decision.pokemon.switchFlag = false;
				if (!decision.speed && decision.pokemon && decision.pokemon.isActive) decision.speed = decision.pokemon.speed;
			}
			if (decision.move) {
				var target;

				if (!decision.targetPosition) {
					target = this.resolveTarget(decision.pokemon, decision.move);
					decision.targetSide = target.side;
					decision.targetPosition = target.position;
				}

				decision.move = this.getMoveCopy(decision.move);
				if (!decision.priority) {
					var priority = decision.move.priority;
					priority = this.runEvent('ModifyPriority', decision.pokemon, target, decision.move, priority);
					decision.priority = priority;
					// In Gen 6, Quick Guard blocks moves with artificially enhanced priority.
					if (this.gen > 5) decision.move.priority = priority;
				}
			}
			if (!decision.pokemon && !decision.speed) decision.speed = 1;
			if (!decision.speed && decision.choice === 'switch' && decision.target) decision.speed = decision.target.speed;
			if (!decision.speed) decision.speed = decision.pokemon.speed;

			if (decision.choice === 'switch' && !decision.side.pokemon[0].isActive) {
				// if there's no actives, switches happen before activations
				decision.priority = 6.2;
			}

			this.queue.push(decision);
		}
		if (!noSort) {
			this.queue.sort(Battle.comparePriority);
		}
	};
	Battle.prototype.prioritizeQueue = function (decision, source, sourceEffect) {
		if (this.event) {
			if (!source) source = this.event.source;
			if (!sourceEffect) sourceEffect = this.effect;
		}
		for (var i = 0; i < this.queue.length; i++) {
			if (this.queue[i] === decision) {
				this.queue.splice(i, 1);
				break;
			}
		}
		decision.sourceEffect = sourceEffect;
		this.queue.unshift(decision);
	};
	Battle.prototype.willAct = function () {
		for (var i = 0; i < this.queue.length; i++) {
			if (this.queue[i].choice === 'move' || this.queue[i].choice === 'switch') {
				return this.queue[i];
			}
		}
		return null;
	};
	Battle.prototype.willMove = function (pokemon) {
		for (var i = 0; i < this.queue.length; i++) {
			if (this.queue[i].choice === 'move' && this.queue[i].pokemon === pokemon) {
				return this.queue[i];
			}
		}
		return null;
	};
	Battle.prototype.cancelDecision = function (pokemon) {
		var success = false;
		for (var i = 0; i < this.queue.length; i++) {
			if (this.queue[i].pokemon === pokemon) {
				this.queue.splice(i, 1);
				i--;
				success = true;
			}
		}
		return success;
	};
	Battle.prototype.cancelMove = function (pokemon) {
		for (var i = 0; i < this.queue.length; i++) {
			if (this.queue[i].choice === 'move' && this.queue[i].pokemon === pokemon) {
				this.queue.splice(i, 1);
				return true;
			}
		}
		return false;
	};
	Battle.prototype.willSwitch = function (pokemon) {
		for (var i = 0; i < this.queue.length; i++) {
			if (this.queue[i].choice === 'switch' && this.queue[i].pokemon === pokemon) {
				return true;
			}
		}
		return false;
	};
	Battle.prototype.runDecision = function (decision) {
		var pokemon;

		// returns whether or not we ended in a callback
		switch (decision.choice) {
		case 'start':
			// I GIVE UP, WILL WRESTLE WITH EVENT SYSTEM LATER
			var beginCallback = this.getFormat().onBegin;
			if (beginCallback) beginCallback.call(this);

			this.add('start');
			for (var pos = 0; pos < this.p1.active.length; pos++) {
				this.switchIn(this.p1.pokemon[pos], pos);
			}
			for (var pos = 0; pos < this.p2.active.length; pos++) {
				this.switchIn(this.p2.pokemon[pos], pos);
			}
			for (var pos = 0; pos < this.p1.pokemon.length; pos++) {
				pokemon = this.p1.pokemon[pos];
				this.singleEvent('Start', this.getEffect(pokemon.species), pokemon.speciesData, pokemon);
			}
			for (var pos = 0; pos < this.p2.pokemon.length; pos++) {
				pokemon = this.p2.pokemon[pos];
				this.singleEvent('Start', this.getEffect(pokemon.species), pokemon.speciesData, pokemon);
			}
			this.midTurn = true;
			break;
		case 'move':
			if (!decision.pokemon.isActive) return false;
			if (decision.pokemon.fainted) return false;
			this.runMove(decision.move, decision.pokemon, this.getTarget(decision), decision.sourceEffect);
			break;
		case 'megaEvo':
			if (this.runMegaEvo) this.runMegaEvo(decision.pokemon);
			break;
		case 'beforeTurnMove':
			if (!decision.pokemon.isActive) return false;
			if (decision.pokemon.fainted) return false;
			this.debug('before turn callback: ' + decision.move.id);
			decision.move.beforeTurnCallback.call(this, decision.pokemon, this.getTarget(decision));
			break;
		case 'event':
			this.runEvent(decision.event, decision.pokemon);
			break;
		case 'team':
			var i = parseInt(decision.team[0], 10) - 1;
			if (i >= 6 || i < 0) return;

			if (decision.team[1]) {
				// validate the choice
				var len = decision.side.pokemon.length;
				var newPokemon = [null, null, null, null, null, null].slice(0, len);
				for (var j = 0; j < len; j++) {
					var i = parseInt(decision.team[j], 10) - 1;
					newPokemon[j] = decision.side.pokemon[i];
				}
				var reject = false;
				for (var j = 0; j < len; j++) {
					if (!newPokemon[j]) reject = true;
				}
				if (!reject) {
					for (var j = 0; j < len; j++) {
						newPokemon[j].position = j;
					}
					decision.side.pokemon = newPokemon;
					return;
				}
			}

			if (i === 0) return;
			pokemon = decision.side.pokemon[i];
			if (!pokemon) return;
			decision.side.pokemon[i] = decision.side.pokemon[0];
			decision.side.pokemon[0] = pokemon;
			decision.side.pokemon[i].position = i;
			decision.side.pokemon[0].position = 0;
			return;
			// we return here because the update event would crash since there are no active pokemon yet
			break;
		case 'switch':
			if (decision.pokemon) {
				decision.pokemon.beingCalledBack = true;
				var lastMove = this.getMove(decision.pokemon.lastMove);
				if (lastMove.selfSwitch !== 'copyvolatile') {
					this.runEvent('BeforeSwitchOut', decision.pokemon);
				}
				if (!this.runEvent('SwitchOut', decision.pokemon)) {
					// Warning: DO NOT interrupt a switch-out
					// if you just want to trap a pokemon.
					// To trap a pokemon and prevent it from switching out,
					// (e.g. Mean Look, Magnet Pull) use the 'trapped' flag
					// instead.

					// Note: Nothing in BW or earlier interrupts
					// a switch-out.
					break;
				}
			}
			if (decision.pokemon && !decision.pokemon.hp && !decision.pokemon.fainted) {
				this.debug('A Pokemon can\'t switch between when it runs out of HP and when it faints');
				break;
			}
			if (decision.target.isActive) {
				this.debug('Switch target is already active');
				break;
			}
			this.switchIn(decision.target, decision.pokemon.position);
			//decision.target.runSwitchIn();
			break;
		case 'runSwitch':
			decision.pokemon.isStarted = true;
			if (!decision.pokemon.fainted) {
				this.singleEvent('Start', decision.pokemon.getAbility(), decision.pokemon.abilityData, decision.pokemon);
				this.singleEvent('Start', decision.pokemon.getItem(), decision.pokemon.itemData, decision.pokemon);
			}
			break;
		case 'beforeTurn':
			this.eachEvent('BeforeTurn');
			break;
		case 'residual':
			this.add('');
			this.clearActiveMove(true);
			this.residualEvent('Residual');
			break;
		}
		this.clearActiveMove();

		// phazing (Roar, etc)

		var self = this;
		function checkForceSwitchFlag(a) {
			if (!a) return false;
			if (a.hp && a.forceSwitchFlag) {
				self.dragIn(a.side, a.position);
			}
			delete a.forceSwitchFlag;
		}
		this.p1.active.forEach(checkForceSwitchFlag);
		this.p2.active.forEach(checkForceSwitchFlag);

		// fainting

		this.faintMessages();
		if (this.ended) return true;

		// switching (fainted pokemon, U-turn, Baton Pass, etc)

		if (!this.queue.length) this.checkFainted();

		function hasSwitchFlag(a) { return a ? a.switchFlag : false; }
		function removeSwitchFlag(a) { if (a) a.switchFlag = false; }
		var p1switch = this.p1.active.any(hasSwitchFlag);
		var p2switch = this.p2.active.any(hasSwitchFlag);

		if (p1switch && !this.canSwitch(this.p1)) {
			this.p1.active.forEach(removeSwitchFlag);
			p1switch = false;
		}
		if (p2switch && !this.canSwitch(this.p2)) {
			this.p2.active.forEach(removeSwitchFlag);
			p2switch = false;
		}

		if (p1switch || p2switch) {
			this.makeRequest('switch');
			return true;
		}

		this.eachEvent('Update');

		return false;
	};
	Battle.prototype.go = function () {
		this.add('');
		if (this.currentRequest) {
			this.currentRequest = '';
		}

		if (!this.midTurn) {
			this.queue.push({choice:'residual', priority: -100});
			this.queue.push({choice:'beforeTurn', priority: 100});
			this.midTurn = true;
		}
		this.addQueue(null);

		var currentPriority = 6;

		while (this.queue.length) {
			var decision = this.queue.shift();

			/* while (decision.priority < currentPriority && currentPriority > -6) {
				this.eachEvent('Priority', null, currentPriority);
				currentPriority--;
			} */

			this.runDecision(decision);

			if (this.currentRequest) {
				return;
			}

			// if (!this.queue.length || this.queue[0].choice === 'runSwitch') {
			// 	if (this.faintMessages()) return;
			// }

			if (this.ended) return;
		}

		this.nextTurn();
		this.midTurn = false;
		this.queue = [];
	};
	/**
	 * Changes a pokemon's decision.
	 *
	 * The un-modded game should not use this function for anything,
	 * since it rerolls speed ties (which messes up RNG state).
	 *
	 * You probably want the OverrideDecision event (which doesn't
	 * change priority order).
	 */
	Battle.prototype.changeDecision = function (pokemon, decision) {
		this.cancelDecision(pokemon);
		if (!decision.pokemon) decision.pokemon = pokemon;
		this.addQueue(decision);
	};
	/**
	 * Takes a choice string passed from the client. Starts the next
	 * turn if all required choices have been made.
	 */
	Battle.prototype.choose = function (sideid, choice, rqid) {
		var side = null;
		if (sideid === 'p1' || sideid === 'p2') side = this[sideid];
		// This condition should be impossible because the sideid comes
		// from our forked process and if the player id were invalid, we would
		// not have even got to this function.
		if (!side) return; // wtf

		// This condition can occur if the client sends a decision at the
		// wrong time.
		if (!side.currentRequest) return;

		// Make sure the decision is for the right request.
		if ((rqid !== undefined) && (parseInt(rqid, 10) !== this.rqid)) {
			return;
		}

		// It should be impossible for choice not to be a string. Choice comes
		// from splitting the string sent by our forked process, not from the
		// client. However, just in case, we maintain this check for now.
		if (typeof choice === 'string') choice = choice.split(',');

		side.decision = this.parseChoice(choice, side);

		if (this.p1.decision && this.p2.decision) {
			this.commitDecisions();
		}
	};
	Battle.prototype.commitDecisions = function () {
		if (this.p1.decision !== true) {
			this.addQueue(this.p1.decision, true, this.p1);
		}
		if (this.p2.decision !== true) {
			this.addQueue(this.p2.decision, true, this.p2);
		}

		this.currentRequest = '';
		this.p1.currentRequest = '';
		this.p2.currentRequest = '';

		this.p1.decision = true;
		this.p2.decision = true;

		this.go();
	};
	Battle.prototype.undoChoice = function (sideid) {
		var side = null;
		if (sideid === 'p1' || sideid === 'p2') side = this[sideid];
		// The following condition can never occur for the reasons given in
		// the choose() function above.
		if (!side) return; // wtf
		// This condition can occur.
		if (!side.currentRequest) return;

		if (side.decision && side.decision.finalDecision) {
			this.debug("Can't cancel decision: the last pokemon could have been trapped");
			return;
		}

		side.decision = false;
	};
	/**
	 * Parses a choice string passed from a client into a decision object
	 * usable by PS's engine.
	 *
	 * Choice validation is also done here.
	 */
	Battle.prototype.parseChoice = function (choices, side) {
		var prevSwitches = {};
		if (!side.currentRequest) return true;

		if (typeof choices === 'string') choices = choices.split(',');

		var decisions = [];
		var len = choices.length;
		if (side.currentRequest === 'move') len = side.active.length;
		for (var i = 0; i < len; i++) {
			var choice = (choices[i] || '').trim();

			var data = '';
			var firstSpaceIndex = choice.indexOf(' ');
			if (firstSpaceIndex >= 0) {
				data = choice.substr(firstSpaceIndex + 1).trim();
				choice = choice.substr(0, firstSpaceIndex).trim();
			}

			switch (side.currentRequest) {
			case 'teampreview':
				if (choice !== 'team' || i > 0) return false;
				break;
			case 'move':
				if (i >= side.active.length) return false;
				if (!side.pokemon[i] || side.pokemon[i].fainted) {
					decisions.push({
						choice: 'pass'
					});
					continue;
				}
				if (choice !== 'move' && choice !== 'switch') {
					if (i === 0) return false;
					choice = 'move';
					data = '1';
				}
				break;
			case 'switch':
				if (i >= side.active.length) return false;
				if (!side.active[i] || !side.active[i].switchFlag) {
					if (choice !== 'pass') choices.splice(i, 0, 'pass');
					decisions.push({
						choice: 'pass'
					});
					continue;
				}
				if (choice !== 'switch') return false;
				break;
			default:
				return false;
			}

			var decision = null;
			switch (choice) {
			case 'team':
				decisions.push({
					choice: 'team',
					side: side,
					team: data
				});
				break;

			case 'switch':
				if (i > side.active.length || i > side.pokemon.length) continue;
				if (side.currentRequest === 'move') {
					if (side.pokemon[i].trapped) {
						//this.debug("Can't switch: The active pokemon is trapped");
						side.emitCallback('trapped', i);
						return false;
					} else if (side.pokemon[i].maybeTrapped) {
						var finalDecision = true;
						for (var j = i + 1; j < side.active.length; ++j) {
							if (side.active[j] && !side.active[j].fainted) {
								finalDecision = false;
							}
						}
						decisions.finalDecision = decisions.finalDecision || finalDecision;
					}
				}

				data = parseInt(data, 10) - 1;
				if (data < 0) data = 0;
				if (data > side.pokemon.length - 1) data = side.pokemon.length - 1;

				if (!side.pokemon[data]) {
					this.debug("Can't switch: You can't switch to a pokemon that doesn't exist");
					return false;
				}
				if (data === i) {
					this.debug("Can't switch: You can't switch to yourself");
					return false;
				}
				if (this.battleType !== 'triples' && data < side.active.length) {
					this.debug("Can't switch: You can't switch to an active pokemon except in triples");
					return false;
				}
				if (side.pokemon[data].fainted) {
					this.debug("Can't switch: You can't switch to a fainted pokemon");
					return false;
				}
				if (prevSwitches[data]) {
					this.debug("Can't switch: You can't switch to pokemon already queued to be switched");
					return false;
				}
				prevSwitches[data] = true;

				decisions.push({
					choice: 'switch',
					priority: (side.currentRequest === 'switch' ? 101 : undefined),
					pokemon: side.pokemon[i],
					target: side.pokemon[data]
				});
				break;

			case 'move':
				var targetLoc = 0;
				var pokemon = side.pokemon[i];
				var lockedMove = pokemon.getLockedMove();
				var validMoves = pokemon.getValidMoves(lockedMove);
				var moveid = '';

				if (data.substr(data.length - 2) === ' 1') targetLoc = 1;
				if (data.substr(data.length - 2) === ' 2') targetLoc = 2;
				if (data.substr(data.length - 2) === ' 3') targetLoc = 3;
				if (data.substr(data.length - 3) === ' -1') targetLoc = -1;
				if (data.substr(data.length - 3) === ' -2') targetLoc = -2;
				if (data.substr(data.length - 3) === ' -3') targetLoc = -3;

				if (targetLoc) data = data.substr(0, data.lastIndexOf(' '));

				if (lockedMove) targetLoc = (this.runEvent('LockMoveTarget', pokemon) || 0);

				if (data.substr(data.length - 5) === ' mega') {
					if (!lockedMove) {
						decisions.push({
							choice: 'megaEvo',
							pokemon: pokemon
						});
					}
					data = data.substr(0, data.length - 5);
				}

				if (data.search(/^[0-9]+$/) >= 0) {
					moveid = validMoves[parseInt(data, 10) - 1];
				} else {
					moveid = toId(data);
					if (moveid.substr(0, 11) === 'hiddenpower') {
						moveid = 'hiddenpower';
					}
					if (validMoves.indexOf(moveid) < 0) {
						moveid = '';
					}
				}
				if (!moveid) {
					moveid = validMoves[0];
				}

				decisions.push({
					choice: 'move',
					pokemon: pokemon,
					targetLoc: targetLoc,
					move: moveid
				});
				break;
			}
		}
		return decisions;
	};
	Battle.prototype.add = function () {
		var parts = Array.prototype.slice.call(arguments);
		var functions = parts.map(function (part) {
			return typeof part === 'function';
		});
		if (functions.indexOf(true) < 0) {
			this.log.push('|' + parts.join('|'));
		} else {
			this.log.push('|split');
			var sides = this.sides.concat(null, true);
			for (var i = 0; i < sides.length; ++i) {
				var line = '';
				for (var j = 0; j < parts.length; ++j) {
					line += '|';
					if (functions[j]) {
						line += parts[j](sides[i]);
					} else {
						line += parts[j];
					}
				}
				this.log.push(line);
			}
		}
	};
	Battle.prototype.addMove = function () {
		this.lastMoveLine = this.log.length;
		this.log.push('|' + Array.prototype.slice.call(arguments).join('|'));
	};
	Battle.prototype.attrLastMove = function () {
		this.log[this.lastMoveLine] += '|' + Array.prototype.slice.call(arguments).join('|');
	};
	Battle.prototype.debug = function (activity) {
		if (this.getFormat().debug) {
			this.add('debug', activity);
		}
	};
	Battle.prototype.debugError = function (activity) {
		this.add('debug', activity);
	};

	// players

	Battle.prototype.join = function (slot, name, avatar, team) {
		if (this.p1 && this.p1.isActive && this.p2 && this.p2.isActive) return false;
		if ((this.p1 && this.p1.isActive && this.p1.name === name) || (this.p2 && this.p2.isActive && this.p2.name === name)) return false;
		if (this.p1 && this.p1.isActive || slot === 'p2') {
			if (this.started) {
				this.p2.name = name;
			} else {
				//console.log("NEW SIDE: " + name);
				this.p2 = new BattleSide(name, this, 1, team);
				this.sides[1] = this.p2;
			}
			if (avatar) this.p2.avatar = avatar;
			this.p2.isActive = true;
			this.add('player', 'p2', this.p2.name, avatar);
		} else {
			if (this.started) {
				this.p1.name = name;
			} else {
				//console.log("NEW SIDE: " + name);
				this.p1 = new BattleSide(name, this, 0, team);
				this.sides[0] = this.p1;
			}
			if (avatar) this.p1.avatar = avatar;
			this.p1.isActive = true;
			this.add('player', 'p1', this.p1.name, avatar);
		}
		this.start();
		return true;
	};
	Battle.prototype.rename = function (slot, name, avatar) {
		if (slot === 'p1' || slot === 'p2') {
			var side = this[slot];
			side.name = name;
			if (avatar) side.avatar = avatar;
			this.add('player', slot, name, side.avatar);
		}
	};
	Battle.prototype.leave = function (slot) {
		if (slot === 'p1' || slot === 'p2') {
			var side = this[slot];
			if (!side) {
				console.log('**** ' + slot + ' tried to leave before it was possible in ' + this.id);
				require('./crashlogger.js')({stack: '**** ' + slot + ' tried to leave before it was possible in ' + this.id}, 'A simulator process');
				return;
			}

			side.emitRequest(null);
			side.isActive = false;
			this.add('player', slot);
			this.active = false;
		}
		return true;
	};

	// IPC

	// Messages sent by this function are received and handled in
	// Simulator.prototype.receive in simulator.js (in another process).
	Battle.prototype.send = function (type, data) {
		if (Array.isArray(data)) data = data.join("\n");
		battleEngineFakeProcess.client.send(this.id + "\n" + type + "\n" + data);
	};
	// This function is called by this process's 'message' event.
	Battle.prototype.receive = function (data, more) {
		this.messageLog.push(data.join(' '));
		var logPos = this.log.length;
		var alreadyEnded = this.ended;
		switch (data[1]) {
		case 'join':
			var team = null;
			try {
				if (more) team = Tools.fastUnpackTeam(more);
			} catch (e) {
				console.log('TEAM PARSE ERROR: ' + more);
				team = null;
			}
			this.join(data[2], data[3], data[4], team);
			break;

		case 'rename':
			this.rename(data[2], data[3], data[4]);
			break;

		case 'leave':
			this.leave(data[2]);
			break;

		case 'chat':
			this.add('chat', data[2], more);
			break;

		case 'win':
		case 'tie':
			this.win(data[2]);
			break;

		case 'choose':
			this.choose(data[2], data[3], data[4]);
			break;

		case 'undo':
			this.undoChoice(data[2]);
			break;

		case 'eval':
			var battle = this;
			var p1 = this.p1;
			var p2 = this.p2;
			var p1active = p1 ? p1.active[0] : null;
			var p2active = p2 ? p2.active[0] : null;
			data[2] = data[2].replace(/\f/g, '\n');
			this.add('', '>>> ' + data[2]);
			try {
				this.add('', '<<< ' + eval(data[2]));
			} catch (e) {
				this.add('', '<<< error: ' + e.message);
			}
			break;
		}

		this.sendUpdates(logPos, alreadyEnded);
	};
	Battle.prototype.sendUpdates = function (logPos, alreadyEnded) {
		if (this.p1 && this.p2) {
			var inactiveSide = -1;
			if (!this.p1.isActive && this.p2.isActive) {
				inactiveSide = 0;
			} else if (this.p1.isActive && !this.p2.isActive) {
				inactiveSide = 1;
			} else if (!this.p1.decision && this.p2.decision) {
				inactiveSide = 0;
			} else if (this.p1.decision && !this.p2.decision) {
				inactiveSide = 1;
			}
			if (inactiveSide !== this.inactiveSide) {
				this.send('inactiveside', inactiveSide);
				this.inactiveSide = inactiveSide;
			}
		}

		if (this.log.length > logPos) {
			if (alreadyEnded !== undefined && this.ended && !alreadyEnded) {
				if (this.rated) {
					var log = {
						turns: this.turn,
						p1: this.p1.name,
						p2: this.p2.name,
						p1team: this.p1.team,
						p2team: this.p2.team,
						log: this.log
					};
					this.send('log', JSON.stringify(log));
				}
				this.send('score', [this.p1.pokemonLeft, this.p2.pokemonLeft]);
				this.send('winupdate', [this.winner].concat(this.log.slice(logPos)));
			} else {
				this.send('update', this.log.slice(logPos));
			}
		}
	};

	Battle.prototype.destroy = function () {
		// deallocate ourself

		// deallocate children and get rid of references to them
		for (var i = 0; i < this.sides.length; i++) {
			if (this.sides[i]) this.sides[i].destroy();
			this.sides[i] = null;
		}
		this.p1 = null;
		this.p2 = null;
		for (var i = 0; i < this.queue.length; i++) {
			delete this.queue[i].pokemon;
			delete this.queue[i].side;
			this.queue[i] = null;
		}
		this.queue = null;

		// in case the garbage collector really sucks, at least deallocate the log
		this.log = null;

		// remove from battle list
		Battles[this.id] = null;
	};
	return Battle;
})();

exports.BattlePokemon = BattlePokemon;
exports.BattleSide = BattleSide;
exports.Battle = Battle;<|MERGE_RESOLUTION|>--- conflicted
+++ resolved
@@ -81,13 +81,8 @@
 				var fakeErr = {stack: stack};
 
 				if (!require('./crashlogger.js')(fakeErr, 'A battle')) {
-<<<<<<< HEAD
-					var ministack = ("" + err.stack).split("\n").slice(0, 2).join("<br />");
+					var ministack = ("" + err.stack).escapeHTML().split("\n").slice(0, 2).join("<br />");
 					battleEngineFakeProcess.client.send(data[0] + '\nupdate\n|html|<div class="broadcast-red"><b>A BATTLE PROCESS HAS CRASHED:</b> ' + ministack + '</div>');
-=======
-					var ministack = ("" + err.stack).escapeHTML().split("\n").slice(0, 2).join("<br />");
-					process.send(data[0] + '\nupdate\n|html|<div class="broadcast-red"><b>A BATTLE PROCESS HAS CRASHED:</b> ' + ministack + '</div>');
->>>>>>> 42a2872a
 				} else {
 					battleEngineFakeProcess.client.send(data[0] + '\nupdate\n|html|<div class="broadcast-red"><b>The battle crashed!</b><br />Don\'t worry, we\'re working on fixing it.</div>');
 				}
