/**
 * Rooms
 * Pokemon Showdown - http://pokemonshowdown.com/
 *
 * Every chat room and battle is a room, and what they do is done in
 * rooms.js. There's also a global room which every user is in, and
 * handles miscellaneous things like welcoming the user.
 *
 * @license MIT license
 */

const TIMEOUT_EMPTY_DEALLOCATE = 10 * 60 * 1000;
const TIMEOUT_INACTIVE_DEALLOCATE = 40 * 60 * 1000;
const REPORT_USER_STATS_INTERVAL = 1000 * 60 * 10;

var fs = require('fs');

/* global Rooms: true */
var Rooms = module.exports = getRoom;

var rooms = Rooms.rooms = Object.create(null);

var Room = (function () {
	function Room(roomid, title) {
		this.id = roomid;
		this.title = (title || roomid);

		this.users = Object.create(null);

		this.log = [];

		this.bannedUsers = Object.create(null);
		this.bannedIps = Object.create(null);
	}
	Room.prototype.title = "";
	Room.prototype.type = 'chat';

	Room.prototype.lastUpdate = 0;
	Room.prototype.log = null;
	Room.prototype.users = null;

	Room.prototype.send = function (message, errorArgument) {
		if (errorArgument) throw new Error("Use Room#sendUser");
		if (this.id !== 'lobby') message = '>' + this.id + '\n' + message;
		Sockets.channelBroadcast(this.id, message);
	};
	Room.prototype.sendAuth = function (message) {
		for (var i in this.users) {
			var user = this.users[i];
			if (user.connected && user.can('staff', this)) {
				user.sendTo(this, message);
			}
		}
	};
	Room.prototype.sendUser = function (user, message) {
		user.sendTo(this, message);
	};
	Room.prototype.add = function (message) {
		if (typeof message !== 'string') throw new Error("Deprecated message type");
		this.logEntry(message);
		if (this.logTimes && message.substr(0, 3) === '|c|') {
			message = '|c:|' + (~~(Date.now() / 1000)) + '|' + message.substr(3);
		}
		this.log.push(message);
	};
	Room.prototype.logEntry = function () {};
	Room.prototype.addRaw = function (message) {
		this.add('|raw|' + message);
	};
	Room.prototype.getLogSlice = function (amount) {
		var log = this.log.slice(amount);
		log.unshift('|:|' + (~~(Date.now() / 1000)));
		return log;
	};
	Room.prototype.chat = function (user, message, connection) {
		// Battle actions are actually just text commands that are handled in
		// parseCommand(), which in turn often calls Simulator.prototype.sendFor().
		// Sometimes the call to sendFor is done indirectly, by calling
		// room.decision(), where room.constructor === BattleRoom.

		message = CommandParser.parse(message, this, user, connection);

		if (message) {
			this.add('|c|' + user.getIdentity(this.id) + '|' + message);
		}
		this.update();
	};

	return Room;
})();

var GlobalRoom = (function () {
	function GlobalRoom(roomid) {
		this.id = roomid;

		// init battle rooms
		this.rooms = [];
		this.battleCount = 0;
		this.searchers = [];

		// Never do any other file IO synchronously
		// but this is okay to prevent race conditions as we start up PS
		this.lastBattle = 0;
		try {
			this.lastBattle = parseInt(fs.readFileSync('logs/lastbattle.txt')) || 0;
		} catch (e) {} // file doesn't exist [yet]

		this.chatRoomData = [];
		try {
			this.chatRoomData = JSON.parse(fs.readFileSync('config/chatrooms.json'));
			if (!Array.isArray(this.chatRoomData)) this.chatRoomData = [];
		} catch (e) {} // file doesn't exist [yet]

		if (!this.chatRoomData.length) {
			this.chatRoomData = [{
				title: 'Lobby',
				isOfficial: true,
				autojoin: true
			}, {
				title: 'Staff',
				isPrivate: true,
				staffRoom: true,
				staffAutojoin: true
			}];
		}

		this.chatRooms = [];

		this.autojoin = []; // rooms that users autojoin upon connecting
		this.staffAutojoin = []; // rooms that staff autojoin upon connecting
		for (var i = 0; i < this.chatRoomData.length; i++) {
			if (!this.chatRoomData[i] || !this.chatRoomData[i].title) {
				console.log('ERROR: Room number ' + i + ' has no data.');
				continue;
			}
			var id = toId(this.chatRoomData[i].title);
			console.log("NEW CHATROOM: " + id);
			var room = Rooms.createChatRoom(id, this.chatRoomData[i].title, this.chatRoomData[i]);
			this.chatRooms.push(room);
			if (room.autojoin) this.autojoin.push(id);
			if (room.staffAutojoin) this.staffAutojoin.push(id);
		}

		// this function is complex in order to avoid several race conditions
		var self = this;
		this.writeNumRooms = (function () {
			var writing = false;
			var lastBattle;	// last lastBattle to be written to file
			var finishWriting = function () {
				writing = false;
				if (lastBattle < self.lastBattle) {
					self.writeNumRooms();
				}
			};
			return function () {
				if (writing) return;

				// batch writing lastbattle.txt for every 10 battles
				if (lastBattle >= self.lastBattle) return;
				lastBattle = self.lastBattle + 10;

				writing = true;
				fs.writeFile('logs/lastbattle.txt.0', '' + lastBattle, function () {
					// rename is atomic on POSIX, but will throw an error on Windows
					fs.rename('logs/lastbattle.txt.0', 'logs/lastbattle.txt', function (err) {
						if (err) {
							// This should only happen on Windows.
							fs.writeFile('logs/lastbattle.txt', '' + lastBattle, finishWriting);
							return;
						}
						finishWriting();
					});
				});
			};
		})();

		this.writeChatRoomData = (function () {
			var writing = false;
			var writePending = false; // whether or not a new write is pending
			var finishWriting = function () {
				writing = false;
				if (writePending) {
					writePending = false;
					self.writeChatRoomData();
				}
			};
			return function () {
				if (writing) {
					writePending = true;
					return;
				}
				writing = true;
				var data = JSON.stringify(self.chatRoomData).replace(/\{"title"\:/g, '\n{"title":').replace(/\]$/, '\n]');
				fs.writeFile('config/chatrooms.json.0', data, function () {
					// rename is atomic on POSIX, but will throw an error on Windows
					fs.rename('config/chatrooms.json.0', 'config/chatrooms.json', function (err) {
						if (err) {
							// This should only happen on Windows.
							fs.writeFile('config/chatrooms.json', data, finishWriting);
							return;
						}
						finishWriting();
					});
				});
			};
		})();

		// init users
		this.users = {};
		this.userCount = 0; // cache of `Object.size(this.users)`
		this.maxUsers = 0;
		this.maxUsersDate = 0;

		this.reportUserStatsInterval = setInterval(
			this.reportUserStats.bind(this),
			REPORT_USER_STATS_INTERVAL
		);
	}
	GlobalRoom.prototype.type = 'global';

	GlobalRoom.prototype.formatListText = '|formats';

	GlobalRoom.prototype.reportUserStats = function () {
		if (this.maxUsersDate) {
			LoginServer.request('updateuserstats', {
				date: this.maxUsersDate,
				users: this.maxUsers
			}, function () {});
			this.maxUsersDate = 0;
		}
		LoginServer.request('updateuserstats', {
			date: Date.now(),
			users: Object.size(this.users)
		}, function () {});
	};

	GlobalRoom.prototype.getFormatListText = function () {
		var formatListText = '|formats';
		var curSection = '';
		for (var i in Tools.data.Formats) {
			var format = Tools.data.Formats[i];
			if (!format.challengeShow && !format.searchShow) continue;

			var section = format.section;
			if (section === undefined) section = format.mod;
			if (!section) section = '';
			if (section !== curSection) {
				curSection = section;
				formatListText += '|,' + (format.column || 1) + '|' + section;
			}
			formatListText += '|' + format.name;
			if (!format.challengeShow) formatListText += ',,';
			else if (!format.searchShow) formatListText += ',';
			if (format.team) formatListText += ',#';
		}
		return formatListText;
	};

	GlobalRoom.prototype.getRoomList = function (filter) {
		var roomList = {};
		var total = 0;
		for (var i = this.rooms.length - 1; i >= 0; i--) {
			var room = this.rooms[i];
			if (!room || !room.active) continue;
			if (filter && filter !== room.format && filter !== true) continue;
			var roomData = {};
			if (room.active && room.battle) {
				if (room.battle.players[0]) roomData.p1 = room.battle.players[0].getIdentity();
				if (room.battle.players[1]) roomData.p2 = room.battle.players[1].getIdentity();
			}
			if (!roomData.p1 || !roomData.p2) continue;
			roomList[room.id] = roomData;

			total++;
			if (total >= 6 && !filter) break;
		}
		return roomList;
	};
	GlobalRoom.prototype.getRooms = function () {
		var roomsData = {official:[], chat:[], userCount: this.userCount, battleCount: this.battleCount};
		for (var i = 0; i < this.chatRooms.length; i++) {
			var room = this.chatRooms[i];
			if (!room) continue;
			if (room.isPrivate) continue;
			(room.isOfficial ? roomsData.official : roomsData.chat).push({
				title: room.title,
				desc: room.desc,
				userCount: Object.size(room.users)
			});
		}
		return roomsData;
	};
	GlobalRoom.prototype.cancelSearch = function (user) {
		var success = false;
		user.cancelChallengeTo();
		for (var i = 0; i < this.searchers.length; i++) {
			var search = this.searchers[i];
			var searchUser = Users.get(search.userid);
			if (!searchUser.connected) {
				this.searchers.splice(i, 1);
				i--;
				continue;
			}
			if (searchUser === user) {
				this.searchers.splice(i, 1);
				i--;
				if (!success) {
					searchUser.send('|updatesearch|' + JSON.stringify({searching: false}));
					success = true;
				}
				continue;
			}
		}
		return success;
	};
	GlobalRoom.prototype.searchBattle = function (user, formatid) {
		if (!user.connected) return;

		formatid = toId(formatid);

		user.prepBattle(formatid, 'search', null, this.finishSearchBattle.bind(this, user, formatid));
	};
	GlobalRoom.prototype.finishSearchBattle = function (user, formatid, result) {
		if (!result) return;

		// tell the user they've started searching
		var newSearchData = {
			format: formatid
		};
		user.send('|updatesearch|' + JSON.stringify({searching: newSearchData}));

		// get the user's rating before actually starting to search
		var newSearch = {
			userid: user.userid,
			formatid: formatid,
			team: user.team,
			rating: 1000,
			time: new Date().getTime()
		};
		var self = this;
		user.doWithMMR(formatid, function (mmr, error) {
			if (error) {
				user.popup("Connection to ladder server failed with error: " + error + "; please try again later");
				return;
			}
			newSearch.rating = mmr;
			self.addSearch(newSearch, user);
		});
	};
	GlobalRoom.prototype.matchmakingOK = function (search1, search2, user1, user2) {
		// users must be different
		if (user1 === user2) return false;

		// users must have different IPs
		if (user1.latestIp === user2.latestIp) return false;

		// users must not have been matched immediately previously
		if (user1.lastMatch === user2.userid || user2.lastMatch === user1.userid) return false;

		// search must be within range
		var searchRange = 100, formatid = search1.formatid, elapsed = Math.abs(search1.time - search2.time);
		if (formatid === 'ou' || formatid === 'oucurrent' || formatid === 'randombattle') searchRange = 50;
		searchRange += elapsed / 300; // +1 every .3 seconds
		if (searchRange > 300) searchRange = 300;
		if (Math.abs(search1.rating - search2.rating) > searchRange) return false;

		user1.lastMatch = user2.userid;
		user2.lastMatch = user1.userid;
		return true;
	};
	GlobalRoom.prototype.addSearch = function (newSearch, user) {
		if (!user.connected) return;
		for (var i = 0; i < this.searchers.length; i++) {
			var search = this.searchers[i];
			var searchUser = Users.get(search.userid);
			if (!searchUser || !searchUser.connected) {
				this.searchers.splice(i, 1);
				i--;
				continue;
			}
			if (newSearch.formatid === search.formatid && searchUser === user) return; // only one search per format
			if (newSearch.formatid === search.formatid && this.matchmakingOK(search, newSearch, searchUser, user)) {
				this.cancelSearch(user, true);
				this.cancelSearch(searchUser, true);
				user.send('|updatesearch|' + JSON.stringify({searching: false}));
				this.startBattle(searchUser, user, search.formatid, true, search.team, newSearch.team);
				return;
			}
		}
		this.searchers.push(newSearch);
	};
	GlobalRoom.prototype.send = function (message, user) {
		if (user) {
			user.sendTo(this, message);
		} else {
			Sockets.channelBroadcast(this.id, message);
		}
	};
	GlobalRoom.prototype.sendAuth = function (message) {
		for (var i in this.users) {
			var user = this.users[i];
			if (user.connected && user.can('staff')) {
				user.sendTo(this, message);
			}
		}
	};
	GlobalRoom.prototype.updateRooms = function (excludeUser) {
		// do nothing
	};
	GlobalRoom.prototype.add = function (message) {
		if (rooms.lobby) rooms.lobby.add(message);
	};
	GlobalRoom.prototype.addRaw = function (message) {
		if (rooms.lobby) rooms.lobby.addRaw(message);
	};
	GlobalRoom.prototype.addChatRoom = function (title) {
		var id = toId(title);
		if (rooms[id]) return false;

		var chatRoomData = {
			title: title
		};
		var room = Rooms.createChatRoom(id, title, chatRoomData);
		this.chatRoomData.push(chatRoomData);
		this.chatRooms.push(room);
		this.writeChatRoomData();
		return true;
	};
	GlobalRoom.prototype.deregisterChatRoom = function (id) {
		id = toId(id);
		var room = rooms[id];
		if (!room) return false; // room doesn't exist
		if (!room.chatRoomData) return false; // room isn't registered
		// deregister from global chatRoomData
		// looping from the end is a pretty trivial optimization, but the
		// assumption is that more recently added rooms are more likely to
		// be deleted
		for (var i = this.chatRoomData.length - 1; i >= 0; i--) {
			if (id === toId(this.chatRoomData[i].title)) {
				this.chatRoomData.splice(i, 1);
				this.writeChatRoomData();
				break;
			}
		}
		delete room.chatRoomData;
		return true;
	};
	GlobalRoom.prototype.delistChatRoom = function (id) {
		id = toId(id);
		if (!rooms[id]) return false; // room doesn't exist
		for (var i = this.chatRooms.length - 1; i >= 0; i--) {
			if (id === this.chatRooms[i].id) {
				this.chatRooms.splice(i, 1);
				break;
			}
		}
	};
	GlobalRoom.prototype.removeChatRoom = function (id) {
		id = toId(id);
		var room = rooms[id];
		if (!room) return false; // room doesn't exist
		room.destroy();
		return true;
	};
	GlobalRoom.prototype.autojoinRooms = function (user, connection) {
		// we only autojoin regular rooms if the client requests it with /autojoin
		// note that this restriction doesn't apply to staffAutojoin
		for (var i = 0; i < this.autojoin.length; i++) {
			user.joinRoom(this.autojoin[i], connection);
		}
	};
	GlobalRoom.prototype.checkAutojoin = function (user, connection) {
		if (user.can('staff')) {
			for (var i = 0; i < this.staffAutojoin.length; i++) {
				user.joinRoom(this.staffAutojoin[i], connection);
			}
		}
	};
	GlobalRoom.prototype.onJoinConnection = function (user, connection) {
		var initdata = '|updateuser|' + user.name + '|' + (user.named ? '1' : '0') + '|' + user.avatar + '\n';
		connection.send(initdata + this.formatListText);
		if (this.chatRooms.length > 2) connection.send('|queryresponse|rooms|null'); // should display room list
	};
	GlobalRoom.prototype.onJoin = function (user, connection, merging) {
		if (!user) return false; // ???
		if (this.users[user.userid]) return user;

		this.users[user.userid] = user;
		if (++this.userCount > this.maxUsers) {
			this.maxUsers = this.userCount;
			this.maxUsersDate = Date.now();
		}

		if (!merging) {
			var initdata = '|updateuser|' + user.name + '|' + (user.named ? '1' : '0') + '|' + user.avatar + '\n';
			connection.send(initdata + this.formatListText);
			if (this.chatRooms.length > 2) connection.send('|queryresponse|rooms|null'); // should display room list
		}

		return user;
	};
	GlobalRoom.prototype.onRename = function (user, oldid, joining) {
		delete this.users[oldid];
		this.users[user.userid] = user;
		return user;
	};
	GlobalRoom.prototype.onUpdateIdentity = function () {};
	GlobalRoom.prototype.onLeave = function (user) {
		if (!user) return; // ...
		delete this.users[user.userid];
		--this.userCount;
		this.cancelSearch(user, true);
	};
	GlobalRoom.prototype.startBattle = function (p1, p2, format, rated, p1team, p2team) {
		var newRoom;
		p1 = Users.get(p1);
		p2 = Users.get(p2);

		if (!p1 || !p2) {
			// most likely, a user was banned during the battle start procedure
			this.cancelSearch(p1, true);
			this.cancelSearch(p2, true);
			return;
		}
		if (p1 === p2) {
			this.cancelSearch(p1, true);
			this.cancelSearch(p2, true);
			p1.popup("You can't battle your own account. Please use something like Private Browsing to battle yourself.");
			return;
		}

		if (this.lockdown) {
			this.cancelSearch(p1, true);
			this.cancelSearch(p2, true);
			p1.popup("The server is shutting down. Battles cannot be started at this time.");
			p2.popup("The server is shutting down. Battles cannot be started at this time.");
			return;
		}

		//console.log('BATTLE START BETWEEN: ' + p1.userid + ' ' + p2.userid);
		var i = this.lastBattle + 1;
		var formaturlid = format.toLowerCase().replace(/[^a-z0-9]+/g, '');
		while(rooms['battle-' + formaturlid + i]) {
			i++;
		}
		this.lastBattle = i;
		rooms.global.writeNumRooms();
		newRoom = this.addRoom('battle-' + formaturlid + '-' + i, format, p1, p2, this.id, rated);
		p1.joinRoom(newRoom);
		p2.joinRoom(newRoom);
		newRoom.joinBattle(p1, p1team);
		newRoom.joinBattle(p2, p2team);
		this.cancelSearch(p1, true);
		this.cancelSearch(p2, true);
		if (Config.reportBattles && rooms.lobby) {
			rooms.lobby.add('|b|' + newRoom.id + '|' + p1.getIdentity() + '|' + p2.getIdentity());
		}
		if (Config.logladderip && rated) {
			if (!this.ladderIpLog) {
				this.ladderIpLog = fs.createWriteStream('logs/ladderip/ladderip.txt', {flags: 'a'});
			}
			this.ladderIpLog.write(p1.userid+': '+p1.latestIp+'\n');
			this.ladderIpLog.write(p2.userid+': '+p2.latestIp+'\n');
		}
		return newRoom;
	};
	GlobalRoom.prototype.addRoom = function (room, format, p1, p2, parent, rated) {
		room = Rooms.createBattle(room, format, p1, p2, parent, rated);
		this.rooms.push(room);
		return room;
	};
	GlobalRoom.prototype.removeRoom = function (room) {
		room = getRoom(room);
		if (!room) return;
		var index = this.rooms.indexOf(room);
		if (index >= 0) {
			this.rooms.splice(index, 1);
		}
	};
	GlobalRoom.prototype.chat = function (user, message, connection) {
		if (rooms.lobby) return rooms.lobby.chat(user, message, connection);
		message = CommandParser.parse(message, this, user, connection);
		if (message) {
			connection.sendPopup("You can't send messages directly to the server.");
		}
	};
	return GlobalRoom;
})();

var BattleRoom = (function () {
	function BattleRoom(roomid, format, p1, p2, parentid, rated) {
		Room.call(this, roomid, "" + p1.name + " vs. " + p2.name);
		this.modchat = (Config.modchat.battle || false);

		format = '' + (format || '');

		this.format = format;
		this.auth = {};
		//console.log("NEW BATTLE");

		var formatid = toId(format);

		if (rated && Tools.getFormat(formatid).rated !== false) {
			rated = {
				p1: p1.userid,
				p2: p2.userid,
				format: format
			};
		} else {
			rated = false;
		}

		this.rated = rated;
		this.battle = Simulator.create(this.id, format, rated, this);

		this.parentid = parentid || '';
		this.p1 = p1 || '';
		this.p2 = p2 || '';

		this.sideTicksLeft = [21, 21];
		if (!rated) this.sideTicksLeft = [28, 28];
		this.sideTurnTicks = [0, 0];
		this.disconnectTickDiff = [0, 0];

		if (Config.forceTimer) this.requestKickInactive(false);
	}
	BattleRoom.prototype = Object.create(Room.prototype);
	BattleRoom.prototype.type = 'battle';

	BattleRoom.prototype.resetTimer = null;
	BattleRoom.prototype.resetUser = '';
	BattleRoom.prototype.expireTimer = null;
	BattleRoom.prototype.active = false;

	BattleRoom.prototype.push = function (message) {
		if (typeof message === 'string') {
			this.log.push(message);
		} else {
			this.log = this.log.concat(message);
		}
	};
	BattleRoom.prototype.win = function (winner) {
		if (this.rated) {
			var winnerid = toId(winner);
			var rated = this.rated;
			this.rated = false;
			var p1score = 0.5;

			if (winnerid === rated.p1) {
				p1score = 1;
			} else if (winnerid === rated.p2) {
				p1score = 0;
			}

			var p1 = rated.p1;
			if (Users.getExact(rated.p1)) p1 = Users.getExact(rated.p1).name;
			var p2 = rated.p2;
			if (Users.getExact(rated.p2)) p2 = Users.getExact(rated.p2).name;

			//update.updates.push('[DEBUG] uri: ' + Config.loginServer.uri + 'action.php?act=ladderupdate&serverid=' + Config.serverId + '&p1=' + encodeURIComponent(p1) + '&p2=' + encodeURIComponent(p2) + '&score=' + p1score + '&format=' + toId(rated.format) + '&servertoken=[token]');

			if (!rated.p1 || !rated.p2) {
				this.push('|raw|ERROR: Ladder not updated: a player does not exist');
			} else {
				winner = Users.get(winnerid);
				if (winner && !winner.authenticated) {
					this.sendUser(winner, '|askreg|' + winner.userid);
				}
				var p1rating, p2rating;
				// update rankings
				this.push('|raw|Ladder updating...');
				var self = this;
				LoginServer.request('ladderupdate', {
					p1: p1,
					p2: p2,
					score: p1score,
					format: toId(rated.format)
				}, function (data, statusCode, error) {
					if (!self.battle) {
						console.log('room expired before ladder update was received');
						return;
					}
					if (!data) {
						self.addRaw('Ladder (probably) updated, but score could not be retrieved (' + error + ').');
						// log the battle anyway
						if (!Tools.getFormat(self.format).noLog) {
							self.logBattle(p1score);
						}
						return;
					} else if (data.errorip) {
						self.addRaw("This server's request IP " + data.errorip + " is not a registered server.");
						return;
					} else {
						try {
							p1rating = data.p1rating;
							p2rating = data.p2rating;

							//self.add("Ladder updated.");

							var oldacre = Math.round(data.p1rating.oldacre);
							var acre = Math.round(data.p1rating.acre);
							var reasons = '' + (acre - oldacre) + ' for ' + (p1score > 0.99 ? 'winning' : (p1score < 0.01 ? 'losing' : 'tying'));
							if (reasons.substr(0, 1) !== '-') reasons = '+' + reasons;
							self.addRaw(Tools.escapeHTML(p1) + '\'s rating: ' + oldacre + ' &rarr; <strong>' + acre + '</strong><br />(' + reasons + ')');

							oldacre = Math.round(data.p2rating.oldacre);
							acre = Math.round(data.p2rating.acre);
							reasons = '' + (acre - oldacre) + ' for ' + (p1score > 0.99 ? 'losing' : (p1score < 0.01 ? 'winning' : 'tying'));
							if (reasons.substr(0, 1) !== '-') reasons = '+' + reasons;
							self.addRaw(Tools.escapeHTML(p2) + '\'s rating: ' + oldacre + ' &rarr; <strong>' + acre + '</strong><br />(' + reasons + ')');

							Users.get(p1).cacheMMR(rated.format, data.p1rating);
							Users.get(p2).cacheMMR(rated.format, data.p2rating);
							self.update();
						} catch(e) {
							self.addRaw('There was an error calculating rating changes.');
							self.update();
						}

						if (!Tools.getFormat(self.format).noLog) {
							self.logBattle(p1score, p1rating, p2rating);
						}
					}
				});
			}
		}
		rooms.global.battleCount += 0 - (this.active ? 1 : 0);
		this.active = false;
		this.update();
	};
	// logNum = 0    : spectator log
	// logNum = 1, 2 : player log
	// logNum = 3    : replay log
	BattleRoom.prototype.getLog = function (logNum) {
		var log = [];
		for (var i = 0; i < this.log.length; ++i) {
			var line = this.log[i];
			if (line === '|split') {
				log.push(this.log[i + logNum + 1]);
				i += 4;
			} else {
				log.push(line);
			}
		}
		return log;
	};
	BattleRoom.prototype.getLogForUser = function (user) {
		var logNum = this.battle.getSlot(user) + 1;
		if (logNum < 0) logNum = 0;
		return this.getLog(logNum);
	};
	BattleRoom.prototype.update = function (excludeUser) {
		if (this.log.length <= this.lastUpdate) return;

		Sockets.subchannelBroadcast(this.id, '>' + this.id + '\n\n' + this.log.slice(this.lastUpdate).join('\n'));

		this.lastUpdate = this.log.length;

		// empty rooms time out after ten minutes
		var hasUsers = false;
		for (var i in this.users) {
			hasUsers = true;
			break;
		}
		if (!hasUsers) {
			if (!this.expireTimer) {
				this.expireTimer = setTimeout(this.tryExpire.bind(this), TIMEOUT_EMPTY_DEALLOCATE);
			}
		} else {
			if (this.expireTimer) clearTimeout(this.expireTimer);
			this.expireTimer = setTimeout(this.tryExpire.bind(this), TIMEOUT_INACTIVE_DEALLOCATE);
		}
	};
	BattleRoom.prototype.logBattle = function (p1score, p1rating, p2rating) {
		var logData = this.battle.logData;
		logData.p1rating = p1rating;
		logData.p2rating = p2rating;
		logData.endType = this.battle.endType;
		if (!p1rating) logData.ladderError = true;
		logData.log = BattleRoom.prototype.getLog.call(logData, 3); // replay log (exact damage)
		var date = new Date();
		var logfolder = date.format('{yyyy}-{MM}');
		var logsubfolder = date.format('{yyyy}-{MM}-{dd}');
		var curpath = 'logs/' + logfolder;
		var self = this;
		fs.mkdir(curpath, '0755', function () {
			var tier = self.format.toLowerCase().replace(/[^a-z0-9]+/g, '');
			curpath += '/' + tier;
			fs.mkdir(curpath, '0755', function () {
				curpath += '/' + logsubfolder;
				fs.mkdir(curpath, '0755', function () {
					fs.writeFile(curpath + '/' + self.id + '.log.json', JSON.stringify(logData));
				});
			});
		}); // asychronicity
		//console.log(JSON.stringify(logData));
	};
	BattleRoom.prototype.tryExpire = function () {
		this.expire();
	};
	BattleRoom.prototype.getInactiveSide = function () {
		if (this.battle.players[0] && !this.battle.players[1]) return 1;
		if (this.battle.players[1] && !this.battle.players[0]) return 0;
		return this.battle.inactiveSide;
	};
	BattleRoom.prototype.forfeit = function (user, message, side) {
		if (!this.battle || this.battle.ended || !this.battle.started) return false;

		if (!message) message = ' forfeited.';

		if (side === undefined) {
			if (user && user.userid === this.battle.playerids[0]) side = 0;
			if (user && user.userid === this.battle.playerids[1]) side = 1;
		}
		if (side === undefined) return false;

		var ids = ['p1', 'p2'];
		var otherids = ['p2', 'p1'];

		var name = 'Player ' + (side + 1);
		if (user) {
			name = user.name;
		} else if (this.rated) {
			name = this.rated[ids[side]];
		}

		this.add('|-message|' + name + message);
		this.battle.endType = 'forfeit';
		this.battle.send('win', otherids[side]);
		rooms.global.battleCount += (this.battle.active ? 1 : 0) - (this.active ? 1 : 0);
		this.active = this.battle.active;
		this.update();
		return true;
	};
	BattleRoom.prototype.sendPlayer = function (num, message) {
		var player = this.battle.getPlayer(num);
		if (!player) return false;
		this.sendUser(player, message);
	};
	BattleRoom.prototype.kickInactive = function () {
		clearTimeout(this.resetTimer);
		this.resetTimer = null;

		if (!this.battle || this.battle.ended || !this.battle.started) return false;

		var inactiveSide = this.getInactiveSide();

		var ticksLeft = [0, 0];
		if (inactiveSide !== 1) {
			// side 0 is inactive
			this.sideTurnTicks[0]--;
			this.sideTicksLeft[0]--;
		}
		if (inactiveSide !== 0) {
			// side 1 is inactive
			this.sideTurnTicks[1]--;
			this.sideTicksLeft[1]--;
		}
		ticksLeft[0] = Math.min(this.sideTurnTicks[0], this.sideTicksLeft[0]);
		ticksLeft[1] = Math.min(this.sideTurnTicks[1], this.sideTicksLeft[1]);

		if (ticksLeft[0] && ticksLeft[1]) {
			if (inactiveSide === 0 || inactiveSide === 1) {
				// one side is inactive
				var inactiveTicksLeft = ticksLeft[inactiveSide];
				var inactiveUser = this.battle.getPlayer(inactiveSide);
				if (inactiveTicksLeft % 3 === 0 || inactiveTicksLeft <= 4) {
					this.send('|inactive|' + (inactiveUser ? inactiveUser.name : 'Player ' + (inactiveSide + 1)) + ' has ' + (inactiveTicksLeft * 10) + ' seconds left.');
				}
			} else {
				// both sides are inactive
				var inactiveUser0 = this.battle.getPlayer(0);
				if (inactiveUser0 && (ticksLeft[0] % 3 === 0 || ticksLeft[0] <= 4)) {
					this.sendUser(inactiveUser0, '|inactive|' + inactiveUser0.name + ' has ' + (ticksLeft[0] * 10) + ' seconds left.');
				}

				var inactiveUser1 = this.battle.getPlayer(1);
				if (inactiveUser1 && (ticksLeft[1] % 3 === 0 || ticksLeft[1] <= 4)) {
					this.sendUser(inactiveUser1, '|inactive|' + inactiveUser1.name + ' has ' + (ticksLeft[1] * 10) + ' seconds left.');
				}
			}
			this.resetTimer = setTimeout(this.kickInactive.bind(this), 10 * 1000);
			return;
		}

		if (inactiveSide < 0) {
			if (ticksLeft[0]) inactiveSide = 1;
			else if (ticksLeft[1]) inactiveSide = 0;
		}

		this.forfeit(this.battle.getPlayer(inactiveSide), ' lost due to inactivity.', inactiveSide);
		this.resetUser = '';

		if (this.parentid) {
			getRoom(this.parentid).updateRooms();
		}
	};
	BattleRoom.prototype.requestKickInactive = function (user, force) {
		if (this.resetTimer) {
			if (user) this.sendUser(user, '|inactive|The inactivity timer is already counting down.');
			return false;
		}
		if (user) {
			if (!force && this.battle.getSlot(user) < 0) return false;
			this.resetUser = user.userid;
			this.send('|inactive|Battle timer is now ON: inactive players will automatically lose when time\'s up. (requested by ' + user.name + ')');
		} else if (user === false) {
			this.resetUser = '~';
			this.add('|inactive|Battle timer is ON: inactive players will automatically lose when time\'s up.');
		}

		// a tick is 10 seconds

		var maxTicksLeft = 15; // 2 minutes 30 seconds
		if (!this.battle.p1 || !this.battle.p2) {
			// if a player has left, don't wait longer than 6 ticks (1 minute)
			maxTicksLeft = 6;
		}
		if (!this.rated) maxTicksLeft = 30;

		this.sideTurnTicks = [maxTicksLeft, maxTicksLeft];

		var inactiveSide = this.getInactiveSide();
		if (inactiveSide < 0) {
			// add 10 seconds to bank if they're below 160 seconds
			if (this.sideTicksLeft[0] < 16) this.sideTicksLeft[0]++;
			if (this.sideTicksLeft[1] < 16) this.sideTicksLeft[1]++;
		}
		this.sideTicksLeft[0]++;
		this.sideTicksLeft[1]++;
		if (inactiveSide !== 1) {
			// side 0 is inactive
			var ticksLeft0 = Math.min(this.sideTicksLeft[0] + 1, maxTicksLeft);
			this.sendPlayer(0, '|inactive|You have ' + (ticksLeft0 * 10) + ' seconds to make your decision.');
		}
		if (inactiveSide !== 0) {
			// side 1 is inactive
			var ticksLeft1 = Math.min(this.sideTicksLeft[1] + 1, maxTicksLeft);
			this.sendPlayer(1, '|inactive|You have ' + (ticksLeft1 * 10) + ' seconds to make your decision.');
		}

		this.resetTimer = setTimeout(this.kickInactive.bind(this), 10 * 1000);
		return true;
	};
	BattleRoom.prototype.nextInactive = function () {
		if (this.resetTimer) {
			this.update();
			clearTimeout(this.resetTimer);
			this.resetTimer = null;
			this.requestKickInactive();
		}
	};
	BattleRoom.prototype.stopKickInactive = function (user, force) {
		if (!force && user && user.userid !== this.resetUser) return false;
		if (this.resetTimer) {
			clearTimeout(this.resetTimer);
			this.resetTimer = null;
			this.send('|inactiveoff|Battle timer is now OFF.');
			return true;
		}
		return false;
	};
	BattleRoom.prototype.kickInactiveUpdate = function () {
		if (!this.rated) return false;
		if (this.resetTimer) {
			var inactiveSide = this.getInactiveSide();
			var changed = false;

			if ((!this.battle.p1 || !this.battle.p2) && !this.disconnectTickDiff[0] && !this.disconnectTickDiff[1]) {
				if ((!this.battle.p1 && inactiveSide === 0) || (!this.battle.p2 && inactiveSide === 1)) {
					var inactiveUser = this.battle.getPlayer(inactiveSide);

					if (!this.battle.p1 && inactiveSide === 0 && this.sideTurnTicks[0] > 7) {
						this.disconnectTickDiff[0] = this.sideTurnTicks[0] - 7;
						this.sideTurnTicks[0] = 7;
						changed = true;
					} else if (!this.battle.p2 && inactiveSide === 1 && this.sideTurnTicks[1] > 7) {
						this.disconnectTickDiff[1] = this.sideTurnTicks[1] - 7;
						this.sideTurnTicks[1] = 7;
						changed = true;
					}

					if (changed) {
						this.send('|inactive|' + (inactiveUser ? inactiveUser.name : 'Player ' + (inactiveSide + 1)) + ' disconnected and has a minute to reconnect!');
						return true;
					}
				}
			} else if (this.battle.p1 && this.battle.p2) {
				// Only one of the following conditions should happen, but do
				// them both since you never know...
				if (this.disconnectTickDiff[0]) {
					this.sideTurnTicks[0] = this.sideTurnTicks[0] + this.disconnectTickDiff[0];
					this.disconnectTickDiff[0] = 0;
					changed = 0;
				}

				if (this.disconnectTickDiff[1]) {
					this.sideTurnTicks[1] = this.sideTurnTicks[1] + this.disconnectTickDiff[1];
					this.disconnectTickDiff[1] = 0;
					changed = 1;
				}

				if (changed !== false) {
					var user = this.battle.getPlayer(changed);
					this.send('|inactive|' + (user ? user.name : 'Player ' + (changed + 1)) + ' reconnected and has ' + (this.sideTurnTicks[changed] * 10) + ' seconds left!');
					return true;
				}
			}
		}

		return false;
	};
	BattleRoom.prototype.decision = function (user, choice, data) {
		this.battle.sendFor(user, choice, data);
		if (this.active !== this.battle.active) {
			rooms.global.battleCount += (this.battle.active ? 1 : 0) - (this.active ? 1 : 0);
			this.active = this.battle.active;
			if (this.parentid) {
				getRoom(this.parentid).updateRooms();
			}
		}
		this.update();
	};
	// This function is only called when the room is not empty.
	// Joining an empty room calls this.join() below instead.
	BattleRoom.prototype.onJoinConnection = function (user, connection) {
		this.sendUser(connection, '|init|battle\n|title|' + this.title + '\n' + this.getLogForUser(user).join('\n'));
		// this handles joining a battle in which a user is a participant,
		// where the user has already identified before attempting to join
		// the battle
		this.battle.resendRequest(user);
	};
	BattleRoom.prototype.onJoin = function (user, connection) {
		if (!user) return false;
		if (this.users[user.userid]) return user;

		if (user.named) {
			this.add('|join|' + user.name);
			this.update();
		}

		this.users[user.userid] = user;

		this.sendUser(connection, '|init|battle\n|title|' + this.title + '\n' + this.getLogForUser(user).join('\n'));
		return user;
	};
	BattleRoom.prototype.onRename = function (user, oldid, joining) {
		if (joining) {
			this.add('|join|' + user.name);
		}
		var resend = joining || !this.battle.playerTable[oldid];
		if (this.battle.playerTable[oldid]) {
			if (this.rated) {
				this.add('|message|' + user.name + ' forfeited by changing their name.');
				this.battle.lose(oldid);
				this.battle.leave(oldid);
				resend = false;
			} else {
				this.battle.rename();
			}
		}
		delete this.users[oldid];
		this.users[user.userid] = user;
		this.update();
		if (resend) {
			// this handles a named user renaming themselves into a user in the
			// battle (i.e. by using /nick)
			this.battle.resendRequest(user);
		}
		return user;
	};
	BattleRoom.prototype.onUpdateIdentity = function () {};
	BattleRoom.prototype.onLeave = function (user) {
		if (!user) return; // ...
		if (user.battles[this.id]) {
			this.battle.leave(user);
			rooms.global.battleCount += (this.battle.active ? 1 : 0) - (this.active ? 1 : 0);
			this.active = this.battle.active;
			if (this.parentid) {
				getRoom(this.parentid).updateRooms();
			}
		} else if (!user.named) {
			delete this.users[user.userid];
			return;
		}
		delete this.users[user.userid];
		this.add('|leave|' + user.name);

		if (Object.isEmpty(this.users)) {
			rooms.global.battleCount += 0 - (this.active ? 1 : 0);
			this.active = false;
		}

		this.update();
		this.kickInactiveUpdate();
	};
	BattleRoom.prototype.joinBattle = function (user, team) {
		var slot;
		if (this.rated) {
			if (this.rated.p1 === user.userid) {
				slot = 0;
			} else if (this.rated.p2 === user.userid) {
				slot = 1;
			} else {
				user.popup("This is a rated battle; your username must be " + this.rated.p1 + " or " + this.rated.p2 + " to join.");
				return false;
			}
		}

		if (this.battle.active) {
			user.popup("This battle already has two players.");
			return false;
		}

		this.auth[user.userid] = Users.getGroupsThatCan('roompromote', Users.getGroupsThatCan('joinbattle', this)[0], this)[0];
		this.battle.join(user, slot, team);
		rooms.global.battleCount += (this.battle.active ? 1 : 0) - (this.active ? 1 : 0);
		this.active = this.battle.active;
		if (this.active) {
			this.title = "" + this.battle.p1 + " vs. " + this.battle.p2;
			this.send('|title|' + this.title);
		}
		this.update();
		this.kickInactiveUpdate();

		if (this.parentid) {
			getRoom(this.parentid).updateRooms();
		}
	};
	BattleRoom.prototype.leaveBattle = function (user) {
		if (!user) return false; // ...
		if (user.battles[this.id]) {
			this.battle.leave(user);
		} else {
			return false;
		}
		this.auth[user.userid] = Users.getGroupsThatCan('joinbattle', this)[0];
		rooms.global.battleCount += (this.battle.active ? 1 : 0) - (this.active ? 1 : 0);
		this.active = this.battle.active;
		this.update();
		this.kickInactiveUpdate();

		if (this.parentid) {
			getRoom(this.parentid).updateRooms();
		}
		return true;
	};
	BattleRoom.prototype.expire = function () {
		this.send('|expire|');
		this.destroy();
	};
	BattleRoom.prototype.destroy = function () {
		// deallocate ourself

		// remove references to ourself
		for (var i in this.users) {
			this.users[i].leaveRoom(this);
			delete this.users[i];
		}
		this.users = null;

		rooms.global.removeRoom(this.id);

		// deallocate children and get rid of references to them
		if (this.battle) {
			this.battle.destroy();
		}
		this.battle = null;

		if (this.resetTimer) {
			clearTimeout(this.resetTimer);
		}
		this.resetTimer = null;

		// get rid of some possibly-circular references
		delete rooms[this.id];
	};
	return BattleRoom;
})();

var ChatRoom = (function () {
	function ChatRoom(roomid, title, options) {
		Room.call(this, roomid, title);
		if (options) {
			this.chatRoomData = options;
			Object.merge(this, options);
		}

		this.logTimes = true;
		this.logFile = null;
		this.logFilename = '';
		this.destroyingLog = false;
		if (!this.modchat) this.modchat = (Config.modchat.chat || false);

		if (Config.logChat) {
			this.rollLogFile(true);
			this.logEntry = function (entry, date) {
				var timestamp = (new Date()).format('{HH}:{mm}:{ss} ');
				this.logFile.write(timestamp + entry + '\n');
			};
			this.logEntry('NEW CHATROOM: ' + this.id);
			if (Config.logUserStats) {
				setInterval(this.logUserStats.bind(this), Config.logUserStats);
			}
		}

		if (Config.reportJoinsPeriod) {
			this.userList = this.getUserList();
			this.reportJoinsQueue = [];
		}
	}
	ChatRoom.prototype = Object.create(Room.prototype);
	ChatRoom.prototype.type = 'chat';

	ChatRoom.prototype.reportRecentJoins = function () {
		delete this.reportJoinsInterval;
		if (this.reportJoinsQueue.length === 0) {
			// nothing to report
			return;
		}
		if (Config.reportJoinsPeriod) {
			this.userList = this.getUserList();
		}
		this.send(this.reportJoinsQueue.join('\n'));
		this.reportJoinsQueue.length = 0;
	};

	ChatRoom.prototype.rollLogFile = function (sync) {
		var mkdir = sync ? function (path, mode, callback) {
			try {
				fs.mkdirSync(path, mode);
			} catch (e) {}	// directory already exists
			callback();
		} : fs.mkdir;
		var date = new Date();
		var basepath = 'logs/chat/' + this.id + '/';
		var self = this;
		mkdir(basepath, '0755', function () {
			var path = date.format('{yyyy}-{MM}');
			mkdir(basepath + path, '0755', function () {
				if (self.destroyingLog) return;
				path += '/' + date.format('{yyyy}-{MM}-{dd}') + '.txt';
				if (path !== self.logFilename) {
					self.logFilename = path;
					if (self.logFile) self.logFile.destroySoon();
					self.logFile = fs.createWriteStream(basepath + path, {flags: 'a'});
					// Create a symlink to today's lobby log.
					// These operations need to be synchronous, but it's okay
					// because this code is only executed once every 24 hours.
					var link0 = basepath + 'today.txt.0';
					try {
						fs.unlinkSync(link0);
					} catch (e) {} // file doesn't exist
					try {
						fs.symlinkSync(path, link0); // `basepath` intentionally not included
						try {
							fs.renameSync(link0, basepath + 'today.txt');
						} catch (e) {} // OS doesn't support atomic rename
					} catch (e) {} // OS doesn't support symlinks
				}
				var timestamp = +date;
				date.advance('1 hour').reset('minutes').advance('1 second');
				setTimeout(self.rollLogFile.bind(self), +date - timestamp);
			});
		});
	};
	ChatRoom.prototype.destroyLog = function (initialCallback, finalCallback) {
		this.destroyingLog = true;
		initialCallback();
		if (this.logFile) {
			this.logEntry = function () { };
			this.logFile.on('close', finalCallback);
			this.logFile.destroySoon();
		} else {
			finalCallback();
		}
	};
	ChatRoom.prototype.logUserStats = function () {
		var total = 0;
		var guests = 0;
		var groups = {};
		Config.groups.byRank.forEach(function (group) {
			groups[group] = 0;
		});
		for (var i in this.users) {
			var user = this.users[i];
			++total;
			if (!user.named) {
				++guests;
			}
			++groups[user.group];
		}
		var entry = '|userstats|total:' + total + '|guests:' + guests;
		for (var i in groups) {
			entry += '|' + i + ':' + groups[i];
		}
		this.logEntry(entry);
	};

	ChatRoom.prototype.getUserList = function () {
		var buffer = '';
		var counter = 0;
		for (var i in this.users) {
			if (!this.users[i].named) {
				continue;
			}
			counter++;
			buffer += ',' + this.users[i].getIdentity(this.id);
		}
		var msg = '|users|' + counter + buffer;
		return msg;
	};
	ChatRoom.prototype.reportJoin = function (entry) {
		if (Config.reportJoinsPeriod) {
			if (!this.reportJoinsInterval) {
				this.reportJoinsInterval = setTimeout(
					this.reportRecentJoins.bind(this), Config.reportJoinsPeriod
				);
			}

			this.reportJoinsQueue.push(entry);
		} else {
			this.send(entry);
		}
		this.logEntry(entry);
	};
	ChatRoom.prototype.update = function () {
		if (this.log.length <= this.lastUpdate) return;
		var entries = this.log.slice(this.lastUpdate);
		if (this.reportJoinsQueue && this.reportJoinsQueue.length) {
			clearTimeout(this.reportJoinsInterval);
			delete this.reportJoinsInterval;
			Array.prototype.unshift.apply(entries, this.reportJoinsQueue);
			this.reportJoinsQueue.length = 0;
			this.userList = this.getUserList();
		}
		var update = entries.join('\n');
		if (this.log.length > 100) {
			this.log.splice(0, this.log.length - 100);
		}
		this.lastUpdate = this.log.length;

		this.send(update);
	};
<<<<<<< HEAD
	ChatRoom.prototype.send = function (message, user) {
		if (user) {
			user.sendTo(this, message);
		} else {
			if (this.id !== 'lobby') message = '>' + this.id + '\n' + message;
			Sockets.channelBroadcast(this.id, message);
		}
	};
	ChatRoom.prototype.sendAuth = function (message) {
		for (var i in this.users) {
			var user = this.users[i];
			if (user.connected && user.can('receiveauthmessages', null, this)) {
				user.sendTo(this, message);
			}
		}
	};
	ChatRoom.prototype.add = function (message, noUpdate) {
		this.logTimes.push(~~(Date.now() / 1000));
		this.log.push(message);
		this.logEntry(message);
		if (!noUpdate) {
			this.update();
		}
	};
	ChatRoom.prototype.addRaw = function (message) {
		this.add('|raw|' + message);
	};
	ChatRoom.prototype.logGetLast = function (amount, noTime) {
		if (!amount) {
			return [];
		}
		if (amount < 0) {
			amount *= -1;
		}

		var logLength = this.log.length;
		if (!logLength) {
			return [];
		}

		var log = [];
		var time = ~~(Date.now() / 1000);
		for (var i = logLength - amount - 1; i < logLength; i++) {
			if (i < 0) {
				i = 0;
			}

			var logText = this.log[i];
			if (!logText){
				continue;
			}

			if (!noTime && logText.substr(0, 3) === '|c|') {
				// Time is only added when it's a normal chat message
				logText = '|tc|' + (time - this.logTimes[i]) + '|' + logText.substr(3);
			}

			log.push(logText);
		}

		return log;
	};
=======
>>>>>>> f566b348
	ChatRoom.prototype.getIntroMessage = function () {
		var html = this.introMessage || '';
		if (this.modchat) {
			if (html) html += '<br /><br />';
			html += '<div class="broadcast-red">';
			html += 'Must be rank ' + this.modchat + ' or higher to talk right now.';
			html += '</div>';
		}

		if (html) return '\n|raw|<div class="infobox">' + html + '</div>';

		return '';
	};
	ChatRoom.prototype.onJoinConnection = function (user, connection) {
		var userList = this.userList ? this.userList : this.getUserList();
		this.sendUser(connection, '|init|chat\n|title|' + this.title + '\n' + userList + '\n' + this.getLogSlice(-25).join('\n') + this.getIntroMessage());
		if (global.Tournaments && Tournaments.get(this.id)) {
			Tournaments.get(this.id).updateFor(user, connection);
		}
	};
	ChatRoom.prototype.onJoin = function (user, connection, merging) {
		if (!user) return false; // ???
		if (this.users[user.userid]) return user;

		if (user.named && Config.reportJoins) {
			this.add('|j|' + user.getIdentity(this.id));
			this.update();
		} else if (user.named) {
			var entry = '|J|' + user.getIdentity(this.id);
			this.reportJoin(entry);
		}

		this.users[user.userid] = user;

		if (!merging) {
			var userList = this.userList ? this.userList : this.getUserList();
			this.sendUser(connection, '|init|chat\n|title|' + this.title + '\n' + userList + '\n' + this.getLogSlice(-100).join('\n') + this.getIntroMessage());
		}
		if (global.Tournaments && Tournaments.get(this.id)) {
			Tournaments.get(this.id).updateFor(user, connection);
		}

		return user;
	};
	ChatRoom.prototype.onRename = function (user, oldid, joining) {
		delete this.users[oldid];
		if (this.bannedUsers && (user.userid in this.bannedUsers || user.autoconfirmed in this.bannedUsers)) {
			this.bannedUsers[oldid] = true;
			for (var ip in user.ips) this.bannedIps[ip] = true;
			user.leaveRoom(this);
			var alts = user.getAlts();
			for (var i = 0; i < alts.length; ++i) {
				this.bannedUsers[toId(alts[i])] = true;
				Users.getExact(alts[i]).leaveRoom(this);
			}
			return;
		}
		this.users[user.userid] = user;
		var entry;
		if (joining) {
			if (Config.reportJoins) {
				entry = '|j|' + user.getIdentity(this.id);
			} else {
				entry = '|J|' + user.getIdentity(this.id);
			}
		} else if (!user.named) {
			entry = '|L| ' + oldid;
		} else {
			entry = '|N|' + user.getIdentity(this.id) + '|' + oldid;
		}
		if (Config.reportJoins) {
			this.add(entry);
		} else {
			this.reportJoin(entry);
		}
		if (global.Tournaments && Tournaments.get(this.id)) {
			Tournaments.get(this.id).updateFor(user);
		}
		return user;
	};
	/**
	 * onRename, but without a userid change
	 */
	ChatRoom.prototype.onUpdateIdentity = function (user) {
		if (user && user.connected && user.named) {
			if (!this.users[user.userid]) return false;
			var entry = '|N|' + user.getIdentity(this.id) + '|' + user.userid;
			this.reportJoin(entry);
		}
	};
	ChatRoom.prototype.onLeave = function (user) {
		if (!user) return; // ...
		delete this.users[user.userid];
		if (user.named && Config.reportJoins) {
			this.add('|l|' + user.getIdentity(this.id));
		} else if (user.named) {
			var entry = '|L|' + user.getIdentity(this.id);
			this.reportJoin(entry);
		}
	};
	ChatRoom.prototype.destroy = function () {
		// deallocate ourself

		// remove references to ourself
		for (var i in this.users) {
			this.users[i].leaveRoom(this);
			delete this.users[i];
		}
		this.users = null;

		rooms.global.deregisterChatRoom(this.id);
		rooms.global.delistChatRoom(this.id);

		// get rid of some possibly-circular references
		delete rooms[this.id];
	};
	return ChatRoom;
})();

// to make sure you don't get null returned, pass the second argument
function getRoom(roomid, fallback) {
	if (roomid && roomid.id) return roomid;
	if (!roomid) roomid = 'default';
	if (!rooms[roomid] && fallback) {
		return rooms.global;
	}
	return rooms[roomid];
}
Rooms.get = getRoom;

Rooms.createBattle = function (roomid, format, p1, p2, parent, rated) {
	if (roomid && roomid.id) return roomid;
	if (!p1 || !p2) return false;
	if (!roomid) roomid = 'default';
	if (!rooms[roomid]) {
		// console.log("NEW BATTLE ROOM: " + roomid);
		ResourceMonitor.countBattle(p1.latestIp, p1.name);
		ResourceMonitor.countBattle(p2.latestIp, p2.name);
		rooms[roomid] = new BattleRoom(roomid, format, p1, p2, parent, rated);
	}
	return rooms[roomid];
};
Rooms.createChatRoom = function (roomid, title, data) {
	var room;
	if ((room = rooms[roomid])) return room;

	room = rooms[roomid] = new ChatRoom(roomid, title, data);
	return room;
};

console.log("NEW GLOBAL: global");
rooms.global = new GlobalRoom('global');

Rooms.GlobalRoom = GlobalRoom;
Rooms.BattleRoom = BattleRoom;
Rooms.ChatRoom = ChatRoom;

Rooms.global = rooms.global;
Rooms.lobby = rooms.lobby;<|MERGE_RESOLUTION|>--- conflicted
+++ resolved
@@ -1342,71 +1342,6 @@
 
 		this.send(update);
 	};
-<<<<<<< HEAD
-	ChatRoom.prototype.send = function (message, user) {
-		if (user) {
-			user.sendTo(this, message);
-		} else {
-			if (this.id !== 'lobby') message = '>' + this.id + '\n' + message;
-			Sockets.channelBroadcast(this.id, message);
-		}
-	};
-	ChatRoom.prototype.sendAuth = function (message) {
-		for (var i in this.users) {
-			var user = this.users[i];
-			if (user.connected && user.can('receiveauthmessages', null, this)) {
-				user.sendTo(this, message);
-			}
-		}
-	};
-	ChatRoom.prototype.add = function (message, noUpdate) {
-		this.logTimes.push(~~(Date.now() / 1000));
-		this.log.push(message);
-		this.logEntry(message);
-		if (!noUpdate) {
-			this.update();
-		}
-	};
-	ChatRoom.prototype.addRaw = function (message) {
-		this.add('|raw|' + message);
-	};
-	ChatRoom.prototype.logGetLast = function (amount, noTime) {
-		if (!amount) {
-			return [];
-		}
-		if (amount < 0) {
-			amount *= -1;
-		}
-
-		var logLength = this.log.length;
-		if (!logLength) {
-			return [];
-		}
-
-		var log = [];
-		var time = ~~(Date.now() / 1000);
-		for (var i = logLength - amount - 1; i < logLength; i++) {
-			if (i < 0) {
-				i = 0;
-			}
-
-			var logText = this.log[i];
-			if (!logText){
-				continue;
-			}
-
-			if (!noTime && logText.substr(0, 3) === '|c|') {
-				// Time is only added when it's a normal chat message
-				logText = '|tc|' + (time - this.logTimes[i]) + '|' + logText.substr(3);
-			}
-
-			log.push(logText);
-		}
-
-		return log;
-	};
-=======
->>>>>>> f566b348
 	ChatRoom.prototype.getIntroMessage = function () {
 		var html = this.introMessage || '';
 		if (this.modchat) {
