--- conflicted
+++ resolved
@@ -473,11 +473,7 @@
 		newRoom.joinBattle(p2, p2team);
 		this.cancelSearch(p1, true);
 		this.cancelSearch(p2, true);
-<<<<<<< HEAD
-		if (config.reportBattles && rooms.lobby) {
-=======
-		if (Config.reportbattles && rooms.lobby) {
->>>>>>> 75559362
+		if (Config.reportBattles && rooms.lobby) {
 			rooms.lobby.add('|b|'+newRoom.id+'|'+p1.getIdentity()+'|'+p2.getIdentity());
 		}
 		return newRoom;
@@ -515,11 +511,7 @@
 		this.id = roomid;
 		this.title = ""+p1.name+" vs. "+p2.name;
 		this.i = {};
-<<<<<<< HEAD
-		this.modchat = (config.modchat.battle || false);
-=======
-		this.modchat = (Config.battlemodchat || false);
->>>>>>> 75559362
+		this.modchat = (Config.modchat.battle || false);
 
 		format = ''+(format||'');
 
@@ -554,11 +546,7 @@
 
 		this.log = [];
 
-<<<<<<< HEAD
-		if (config.forceTimer) this.requestKickInactive(false);
-=======
-		if (Config.forcetimer) this.requestKickInactive(false);
->>>>>>> 75559362
+		if (Config.forceTimer) this.requestKickInactive(false);
 	}
 	BattleRoom.prototype.type = 'battle';
 
@@ -593,11 +581,7 @@
 			var p2 = rated.p2;
 			if (Users.getExact(rated.p2)) p2 = Users.getExact(rated.p2).name;
 
-<<<<<<< HEAD
-			//update.updates.push('[DEBUG] uri: '+config.loginServer.uri+'action.php?act=ladderupdate&serverid='+config.serverId+'&p1='+encodeURIComponent(p1)+'&p2='+encodeURIComponent(p2)+'&score='+p1score+'&format='+toId(rated.format)+'&servertoken=[token]');
-=======
-			//update.updates.push('[DEBUG] uri: '+Config.loginserver+'action.php?act=ladderupdate&serverid='+Config.serverid+'&p1='+encodeURIComponent(p1)+'&p2='+encodeURIComponent(p2)+'&score='+p1score+'&format='+toId(rated.format)+'&servertoken=[token]');
->>>>>>> 75559362
+			//update.updates.push('[DEBUG] uri: '+Config.loginServer.uri+'action.php?act=ladderupdate&serverid='+Config.serverId+'&p1='+encodeURIComponent(p1)+'&p2='+encodeURIComponent(p2)+'&score='+p1score+'&format='+toId(rated.format)+'&servertoken=[token]');
 
 			if (!rated.p1 || !rated.p2) {
 				this.push('|raw|ERROR: Ladder not updated: a player does not exist');
@@ -1206,45 +1190,25 @@
 		this.destroyingLog = false;
 		this.bannedUsers = {};
 		this.bannedIps = {};
-<<<<<<< HEAD
-		if (!this.modchat) this.modchat = (config.modchat.chat || false);
-
-		if (config.logChat) {
-=======
-		if (!this.modchat) this.modchat = (Config.chatmodchat || false);
-
-		// `Config.loglobby` is a legacy name
-		if (Config.logchat || Config.loglobby) {
->>>>>>> 75559362
+		if (!this.modchat) this.modchat = (Config.modchat.chat || false);
+
+		if (Config.logChat) {
 			this.rollLogFile(true);
 			this.logEntry = function(entry, date) {
 				var timestamp = (new Date()).format('{HH}:{mm}:{ss} ');
 				this.logFile.write(timestamp + entry + '\n');
 			};
 			this.logEntry('NEW CHATROOM: ' + this.id);
-<<<<<<< HEAD
-			if (config.logUserStats) {
-				setInterval(this.logUserStats.bind(this), config.logUserStats);
-			}
-		}
-
-		if (config.reportJoinsPeriod) {
+			if (Config.logUserStats) {
+				setInterval(this.logUserStats.bind(this), Config.logUserStats);
+			}
+		}
+
+		if (Config.reportJoinsPeriod) {
 			this.userList = this.getUserList();
 			this.reportJoinsQueue = [];
 			this.reportJoinsInterval = setInterval(
-				this.reportRecentJoins.bind(this), config.reportJoinsPeriod
-=======
-			if (Config.loguserstats) {
-				setInterval(this.logUserStats.bind(this), Config.loguserstats);
-			}
-		}
-
-		if (Config.reportjoinsperiod) {
-			this.userList = this.getUserList();
-			this.reportJoinsQueue = [];
-			this.reportJoinsInterval = setInterval(
-				this.reportRecentJoins.bind(this), Config.reportjoinsperiod
->>>>>>> 75559362
+				this.reportRecentJoins.bind(this), Config.reportJoinsPeriod
 			);
 		}
 	}
@@ -1255,11 +1219,7 @@
 			// nothing to report
 			return;
 		}
-<<<<<<< HEAD
-		if (config.reportJoinsPeriod) {
-=======
-		if (Config.reportjoinsperiod) {
->>>>>>> 75559362
+		if (Config.reportJoinsPeriod) {
 			this.userList = this.getUserList();
 		}
 		this.send(this.reportJoinsQueue.join('\n'));
@@ -1320,11 +1280,7 @@
 		var total = 0;
 		var guests = 0;
 		var groups = {};
-<<<<<<< HEAD
-		config.groups.byRank.forEach(function(group) {
-=======
-		Config.groupsranking.forEach(function(group) {
->>>>>>> 75559362
+		Config.groups.byRank.forEach(function(group) {
 			groups[group] = 0;
 		});
 		for (var i in this.users) {
@@ -1453,20 +1409,12 @@
 		if (this.users[user.userid]) return user;
 
 		this.users[user.userid] = user;
-<<<<<<< HEAD
-		if (user.named && config.reportJoins) {
-=======
-		if (user.named && Config.reportjoins) {
->>>>>>> 75559362
+		if (user.named && Config.reportJoins) {
 			this.add('|j|'+user.getIdentity(this.id), true);
 			this.update(user);
 		} else if (user.named) {
 			var entry = '|J|'+user.getIdentity(this.id);
-<<<<<<< HEAD
-			if (config.reportJoinsPeriod) {
-=======
-			if (Config.reportjoinsperiod) {
->>>>>>> 75559362
+			if (Config.reportJoinsPeriod) {
 				this.reportJoinsQueue.push(entry);
 			} else {
 				this.send(entry);
@@ -1489,11 +1437,7 @@
 		this.users[user.userid] = user;
 		var entry;
 		if (joining) {
-<<<<<<< HEAD
-			if (config.reportJoins) {
-=======
-			if (Config.reportjoins) {
->>>>>>> 75559362
+			if (Config.reportJoins) {
 				entry = '|j|' + user.getIdentity(this.id);
 			} else {
 				entry = '|J|' + user.getIdentity(this.id);
@@ -1503,17 +1447,10 @@
 		} else {
 			entry = '|N|' + user.getIdentity(this.id) + '|' + oldid;
 		}
-<<<<<<< HEAD
-		if (config.reportJoins) {
+		if (Config.reportJoins) {
 			this.add(entry);
 		} else {
-			if (config.reportJoinsPeriod) {
-=======
-		if (Config.reportjoins) {
-			this.add(entry);
-		} else {
-			if (Config.reportjoinsperiod) {
->>>>>>> 75559362
+			if (Config.reportJoinsPeriod) {
 				this.reportJoinsQueue.push(entry);
 			} else {
 				this.send(entry);
@@ -1530,11 +1467,7 @@
 	ChatRoom.prototype.onUpdateIdentity = function(user) {
 		if (user && user.connected && user.named) {
 			var entry = '|N|' + user.getIdentity(this.id) + '|' + user.userid;
-<<<<<<< HEAD
-			if (config.reportJoinsPeriod) {
-=======
-			if (Config.reportjoinsperiod) {
->>>>>>> 75559362
+			if (Config.reportJoinsPeriod) {
 				this.reportJoinsQueue.push(entry);
 			} else {
 				this.send(entry);
@@ -1544,19 +1477,11 @@
 	ChatRoom.prototype.onLeave = function(user) {
 		if (!user) return; // ...
 		delete this.users[user.userid];
-<<<<<<< HEAD
-		if (user.named && config.reportJoins) {
+		if (user.named && Config.reportJoins) {
 			this.add('|l|'+user.getIdentity(this.id));
 		} else if (user.named) {
 			var entry = '|L|' + user.getIdentity(this.id);
-			if (config.reportJoinsPeriod) {
-=======
-		if (user.named && Config.reportjoins) {
-			this.add('|l|'+user.getIdentity(this.id));
-		} else if (user.named) {
-			var entry = '|L|' + user.getIdentity(this.id);
-			if (Config.reportjoinsperiod) {
->>>>>>> 75559362
+			if (Config.reportJoinsPeriod) {
 				this.reportJoinsQueue.push(entry);
 			} else {
 				this.send(entry);
