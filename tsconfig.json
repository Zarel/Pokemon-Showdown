--- conflicted
+++ resolved
@@ -1,30 +1,4 @@
 {
-<<<<<<< HEAD
-  "compilerOptions": {
-      "lib": ["es2015", "es2016.array.include", "es2017.object"],
-      "noEmit": true,
-      "target": "esnext",
-      "module": "commonjs",
-      "moduleResolution": "node",
-      "strict": true,
-      "allowJs": true,
-      "checkJs": true
-  },
-  "types": ["node"],
-  "exclude": [
-      "./.*-dist/**/*",
-  ],
-  "include": [
-      "./config/*.ts",
-      "./data/*",
-      "./data/mods/*/*",
-      "./dev-tools/*.ts",
-      "./lib/*",
-      "./server/**/*",
-      "./sim/**/*",
-      "./tools/set-import/*.ts"
-  ]
-=======
     "compilerOptions": {
         "lib": ["es2015", "es2016.array.include", "es2017.object"],
         "noEmit": true,
@@ -49,5 +23,4 @@
         "./sim/**/*",
         "./tools/set-import/*.ts"
     ]
->>>>>>> 377969aa
 }