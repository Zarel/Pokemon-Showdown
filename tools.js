module.exports = (function () {
	var dataTypes = ['Pokedex', 'Movedex', 'Statuses', 'TypeChart', 'Scripts', 'Items', 'Abilities', 'Formats', 'FormatsData', 'Learnsets', 'Aliases'];
	var dataFiles = {
		'Pokedex': 'pokedex.js',
		'Movedex': 'moves.js',
		'Statuses': 'statuses.js',
		'TypeChart': 'typechart.js',
		'Scripts': 'scripts.js',
		'Items': 'items.js',
		'Abilities': 'abilities.js',
		'Formats': 'formats.js',
		'FormatsData': 'formats-data.js',
		'Learnsets': 'learnsets.js',
		'Aliases': 'aliases.js'
	};
	function Tools(mod) {
		if (!mod) {
			mod = 'base';
			this.isBase = true;
		}
		this.currentMod = mod;

		Data[mod] = {
			mod: mod
		};
		if (mod === 'base') {
			dataTypes.forEach(function(dataType) {
				try {
					Data[mod][dataType] = require('./data/'+dataFiles[dataType])['Battle'+dataType];
				} catch (e) {}
				if (!Data[mod][dataType]) Data[mod][dataType] = {};
			}, this);
		} else {
			dataTypes.forEach(function(dataType) {
				try {
					Data[mod][dataType] = require('./mods/'+mod+'/'+dataFiles[dataType])['Battle'+dataType];
				} catch (e) {}
				if (!Data[mod][dataType]) Data[mod][dataType] = {};
				for (var i in Data.base[dataType]) {
					if (Data[mod][dataType][i] === null) {
						// null means don't inherit
						delete Data[mod][dataType][i];
					} else if (typeof Data[mod][dataType][i] === 'undefined') {
						// If it doesn't exist is inherited from the base data
						Data[mod][dataType][i] = Object.clone(Data.base[dataType][i], true);
					} else if (Data[mod][dataType][i] && Data[mod][dataType][i].inherit) {
						// {inherit: true} can be used to modify only parts of the base data,
						// instead of overwriting entirely
						delete Data[mod][dataType][i].inherit;
						Object.merge(Data[mod][dataType][i], Data.base[dataType][i], true, false);
					}
				}
			});
		}
		this.data = Data[mod];

		// Scripts are Tools specific to a mod; they add to or overwrite base tools
		// Many Scripts are not meant to be run from Tools directly; rather, they're meant
		// to be copied into Battle.js using Tools.install and run from there
		for (var i in this.data.Scripts) {
			this[i] = this.data.Scripts[i];
		}
		if (this.init) this.init();
	}

	var moddedTools = {};
	Tools.prototype.mod = function(mod) {
		if (!moddedTools[mod]) {
			mod = this.getFormat(mod).mod;
		}
		if (!mod) mod = 'base';
		return moddedTools[mod];
	};

	Tools.prototype.effectToString = function() {
		return this.name;
	};
	Tools.prototype.getImmunity = function(type, target) {
		for (var i=0; i<target.types.length; i++) {
			if (this.data.TypeChart[target.types[i]] && this.data.TypeChart[target.types[i]].damageTaken && this.data.TypeChart[target.types[i]].damageTaken[type] === 3) {
				return false;
			}
		}
		return true;
	};
	Tools.prototype.getEffectiveness = function(type, target) {
		var totalTypeMod = 0;
		for (var i=0; i<target.types.length; i++) {
			if (!this.data.TypeChart[target.types[i]]) continue;
			var typeMod = this.data.TypeChart[target.types[i]].damageTaken[type];
			if (typeMod === 1) { // super-effective
				totalTypeMod++;
			}
			if (typeMod === 2) { // resist
				totalTypeMod--;
			}
			// in case of weird situations like Gravity, immunity is
			// handled elsewhere
		}
		return totalTypeMod;
	};
	Tools.prototype.getTemplate = function(template) {
		if (!template || typeof template === 'string') {
			var name = (template||'').trim();
			var id = toId(name);
			if (this.data.Aliases[id]) {
				name = this.data.Aliases[id];
				id = toId(name);
			}
			template = {};
			if (id && this.data.Pokedex[id]) {
				template = this.data.Pokedex[id];
				template.exists = true;
			}
			name = template.species || template.name || name;
			if (this.data.FormatsData[id]) {
				Object.merge(template, this.data.FormatsData[id]);
			}
			if (this.data.Learnsets[id]) {
				Object.merge(template, this.data.Learnsets[id]);
			}
			if (!template.id) template.id = id;
			if (!template.name) template.name = name;
			if (!template.speciesid) template.speciesid = id;
			if (!template.species) template.species = name;
			if (!template.baseSpecies) template.baseSpecies = name;
			if (!template.forme) template.forme = '';
<<<<<<< HEAD
			if (!template.formeLetter) template.formeLetter = '';
			if (!template.spriteid) template.spriteid = template.baseSpecies.toId()+(template.baseSpecies!==name?'-'+template.forme.toId():'');
=======
			if (!template.formeletter) template.formeletter = '';
			if (!template.spriteid) template.spriteid = toId(template.basespecies)+(template.basespecies!==name?'-'+toId(template.forme):'');
>>>>>>> 5780d297
			if (!template.prevo) template.prevo = '';
			if (!template.evos) template.evos = [];
			if (!template.nfe) template.nfe = !!template.evos.length;
			if (!template.gender) template.gender = '';
			if (!template.genderRatio && template.gender === 'M') template.genderRatio = {M:1,F:0};
			if (!template.genderRatio && template.gender === 'F') template.genderRatio = {M:0,F:1};
			if (!template.genderRatio && template.gender === 'N') template.genderRatio = {M:0,F:0};
			if (!template.genderRatio) template.genderRatio = {M:.5,F:.5};
			if (!template.tier) template.tier = 'Illegal';
			if (!template.gen) {
				if (template.num >= 494) template.gen = 5;
				else if (template.num >= 387) template.gen = 4;
				else if (template.num >= 252) template.gen = 3;
				else if (template.num >= 152) template.gen = 2;
				else if (template.num >= 1) template.gen = 1;
				else template.gen = 0;
			}
		}
		return template;
	};
	Tools.prototype.getMove = function(move) {
		if (!move || typeof move === 'string') {
			var name = (move||'').trim();
			var id = toId(name);
			move = {};
			if (id.substr(0,12) === 'HiddenPower[') {
				var hptype = id.substr(12);
				hptype = hptype.substr(0,hptype.length-1);
				id = 'HiddenPower'+hptype;
			}
			if (id && this.data.Movedex[id]) {
				move = this.data.Movedex[id];
				move.exists = true;
			}
			if (!move.id) move.id = id;
			if (!move.name) move.name = name;
			if (!move.fullname) move.fullname = 'move: '+name;
			move.toString = this.effectToString;
			if (!move.critRatio) move.critRatio = 1;
			if (!move.baseType) move.baseType = move.type;
			if (!move.effectType) move.effectType = 'Move';
			if (!move.secondaries && move.secondary) move.secondaries = [move.secondary];
			if (!move.gen) {
				if (move.num >= 468) move.gen = 5;
				else if (move.num >= 355) move.gen = 4;
				else if (move.num >= 252) move.gen = 3;
				else if (move.num >= 166) move.gen = 2;
				else if (move.num >= 1) move.gen = 1;
				else move.gen = 0;
			}
		}
		return move;
	};
	/**
	 * Ensure we're working on a copy of a move (and make a copy if we aren't)
	 *
	 * Remember: "ensure" - by default, it won't make a copy of a copy:
	 *     moveCopy === Tools.getMoveCopy(moveCopy)
	 *
	 * If you really want to, use:
	 *     moveCopyCopy = Tools.getMoveCopy(moveCopy.id)
	 *
	 * @param  move    Move ID, move object, or movecopy object describing move to copy
	 * @return         movecopy object
	 */
	Tools.prototype.getMoveCopy = function(move) {
		if (move && move.isCopy) return move;
		var move = this.getMove(move);
		var moveCopy = Object.clone(move, true);
		moveCopy.isCopy = true;
		return moveCopy;
	};
	Tools.prototype.getEffect = function(effect) {
		if (!effect || typeof effect === 'string') {
			var name = (effect||'').trim();
			var id = toId(name);
			effect = {};
			if (id && this.data.Statuses[id]) {
				effect = this.data.Statuses[id];
				effect.name = effect.name || this.data.Statuses[id].name;
			} else if (id && this.data.Movedex[id] && this.data.Movedex[id].effect) {
				effect = this.data.Movedex[id].effect;
				effect.name = effect.name || this.data.Movedex[id].name;
			} else if (id && this.data.Abilities[id] && this.data.Abilities[id].effect) {
				effect = this.data.Abilities[id].effect;
				effect.name = effect.name || this.data.Abilities[id].name;
			} else if (id && this.data.Items[id] && this.data.Items[id].effect) {
				effect = this.data.Items[id].effect;
				effect.name = effect.name || this.data.Items[id].name;
			} else if (id && this.data.Formats[id]) {
				effect = this.data.Formats[id];
				effect.name = effect.name || this.data.Formats[id].name;
				if (!effect.mod) effect.mod = this.currentMod;
				if (!effect.effectType) effect.effectType = 'Format';
			} else if (id === 'recoil') {
				effect = {
					effectType: 'Recoil'
				};
			} else if (id === 'drain') {
				effect = {
					effectType: 'Drain'
				};
			}
			if (!effect.id) effect.id = id;
			if (!effect.name) effect.name = name;
			if (!effect.fullname) effect.fullname = name;
			effect.toString = this.effectToString;
			if (!effect.category) effect.category = 'Effect';
			if (!effect.effectType) effect.effectType = 'Effect';
		}
		return effect;
	};
	Tools.prototype.getFormat = function(effect) {
		if (!effect || typeof effect === 'string') {
			var name = (effect||'').trim();
			var id = toId(name);
			effect = {};
			if (id && this.data.Formats[id]) {
				effect = this.data.Formats[id];
				effect.name = effect.name || this.data.Formats[id].name;
				if (!effect.mod) effect.mod = this.currentMod;
				if (!effect.effectType) effect.effectType = 'Format';
			}
			if (!effect.id) effect.id = id;
			if (!effect.name) effect.name = name;
			if (!effect.fullname) effect.fullname = name;
			effect.toString = this.effectToString;
			if (!effect.category) effect.category = 'Effect';
			if (!effect.effectType) effect.effectType = 'Effect';
		}
		return effect;
	};
	Tools.prototype.getItem = function(item) {
		if (!item || typeof item === 'string') {
			var name = (item||'').trim();
			var id = toId(name);
			item = {};
			if (id && this.data.Items[id]) {
				item = this.data.Items[id];
				item.exists = true;
			}
			if (!item.id) item.id = id;
			if (!item.name) item.name = name;
			if (!item.fullname) item.fullname = 'item: '+name;
			item.toString = this.effectToString;
			if (!item.category) item.category = 'Effect';
			if (!item.effectType) item.effectType = 'Item';
			if (item.isBerry) item.fling = { basePower: 10 };
		}
		return item;
	};
	Tools.prototype.getAbility = function(ability) {
		if (!ability || typeof ability === 'string') {
			var name = (ability||'').trim();
			var id = toId(name);
			ability = {};
			if (id && this.data.Abilities[id]) {
				ability = this.data.Abilities[id];
				ability.exists = true;
			}
			if (!ability.id) ability.id = id;
			if (!ability.name) ability.name = name;
			if (!ability.fullname) ability.fullname = 'ability: '+name;
			ability.toString = this.effectToString;
			if (!ability.category) ability.category = 'Effect';
			if (!ability.effectType) ability.effectType = 'Ability';
			if (!ability.gen) {
				if (ability.num >= 124) ability.gen = 5;
				else if (ability.num >= 77) ability.gen = 4;
				else if (ability.num >= 1) ability.gen = 3;
				else ability.gen = 0;
			}
		}
		return ability;
	};
	Tools.prototype.getType = function(type) {
		if (!type || typeof type === 'string') {
			var id = toId(type);
			type = {};
			if (id && this.data.TypeChart[id]) {
				type = this.data.TypeChart[id];
				type.exists = true;
				type.isType = true;
				type.effectType = 'Type';
			}
			if (!type.id) type.id = id;
			if (!type.effectType) {
				// man, this is really meta
				type.effectType = 'EffectType';
			}
		}
		return type;
	};
	var BattleNatures = {
		Adamant: {plus:'atk', minus:'spa'},
		Bashful: {},
		Bold: {plus:'def', minus:'atk'},
		Brave: {plus:'atk', minus:'spe'},
		Calm: {plus:'spd', minus:'atk'},
		Careful: {plus:'spd', minus:'spa'},
		Docile: {},
		Gentle: {plus:'spd', minus:'def'},
		Hardy: {},
		Hasty: {plus:'spe', minus:'def'},
		Impish: {plus:'def', minus:'spa'},
		Jolly: {plus:'spe', minus:'spa'},
		Lax: {plus:'def', minus:'spd'},
		Lonely: {plus:'atk', minus:'def'},
		Mild: {plus:'spa', minus:'def'},
		Modest: {plus:'spa', minus:'atk'},
		Naive: {plus:'spe', minus:'spd'},
		Naughty: {plus:'atk', minus:'spd'},
		Quiet: {plus:'spa', minus:'spe'},
		Quirky: {},
		Rash: {plus:'spa', minus:'spd'},
		Relaxed: {plus:'def', minus:'spe'},
		Sassy: {plus:'spd', minus:'spe'},
		Serious: {},
		Timid: {plus:'spe', minus:'atk'},
	};
	Tools.prototype.getNature = function(nature) {
		if (typeof nature === 'string') nature = BattleNatures[nature];
		if (!nature) nature = {};
		return nature;
	};
	Tools.prototype.natureModify = function(stats, nature) {
		if (typeof nature === 'string') nature = BattleNatures[nature];
		if (!nature) return stats;
		if (nature.plus) stats[nature.plus] *= 1.1;
		if (nature.minus) stats[nature.minus] *= 0.9;
		return stats;
	};

<<<<<<< HEAD
	this.validateMoveset = require("./moveset-checker.js").check;
	this.getBanlistTable = function(format, subformat, depth) {
=======

	Tools.prototype.checkLearnset = function(move, template, lsetData) {
		lsetData = lsetData || {set:{},format:{}};
		var set = lsetData.set;
		var format = lsetData.format;
		var alreadyChecked = {};
		var result = false;
		var isDW = (this.getAbility(set.ability).name === template.abilities.DW);
		var isMaleOnly = template.maleOnlyDreamWorld;
		var recheck = false;
		if (move.id) move = move.id;
		do {
			alreadyChecked[template.speciesid] = true;
			if (template.learnset) {
				if (template.learnset[move]) {
					var lset = template.learnset[move];
					if (typeof lset === 'string') lset = [lset];
					if (isDW) {
						result = null; // DW illegality
						if (isMaleOnly && !template.maleOnlyDreamWorld) { // the pokemon is released, but not its prevo(s)
							return result;
						}
						// the combination of DW ability and gen 3-4 exclusive move is illegal
						for (var i=0; i<lset.length; i++) {
							if (lset[i].substr(0,1) === '5' && (!isMaleOnly || lset[i] !== '5E')) {
								return true;
							}
						}
					} else {
						// the combination of non-DW ability and DW exclusive move is illegal
						result = 0; // DW exclusivity
						for (var i=0; i<lset.length; i++) {
							if (lset[i] !== '5D') return true;
						}
					}
				}
				if (template.learnset['sketch']) {
					var lset = template.learnset['sketch'];
					if (typeof lset === 'string') lset = [lset];
					for (var i=0; i<lset.length; i++) if (lset[i].substr(1) !== 'E') return true;
					result = 1;
				}
				if (format.mimicGlitch && template.gen < 5 && !isDW) {
					var glitchMoves = {metronome:1, copycat:1, transform:1, mimic:1, assist:1};
					var getGlitch = false;
					for (var i in glitchMoves) {
						if (template.learnset[i]) {
							if (i === 'mimic' && this.getAbility(set.ability).gen == 4 && !template.prevo) {
								// doesn't get the glitch
							} else {
								getGlitch = true;
								break;
							}
						}
					}
					if (getGlitch) {
						if (this.getMove(move).gen >= 5) {
							result = 1;
						} else {
							return true;
						}
					}
				}
			}
			if (Object.keys(template.abilities).length === 1 && template.dreamWorldRelease && !recheck) {
				// Some Pokemon with no DW ability still have DW-exclusive moves (e.g. Gastly, Koffing, Chimecho)
				isDW = !isDW;
				recheck = true;
				alreadyChecked[template.speciesid] = null;
				continue;
			} else {
				recheck = false;
			}
			if (template.speciesid === 'shaymin') {
				template = this.getTemplate('shayminsky');
			} else if (template.basespecies !== template.species && template.basespecies !== 'Kyurem') {
				template = this.getTemplate(template.basespecies);
			} else {
				template = this.getTemplate(template.prevo);
			}
		} while (template && template.species && !alreadyChecked[template.speciesid]);
		return result;
	};
	Tools.prototype.getBanlistTable = function(format, subformat, depth) {
>>>>>>> 5780d297
		var banlistTable;
		if (!depth) depth = 0;
		if (depth>4) return; // avoid infinite recursion
		if (format.banlistTable && !subformat) {
			banlistTable = format.banlistTable;
		} else {
			if (!format.banlistTable) format.banlistTable = {};
			if (!format.setBanTable) format.setBanTable = [];
			if (!format.teamBanTable) format.teamBanTable = [];

			banlistTable = format.banlistTable;
			if (!subformat) subformat = format;
			if (subformat.banlist) {
				for (var i=0; i<subformat.banlist.length; i++) {
					// don't revalidate what we already validate
					if (banlistTable[toId(subformat.banlist[i])]) continue;

					banlistTable[subformat.banlist[i]] = true;
					banlistTable[toId(subformat.banlist[i])] = true;

					var plusPos = subformat.banlist[i].indexOf('+');
					if (plusPos && plusPos > 0) {
						var plusPlusPos = subformat.banlist[i].indexOf('++');
						if (plusPlusPos && plusPlusPos > 0) {
							var complexList = subformat.banlist[i].split('++');
							for (var j=0; j<complexList.length; j++) {
								complexList[j] = toId(complexList[j]);
							}
							format.teamBanTable.push(complexList);
						} else {
							var complexList = subformat.banlist[i].split('+');
							for (var j=0; j<complexList.length; j++) {
								complexList[j] = toId(complexList[j]);
							}
							format.setBanTable.push(complexList);
						}
					}
				}
			}
			if (subformat.ruleset) {
				for (var i=0; i<subformat.ruleset.length; i++) {
					// don't revalidate what we already validate
					if (banlistTable['Rule:'+toId(subformat.ruleset[i])]) continue;

					banlistTable['Rule:'+toId(subformat.ruleset[i])] = true;

					var subsubformat = this.getFormat(subformat.ruleset[i]);
					if (subsubformat.ruleset || subsubformat.banlist) {
						this.getBanlistTable(format, subsubformat, depth+1);
					}
				}
			}
		}
		return banlistTable;
	};
	Tools.prototype.validateTeam = function(team, format, forceThisMod) {
		format = this.getFormat(format);
		if (!forceThisMod && this.isBase && format.mod !== this.currentMod) {
			return this.mod(format).validateTeam(team, format, true);
		}
		var problems = [];
		this.getBanlistTable(format);
		if (format.team === 'random') {
			return false;
		}
		if (!team || !Array.isArray(team)) {
			if (format.canUseRandomTeam) {
				return false;
			}
			return ["Random teams are not allowed in this format."];
		}
		if (!team.length) {
			return ["Your team has no pokemon."];
		}
		if (team.length>6) {
			return ["Your team has more than 6 pokemon."];
		}
		var teamHas = {};
		for (var i=0; i<team.length; i++) {
			var setProblems = this.validateSet(team[i], format, teamHas);
			if (setProblems) {
				problems = problems.concat(setProblems);
			}
		}

		for (var i=0; i<format.teamBanTable.length; i++) {
			var bannedCombo = '';
			for (var j=0; j<format.teamBanTable[i].length; j++) {
				if (!teamHas[format.teamBanTable[i][j]]) {
					bannedCombo = false;
					break;
				}

				if (j == 0) {
					bannedCombo += format.teamBanTable[i][j];
				} else {
					bannedCombo += ' and '+format.teamBanTable[i][j];
				}
			}
			if (bannedCombo) {
				problems.push("Your team has the combination of "+bannedCombo+", which is banned.");
			}
		}

		if (format.ruleset) {
			for (var i=0; i<format.ruleset.length; i++) {
				var subformat = this.getFormat(format.ruleset[i]);
				if (subformat.validateTeam) {
					problems = problems.concat(subformat.validateTeam.call(this, team, format)||[]);
				}
			}
		}
		if (format.validateTeam) {
			problems = problems.concat(format.validateTeam.call(this, team, format)||[]);
		}

		if (!problems.length) return false;
		return problems;
	};
	Tools.prototype.validateSet = function(set, format, teamHas, forceThisMod) {
		format = this.getFormat(format);
		if (!forceThisMod && this.isBase && format.mod !== this.currentMod) {
			return this.mod(format).validateSet(set, format, teamHas, true);
		}
		var problems = [];
		if (!set) {
			return ["This is not a pokemon."];
		}

		set.species = (''+(set.species||'')).trim();
		set.name = (''+(set.name||'')).trim();
		set.item = ''+(set.item||'');
		set.ability = ''+(set.ability||'');
		if (!Array.isArray(set.moves)) set.moves = [];

		set.species = set.species || set.name || 'Bulbasaur';
		set.name = set.name || set.species;
		var name = set.species;
		if (set.species !== set.name) name = set.name + " ("+set.species+")";
<<<<<<< HEAD
		var template = selfT.getTemplate(set.species);
=======
		var template = this.getTemplate(set.species);
		var source = '';
>>>>>>> 5780d297

		var setHas = {};

		if (!template || !template.abilities) {
			set.species = 'Bulbasaur';
			template = this.getTemplate('Bulbasaur');
		}

		var banlistTable = this.getBanlistTable(format);

		setHas[toId(set.species)] = true;
		if (banlistTable[toId(set.species)]) {
			problems.push(set.species+' is banned.');
		}
		setHas[toId(set.ability)] = true;
		if (banlistTable[toId(set.ability)]) {
			problems.push(name+"'s ability "+set.ability+" is banned.");
		}
		setHas[toId(set.item)] = true;
		if (banlistTable[toId(set.item)]) {
			problems.push(name+"'s item "+set.item+" is banned.");
		}
		var item = this.getItem(set.item);
		if (banlistTable['Unreleased'] && item.isUnreleased) {
			problems.push(name+"'s item "+set.item+" is unreleased.");
		}
		setHas[toId(set.ability)] = true;
		if (banlistTable['illegal']) {
			var totalEV = 0;
			for (var k in set.evs) {
				totalEV += set.evs[k];
			}
			if (totalEV > 510) {
				problems.push(name+" has more than 510 total EVs.");
			}

			var ability = this.getAbility(set.ability).name;
			if (ability !== template.abilities['0'] &&
				ability !== template.abilities['1'] &&
				ability !== template.abilities['DW']) {
				problems.push(name+" can't have "+set.ability+".");
			}
			if (ability === template.abilities['DW']) {
				source = 'DW';

				if (!template.dreamWorldRelease && banlistTable['Unreleased']) {
					problems.push(name+"'s Dream World ability is unreleased.");
				} else if (template.maleOnlyDreamWorld) {
					set.gender = 'M';
				}
			}
		}
		setHas[set.item.toId()] = true;
		if (banlistTable[set.item.toId()]) {
			problems.push(set.name+"'s ("+set.species+") item "+set.item+" is banned.");
		}
		if (banlistTable['Unreleased'] && setHas['souldew']) {
			problems.push(set.name+"'s ("+set.species+") item "+set.item+" is unreleased.");
		}
		setHas[set.ability.toId()] = true;
		var limit1 = 0;
		if (!set.moves || !set.moves.length) {
			problems.push(name+" has no moves.");
		} else {
			// A limit is imposed here to prevent too much engine strain or
			// too much layout deformation - to be exact, this is the Debug
			// Mode limitation.
			// The usual limit of 4 moves is handled elsewhere - currently
			// in the cartridge-compliant set validator: formats.js:pokemon
			set.moves = set.moves.slice(0,24);

			var lsetData = {set:set, format:format};
			for (var i=0; i<set.moves.length; i++) {
				if (!set.moves[i]) continue;
				set.moves[i] = ''+(set.moves[i]||'');
				var move = this.getMove(set.moves[i]);
				setHas[move.id] = true;
				if (banlistTable[move.id]) {
					problems.push(name+"'s move "+set.moves[i]+" is banned.");
				} else if (move.ohko && banlistTable['OHKO']) {
					problems.push(name+"'s move "+set.moves[i]+" is an OHKO move, which is banned.");
				}
<<<<<<< HEAD
=======

				if (banlistTable['illegal']) {
					var lset = this.checkLearnset(move, template, lsetData);
					if (!lset) {
						var problem = name+" can't learn "+move.name;
						if (lset === null) {
							problem = problem.concat(" if it's from the Dream World.");
						} else if (lset === 0) {
							problem = problem.concat(" if it's not from the Dream World.");
						} else {
							problem = problem.concat(".");
						}
						problems.push(problem);
					} else if (lset === 1) {
						limit1++;
						if (limit1 > 1) {
							problems.push(name+" can't Sketch "+move.name+" - it's limited to 1 Sketch move.");
						}
					}
				}
>>>>>>> 5780d297
			}
		}
		setHas[toId(template.tier)] = true;
		if (banlistTable[template.tier]) {
			problems.push(name+" is in "+template.tier+", which is banned.");
		}

		if (teamHas) {
			for (var i in setHas) {
				teamHas[i] = true;
			}
		}
		for (var i=0; i<format.setBanTable.length; i++) {
			var bannedCombo = '';
			for (var j=0; j<format.setBanTable[i].length; j++) {
				if (!setHas[format.setBanTable[i][j]]) {
					bannedCombo = false;
					break;
				}

				if (j == 0) {
					bannedCombo += format.setBanTable[i][j];
				} else {
					bannedCombo += ' and '+format.setBanTable[i][j];
				}
			}
			if (bannedCombo) {
				problems.push(name+" has the combination of "+bannedCombo+", which is banned.");
			}
		}

		if (format.ruleset) {
			for (var i=0; i<format.ruleset.length; i++) {
				var subformat = this.getFormat(format.ruleset[i]);
				if (subformat.validateSet) {
					problems = problems.concat(subformat.validateSet.call(this, set, format)||[]);
				}
			}
		}
		if (format.validateSet) {
			problems = problems.concat(format.validateSet.call(this, set, format)||[]);
		}

		if (!problems.length) return false;
		return problems;
	};
<<<<<<< HEAD
}
=======
	/**
	 * Install our Tools functions into the battle object
	 */
	Tools.prototype.install = function(battle) {
		for (var i in this) {
			battle[i] = this[i];
		}
	};

	moddedTools.base = new Tools();
	try {
		var dirs = fs.readdirSync('./mods/');

		dirs.forEach(function(dir) {
			moddedTools[dir] = new Tools(dir);
		});
	} catch (e) {}

	moddedTools.base.moddedTools = moddedTools;
>>>>>>> 5780d297

	return moddedTools.base;
})();<|MERGE_RESOLUTION|>--- conflicted
+++ resolved
@@ -125,13 +125,8 @@
 			if (!template.species) template.species = name;
 			if (!template.baseSpecies) template.baseSpecies = name;
 			if (!template.forme) template.forme = '';
-<<<<<<< HEAD
 			if (!template.formeLetter) template.formeLetter = '';
-			if (!template.spriteid) template.spriteid = template.baseSpecies.toId()+(template.baseSpecies!==name?'-'+template.forme.toId():'');
-=======
-			if (!template.formeletter) template.formeletter = '';
-			if (!template.spriteid) template.spriteid = toId(template.basespecies)+(template.basespecies!==name?'-'+toId(template.forme):'');
->>>>>>> 5780d297
+			if (!template.spriteid) template.spriteid = toId(template.baseSpecies)+(template.baseSpecies!==name?'-'+toId(template.forme):'');
 			if (!template.prevo) template.prevo = '';
 			if (!template.evos) template.evos = [];
 			if (!template.nfe) template.nfe = !!template.evos.length;
@@ -364,11 +359,6 @@
 		if (nature.minus) stats[nature.minus] *= 0.9;
 		return stats;
 	};
-
-<<<<<<< HEAD
-	this.validateMoveset = require("./moveset-checker.js").check;
-	this.getBanlistTable = function(format, subformat, depth) {
-=======
 
 	Tools.prototype.checkLearnset = function(move, template, lsetData) {
 		lsetData = lsetData || {set:{},format:{}};
@@ -453,7 +443,6 @@
 		return result;
 	};
 	Tools.prototype.getBanlistTable = function(format, subformat, depth) {
->>>>>>> 5780d297
 		var banlistTable;
 		if (!depth) depth = 0;
 		if (depth>4) return; // avoid infinite recursion
@@ -593,12 +582,8 @@
 		set.name = set.name || set.species;
 		var name = set.species;
 		if (set.species !== set.name) name = set.name + " ("+set.species+")";
-<<<<<<< HEAD
-		var template = selfT.getTemplate(set.species);
-=======
 		var template = this.getTemplate(set.species);
 		var source = '';
->>>>>>> 5780d297
 
 		var setHas = {};
 
@@ -681,8 +666,6 @@
 				} else if (move.ohko && banlistTable['OHKO']) {
 					problems.push(name+"'s move "+set.moves[i]+" is an OHKO move, which is banned.");
 				}
-<<<<<<< HEAD
-=======
 
 				if (banlistTable['illegal']) {
 					var lset = this.checkLearnset(move, template, lsetData);
@@ -703,7 +686,6 @@
 						}
 					}
 				}
->>>>>>> 5780d297
 			}
 		}
 		setHas[toId(template.tier)] = true;
@@ -750,9 +732,6 @@
 		if (!problems.length) return false;
 		return problems;
 	};
-<<<<<<< HEAD
-}
-=======
 	/**
 	 * Install our Tools functions into the battle object
 	 */
@@ -772,7 +751,6 @@
 	} catch (e) {}
 
 	moddedTools.base.moddedTools = moddedTools;
->>>>>>> 5780d297
 
 	return moddedTools.base;
 })();