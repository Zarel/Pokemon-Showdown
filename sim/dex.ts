--- conflicted
+++ resolved
@@ -41,11 +41,6 @@
 const BASE_MOD = 'gen8' as ID;
 const DATA_DIR = path.resolve(__dirname, '../.data-dist');
 const MODS_DIR = path.resolve(__dirname, '../.data-dist/mods');
-<<<<<<< HEAD
-const MAIN_FORMATS = path.resolve(__dirname, '../.config-dist/formats');
-const CUSTOM_FORMATS = path.resolve(__dirname, '../.config-dist/custom-formats');
-=======
->>>>>>> e02b358d
 
 const dexes: {[mod: string]: ModdedDex} = Object.create(null);
 
@@ -615,61 +610,8 @@
 		return this.dataCache;
 	}
 
-<<<<<<< HEAD
-	includeFormats(): ModdedDex {
-		if (!this.isBase) throw new Error(`This should only be run on the base mod`);
-		this.includeMods();
-		if (this.formatsCache) return this;
-
-		if (!this.formatsCache) this.formatsCache = {};
-
-		// Load formats
-		let Formats: any;
-		let customFormats;
-		try {
-			customFormats = require(CUSTOM_FORMATS).Formats;
-		} catch (e) {
-			if (e.code !== 'MODULE_NOT_FOUND' && e.code !== 'ENOENT') {
-				throw e;
-			}
-		}
-		try {
-			Formats = mergeFormats(require(MAIN_FORMATS).Formats, customFormats);
-		} catch (e) {
-			if (e.code !== 'MODULE_NOT_FOUND' && e.code !== 'ENOENT') {
-				throw e;
-			}
-		}
-		if (!Array.isArray(Formats)) {
-			throw new TypeError(`Exported property 'Formats' from "./config/formats.ts" must be an array`);
-		}
-		let section = '';
-		let column = 1;
-		for (const [i, format] of Formats.entries()) {
-			const id = toID(format.name);
-			if (format.section) section = format.section;
-			if (format.column) column = format.column;
-			if (!format.name && format.section) continue;
-			if (!id) {
-				throw new RangeError(`Format #${i + 1} must have a name with alphanumeric characters, not '${format.name}'`);
-			}
-			if (!format.section) format.section = section;
-			if (!format.column) format.column = column;
-			if (this.formatsCache[id]) throw new Error(`Format #${i + 1} has a duplicate ID: '${id}'`);
-			format.effectType = 'Format';
-			format.baseRuleset = format.ruleset ? format.ruleset.slice() : [];
-			if (format.challengeShow === undefined) format.challengeShow = true;
-			if (format.searchShow === undefined) format.searchShow = true;
-			if (format.tournamentShow === undefined) format.tournamentShow = true;
-			if (format.mod === undefined) format.mod = 'gen8';
-			if (!dexes[format.mod]) throw new Error(`Format "${format.name}" requires nonexistent mod: '${format.mod}'`);
-			this.formatsCache[id] = format;
-		}
-
-=======
 	includeFormats(): this {
 		this.formats.load();
->>>>>>> e02b358d
 		return this;
 	}
 }
