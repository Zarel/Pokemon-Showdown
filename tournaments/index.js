require('es6-shim');

const BRACKET_MINIMUM_UPDATE_INTERVAL = 2 * 1000;
const AUTO_DISQUALIFY_WARNING_TIMEOUT = 30 * 1000;

var TournamentGenerators = {
	roundrobin: require('./generator-round-robin.js').RoundRobin,
	elimination: require('./generator-elimination.js').Elimination
};

var Tournament;

exports.tournaments = {};

function usersToNames(users) {
	return users.map(function (user) { return user.name; });
}

function createTournamentGenerator(generator, args, output) {
	var Generator = TournamentGenerators[toId(generator)];
	if (!Generator) {
		output.sendReply(generator + " is not a valid type.");
		output.sendReply("Valid types: " + Object.keys(TournamentGenerators).join(", "));
		return;
	}
	args.unshift(null);
	return new (Generator.bind.apply(Generator, args))();
}
function createTournament(room, format, generator, playerCap, isRated, args, output) {
	if (room.type !== 'chat') {
		output.sendReply("Tournaments can only be created in chat rooms.");
		return;
	}
	if (exports.tournaments[room.id]) {
		output.sendReply("A tournament is already running in the room.");
		return;
	}
	if (Rooms.global.lockdown) {
		output.sendReply("The server is restarting soon, so a tournament cannot be created.");
		return;
	}
	format = Tools.getFormat(format);
	if (format.effectType !== 'Format') {
		output.sendReply(format.id + " is not a valid format.");
		output.sendReply("Valid formats: " + Object.keys(Tools.data.Formats).filter(function (f) { return Tools.data.Formats[f].effectType === 'Format'; }).join(", "));
		return;
	}
	if (!TournamentGenerators[toId(generator)]) {
		output.sendReply(generator + " is not a valid type.");
		output.sendReply("Valid types: " + Object.keys(TournamentGenerators).join(", "));
		return;
	}
	if (playerCap && playerCap < 2) {
		output.sendReply("You cannot have a player cap that is less than 2.");
		return;
	}
	return (exports.tournaments[room.id] = new Tournament(room, format, createTournamentGenerator(generator, args, output), playerCap, isRated));
}
function deleteTournament(name, output) {
	var id = toId(name);
	var tournament = exports.tournaments[id];
	if (!tournament) {
		output.sendReply(name + " doesn't exist.");
		return false;
	}
	tournament.forceEnd(output);
	delete exports.tournaments[id];
	return true;
}
function getTournament(name, output) {
	var id = toId(name);
	if (exports.tournaments[id]) {
		return exports.tournaments[id];
	}
}

Tournament = (function () {
	function Tournament(room, format, generator, playerCap, isRated) {
		this.room = room;
		this.format = toId(format);
		this.generator = generator;
		this.isRated = isRated;
		this.playerCap = parseInt(playerCap) || 0;

		this.isBracketInvalidated = true;
		this.lastBracketUpdate = 0;
		this.bracketUpdateTimer = null;
		this.bracketCache = null;

		this.isTournamentStarted = false;
		this.availableMatches = null;
		this.inProgressMatches = null;

		this.isAvailableMatchesInvalidated = true;
		this.availableMatchesCache = null;

		this.pendingChallenges = null;

		this.isEnded = false;

		room.add('|tournament|create|' + this.format + '|' + generator.name + '|' + this.playerCap);
		room.send('|tournament|update|' + JSON.stringify({
			format: this.format,
			generator: generator.name,
			playerCap: this.playerCap,
			isStarted: false,
			isJoined: false
		}));
		this.update();
	}

	Tournament.prototype.setGenerator = function (generator, output) {
		if (this.isTournamentStarted) {
			output.sendReply('|tournament|error|BracketFrozen');
			return;
		}

		var isErrored = false;
		this.generator.getUsers().forEach(function (user) {
			var error = generator.addUser(user);
			if (typeof error === 'string') {
				output.sendReply('|tournament|error|' + error);
				isErrored = true;
			}
		});

		if (isErrored) return;

		this.generator = generator;
		this.room.send('|tournament|update|' + JSON.stringify({generator: generator.name}));
		this.isBracketInvalidated = true;
		this.update();
	};

	Tournament.prototype.forceEnd = function () {
		if (this.isTournamentStarted) {
			this.inProgressMatches.forEach(function (match) {
				if (match) delete match.room.win;
			});
		}
		this.isEnded = true;
		this.room.add('|tournament|forceend');
		this.isEnded = true;
	};

	Tournament.prototype.updateFor = function (targetUser, connection) {
		if (!connection) connection = targetUser;
		if (this.isEnded) return;
		if ((!this.bracketUpdateTimer && this.isBracketInvalidated) || (this.isTournamentStarted && this.isAvailableMatchesInvalidated)) {
			this.room.add(
				"Error: update() called with a target user when data invalidated: " +
				(!this.bracketUpdateTimer && this.isBracketInvalidated) + ", " +
				(this.isTournamentStarted && this.isAvailableMatchesInvalidated) +
				"; Please report this to an admin."
			);
			return;
		}
		var isJoined = this.generator.getUsers().indexOf(targetUser) >= 0;
		connection.sendTo(this.room, '|tournament|update|' + JSON.stringify({
			format: this.format,
			generator: this.generator.name,
			isStarted: this.isTournamentStarted,
			isJoined: isJoined,
			bracketData: this.bracketCache
		}));
		if (this.isTournamentStarted && isJoined) {
			connection.sendTo(this.room, '|tournament|update|' + JSON.stringify({
				challenges: usersToNames(this.availableMatchesCache.challenges.get(targetUser)),
				challengeBys: usersToNames(this.availableMatchesCache.challengeBys.get(targetUser))
			}));

			var pendingChallenge = this.pendingChallenges.get(targetUser);
			if (pendingChallenge && pendingChallenge.to) {
				connection.sendTo(this.room, '|tournament|update|' + JSON.stringify({challenging: pendingChallenge.to.name}));
			} else if (pendingChallenge && pendingChallenge.from) {
				connection.sendTo(this.room, '|tournament|update|' + JSON.stringify({challenged: pendingChallenge.from.name}));
			}
		}
		connection.sendTo(this.room, '|tournament|updateEnd');
	};

	Tournament.prototype.update = function (targetUser) {
		if (targetUser) throw new Error("Please use updateFor() to update the tournament for a specific user.");
		if (this.isEnded) return;
		if (this.isBracketInvalidated) {
			if (Date.now() < this.lastBracketUpdate + BRACKET_MINIMUM_UPDATE_INTERVAL) {
				if (this.bracketUpdateTimer) clearTimeout(this.bracketUpdateTimer);
				this.bracketUpdateTimer = setTimeout(function () {
					this.bracketUpdateTimer = null;
					this.update();
				}.bind(this), BRACKET_MINIMUM_UPDATE_INTERVAL);
			} else {
				this.lastBracketUpdate = Date.now();

				this.bracketCache = this.getBracketData();
				this.isBracketInvalidated = false;
				this.room.send('|tournament|update|' + JSON.stringify({bracketData: this.bracketCache}));
			}
		}

		if (this.isTournamentStarted && this.isAvailableMatchesInvalidated) {
			this.availableMatchesCache = this.getAvailableMatches();
			this.isAvailableMatchesInvalidated = false;

			this.availableMatchesCache.challenges.forEach(function (opponents, user) {
				user.sendTo(this.room, '|tournament|update|' + JSON.stringify({challenges: usersToNames(opponents)}));
			}, this);
			this.availableMatchesCache.challengeBys.forEach(function (opponents, user) {
				user.sendTo(this.room, '|tournament|update|' + JSON.stringify({challengeBys: usersToNames(opponents)}));
			}, this);
		}
		this.room.send('|tournament|updateEnd');
	};

	Tournament.prototype.purgeGhostUsers = function () {
		// "Ghost" users sometimes end up in the tournament because they've merged with another user.
		// This function is to remove those ghost users from the tournament.
		this.generator.getUsers().forEach(function (user) {
			var realUser = Users.getExact(user.userid);
			if (!realUser || realUser !== user) {
				// The two following functions are called without their second argument,
				// but the second argument will not be used in this situation
				if (this.isTournamentStarted) {
					if (!this.disqualifiedUsers.get(user)) {
						this.disqualifyUser(user);
					}
				} else {
					this.removeUser(user);
				}
			}
		}, this);
	};

	Tournament.prototype.addUser = function (user, isAllowAlts, output) {
		if (!user.named) {
			output.sendReply('|tournament|error|UserNotNamed');
			return;
		}

		var users = this.generator.getUsers();
		if (this.playerCap && users.length >= this.playerCap) {
			output.sendReply('|tournament|error|Full');
			return;
		}

		if (!isAllowAlts) {
			for (var i = 0; i < users.length; i++) {
				if (users[i].latestIp === user.latestIp) {
					output.sendReply('|tournament|error|AltUserAlreadyAdded');
					return;
				}
			}
		}

		var error = this.generator.addUser(user);
		if (typeof error === 'string') {
			output.sendReply('|tournament|error|' + error);
			return;
		}

		this.room.add('|tournament|join|' + user.name);
		user.sendTo(this.room, '|tournament|update|{"isJoined":true}');
		this.isBracketInvalidated = true;
		this.update();
		if (this.playerCap === (users.length + 1)) this.room.add("The tournament is now full");
	};
	Tournament.prototype.removeUser = function (user, output) {
		var error = this.generator.removeUser(user);
		if (typeof error === 'string') {
			output.sendReply('|tournament|error|' + error);
			return;
		}

		this.room.add('|tournament|leave|' + user.name);
		user.sendTo(this.room, '|tournament|update|{"isJoined":false}');
		this.isBracketInvalidated = true;
		this.update();
	};
	Tournament.prototype.replaceUser = function (user, replacementUser, output) {
		var error = this.generator.replaceUser(user, replacementUser);
		if (typeof error === 'string') {
			output.sendReply('|tournament|error|' + error);
			return;
		}

		this.room.add('|tournament|replace|' + user.name + '|' + replacementUser.name);
		user.sendTo(this.room, '|tournament|update|{"isJoined":false}');
		replacementUser.sendTo(this.room, '|tournament|update|{"isJoined":true}');
		this.isBracketInvalidated = true;
		this.update();
	};

	Tournament.prototype.getBracketData = function () {
		var data = this.generator.getBracketData();
		if (data.type === 'tree' && data.rootNode) {
			var queue = [data.rootNode];
			while (queue.length > 0) {
				var node = queue.shift();

				if (node.state === 'available') {
					var pendingChallenge = this.pendingChallenges.get(node.children[0].team);
					if (pendingChallenge && node.children[1].team === pendingChallenge.to) {
						node.state = 'challenging';
					}

					var inProgressMatch = this.inProgressMatches.get(node.children[0].team);
					if (inProgressMatch && node.children[1].team === inProgressMatch.to) {
						node.state = 'inprogress';
						node.room = inProgressMatch.room.id;
					}
				}

				if (node.team) node.team = node.team.name;

				node.children.forEach(function (child) {
					queue.push(child);
				});
			}
		} else if (data.type === 'table') {
			if (this.isTournamentStarted) {
				data.tableContents.forEach(function (row, r) {
					var pendingChallenge = this.pendingChallenges.get(data.tableHeaders.rows[r]);
					var inProgressMatch = this.inProgressMatches.get(data.tableHeaders.rows[r]);
					if (pendingChallenge || inProgressMatch) {
						row.forEach(function (cell, c) {
							if (!cell) return;

							if (pendingChallenge && data.tableHeaders.cols[c] === pendingChallenge.to) {
								cell.state = 'challenging';
							}

							if (inProgressMatch && data.tableHeaders.cols[c] === inProgressMatch.to) {
								cell.state = 'inprogress';
								cell.room = inProgressMatch.room.id;
							}
						});
					}
				}, this);
			}
			data.tableHeaders.cols = usersToNames(data.tableHeaders.cols);
			data.tableHeaders.rows = usersToNames(data.tableHeaders.rows);
		}
		return data;
	};

	Tournament.prototype.startTournament = function (output) {
		if (this.isTournamentStarted) {
			output.sendReply('|tournament|error|AlreadyStarted');
			return false;
		}

		this.purgeGhostUsers();
		if (this.generator.getUsers().length < 2) {
			output.sendReply('|tournament|error|NotEnoughUsers');
			return false;
		}

		this.generator.freezeBracket();

		this.availableMatches = new Map();
		this.inProgressMatches = new Map();
		this.pendingChallenges = new Map();
		this.disqualifiedUsers = new Map();
		this.isAutoDisqualifyWarned = new Map();
		this.lastActionTimes = new Map();
		var users = this.generator.getUsers();
		users.forEach(function (user) {
			var availableMatches = new Map();
			users.forEach(function (user) {
				availableMatches.set(user, false);
			});
			this.availableMatches.set(user, availableMatches);
			this.inProgressMatches.set(user, null);
			this.pendingChallenges.set(user, null);
			this.disqualifiedUsers.set(user, false);
			this.isAutoDisqualifyWarned.set(user, false);
			this.lastActionTimes.set(user, Date.now());
		}, this);

		this.isTournamentStarted = true;
		this.autoDisqualifyTimeout = Infinity;
		this.isBracketInvalidated = true;
		this.room.add('|tournament|start');
		this.room.send('|tournament|update|{"isStarted":true}');
		this.update();
		return true;
	};
	Tournament.prototype.getAvailableMatches = function () {
		var matches = this.generator.getAvailableMatches();
		if (typeof matches === 'string') {
			this.room.add("Unexpected error from getAvailableMatches(): " + matches + ". Please report this to an admin.");
			return;
		}

		var users = this.generator.getUsers();
		var challenges = new Map();
		var challengeBys = new Map();
		var oldAvailableMatchCounts = new Map();

		users.forEach(function (user) {
			challenges.set(user, []);
			challengeBys.set(user, []);

			var availableMatches = this.availableMatches.get(user);
			var oldAvailableMatchCount = 0;
			availableMatches.forEach(function (isAvailable, user) {
				oldAvailableMatchCount += isAvailable;
				availableMatches.set(user, false);
			});
			oldAvailableMatchCounts.set(user, oldAvailableMatchCount);
		}, this);

		matches.forEach(function (match) {
			challenges.get(match[0]).push(match[1]);
			challengeBys.get(match[1]).push(match[0]);

			this.availableMatches.get(match[0]).set(match[1], true);
		}, this);

		this.availableMatches.forEach(function (availableMatches, user) {
			if (oldAvailableMatchCounts.get(user) !== 0) return;

			var availableMatchCount = 0;
			availableMatches.forEach(function (isAvailable, user) {
				availableMatchCount += isAvailable;
			});
			if (availableMatchCount > 0) this.lastActionTimes.set(user, Date.now());
		}, this);

		return {
			challenges: challenges,
			challengeBys: challengeBys
		};
	};

	Tournament.prototype.disqualifyUser = function (user, output) {
		var error = this.generator.disqualifyUser(user);
		if (error) {
			output.sendReply('|tournament|error|' + error);
			return false;
		}
		if (this.disqualifiedUsers.get(user)) {
			output.sendReply('|tournament|error|AlreadyDisqualified');
			return false;
		}

		this.disqualifiedUsers.set(user, true);
		this.generator.setUserBusy(user, false);

		var challenge = this.pendingChallenges.get(user);
		if (challenge) {
			this.pendingChallenges.set(user, null);
			if (challenge.to) {
				this.generator.setUserBusy(challenge.to, false);
				this.pendingChallenges.set(challenge.to, null);
				challenge.to.sendTo(this.room, '|tournament|update|{"challenged":null}');
			} else if (challenge.from) {
				this.generator.setUserBusy(challenge.from, false);
				this.pendingChallenges.set(challenge.from, null);
				challenge.from.sendTo(this.room, '|tournament|update|{"challenging":null}');
			}
		}

		var matchFrom = this.inProgressMatches.get(user);
		if (matchFrom) {
			this.generator.setUserBusy(matchFrom.to, false);
			this.inProgressMatches.set(user, null);
			delete matchFrom.room.win;
			matchFrom.room.forfeit(user);
		}

		var matchTo = null;
		this.inProgressMatches.forEach(function (match, userFrom) {
			if (match && match.to === user) matchTo = userFrom;
		});
		if (matchTo) {
			this.generator.setUserBusy(matchTo, false);
			var matchRoom = this.inProgressMatches.get(matchTo).room;
			delete matchRoom.win;
			matchRoom.forfeit(user);
			this.inProgressMatches.set(matchTo, null);
		}

		this.room.add('|tournament|disqualify|' + user.name);
		user.sendTo(this.room, '|tournament|update|{"isJoined":false}');
		this.isBracketInvalidated = true;
		this.isAvailableMatchesInvalidated = true;

		if (this.generator.isTournamentEnded()) {
			this.onTournamentEnd();
		} else {
			this.update();
		}

		return true;
	};

	Tournament.prototype.setAutoDisqualifyTimeout = function (timeout, output) {
		if (!this.isTournamentStarted) {
			output.sendReply('|tournament|error|NotStarted');
			return false;
		}
		if (timeout < AUTO_DISQUALIFY_WARNING_TIMEOUT || isNaN(timeout)) {
			output.sendReply('|tournament|error|InvalidAutoDisqualifyTimeout');
			return false;
		}

		this.autoDisqualifyTimeout = parseFloat(timeout);
		if (this.autoDisqualifyTimeout === Infinity) {
			this.room.add('|tournament|autodq|off');
		} else {
			this.room.add('|tournament|autodq|on|' + this.autoDisqualifyTimeout);
		}

		this.runAutoDisqualify();
		return true;
	};
	Tournament.prototype.runAutoDisqualify = function (output) {
		if (!this.isTournamentStarted) {
			output.sendReply('|tournament|error|NotStarted');
			return false;
		}
		this.lastActionTimes.forEach(function (time, user) {
			var availableMatches = 0;
			this.availableMatches.get(user).forEach(function (isAvailable) {
				availableMatches += isAvailable;
			});
			var pendingChallenge = this.pendingChallenges.get(user);

			if (availableMatches === 0 && !pendingChallenge) return;
			if (pendingChallenge && pendingChallenge.to) return;

			if (Date.now() > time + this.autoDisqualifyTimeout && this.isAutoDisqualifyWarned.get(user)) {
				this.disqualifyUser(user);
			} else if (Date.now() > time + this.autoDisqualifyTimeout - AUTO_DISQUALIFY_WARNING_TIMEOUT && !this.isAutoDisqualifyWarned.get(user)) {
				var remainingTime = this.autoDisqualifyTimeout - Date.now() + time;
				if (remainingTime <= 0) {
					remainingTime = AUTO_DISQUALIFY_WARNING_TIMEOUT;
					this.lastActionTimes.set(user, Date.now() - this.autoDisqualifyTimeout + AUTO_DISQUALIFY_WARNING_TIMEOUT);
				}

				this.isAutoDisqualifyWarned.set(user, true);
				user.sendTo(this.room, '|tournament|autodq|target|' + remainingTime);
			} else {
				this.isAutoDisqualifyWarned.set(user, false);
			}
		}, this);
	};

	Tournament.prototype.challenge = function (from, to, output) {
		if (!this.isTournamentStarted) {
			output.sendReply('|tournament|error|NotStarted');
			return;
		}

		if (!this.availableMatches.get(from) || !this.availableMatches.get(from).get(to)) {
			output.sendReply('|tournament|error|InvalidMatch');
			return;
		}

		if (this.generator.getUserBusy(from) || this.generator.getUserBusy(to)) {
			this.room.add("Tournament backend breaks specifications. Please report this to an admin.");
			return;
		}

		this.generator.setUserBusy(from, true);
		this.generator.setUserBusy(to, true);

		this.isAvailableMatchesInvalidated = true;
		this.purgeGhostUsers();
		this.update();

		from.prepBattle(this.format, 'challenge', from, this.finishChallenge.bind(this, from, to, output));
	};
	Tournament.prototype.finishChallenge = function (from, to, output, result) {
		if (!result) {
			this.generator.setUserBusy(from, false);
			this.generator.setUserBusy(to, false);

			this.isAvailableMatchesInvalidated = true;
			this.update();
			return;
		}

		this.lastActionTimes.set(from, Date.now());
		this.lastActionTimes.set(to, Date.now());
		this.pendingChallenges.set(from, {to: to, team: from.team});
		this.pendingChallenges.set(to, {from: from, team: from.team});
		from.sendTo(this.room, '|tournament|update|' + JSON.stringify({challenging: to.name}));
		to.sendTo(this.room, '|tournament|update|' + JSON.stringify({challenged: from.name}));

		this.isBracketInvalidated = true;
		this.update();
	};
	Tournament.prototype.cancelChallenge = function (user, output) {
		if (!this.isTournamentStarted) {
			output.sendReply('|tournament|error|NotStarted');
			return;
		}

		var challenge = this.pendingChallenges.get(user);
		if (!challenge || challenge.from) return;

		this.generator.setUserBusy(user, false);
		this.generator.setUserBusy(challenge.to, false);
		this.pendingChallenges.set(user, null);
		this.pendingChallenges.set(challenge.to, null);
		user.sendTo(this.room, '|tournament|update|{"challenging":null}');
		challenge.to.sendTo(this.room, '|tournament|update|{"challenged":null}');

		this.isBracketInvalidated = true;
		this.isAvailableMatchesInvalidated = true;
		this.update();
	};
	Tournament.prototype.acceptChallenge = function (user, output) {
		if (!this.isTournamentStarted) {
			output.sendReply('|tournament|error|NotStarted');
			return;
		}

		var challenge = this.pendingChallenges.get(user);
		if (!challenge || !challenge.from) return;

		user.prepBattle(this.format, 'challenge', user, this.finishAcceptChallenge.bind(this, user, challenge));
	};
	Tournament.prototype.finishAcceptChallenge = function (user, challenge, result) {
		if (!result) return;

		// Prevent double accepts and users that have been disqualified while between these two functions
		if (!this.pendingChallenges.get(challenge.from)) return;
		if (!this.pendingChallenges.get(user)) return;

		var room = Rooms.global.startBattle(challenge.from, user, this.format, this.isRated, challenge.team, user.team);
		if (!room) return;

		this.pendingChallenges.set(challenge.from, null);
		this.pendingChallenges.set(user, null);
		challenge.from.sendTo(this.room, '|tournament|update|{"challenging":null}');
		user.sendTo(this.room, '|tournament|update|{"challenged":null}');

		this.inProgressMatches.set(challenge.from, {to: user, room: room});
		this.room.add('|tournament|battlestart|' + challenge.from.name + '|' + user.name + '|' + room.id);

		this.isBracketInvalidated = true;
		this.runAutoDisqualify();
		this.update();

		var self = this;
		room.win = function (winner) {
			self.onBattleWin(this, Users.get(winner));
			return Object.getPrototypeOf(this).win.call(this, winner);
		};
	};
	Tournament.prototype.onBattleWin = function (room, winner) {
		var from = Users.get(room.p1);
		var to = Users.get(room.p2);

		var result = 'draw';
		if (from === winner) {
			result = 'win';
		} else if (to === winner) {
			result = 'loss';
		}

		if (result === 'draw' && !this.generator.isDrawingSupported) {
			this.room.add('|tournament|battleend|' + from.name + '|' + to.name + '|' + result + '|' + room.battle.score.join(',') + '|fail');

			this.generator.setUserBusy(from, false);
			this.generator.setUserBusy(to, false);
			this.inProgressMatches.set(from, null);

			this.isBracketInvalidated = true;
			this.isAvailableMatchesInvalidated = true;

			this.runAutoDisqualify();
			this.update();
			return;
		}

		var error = this.generator.setMatchResult([from, to], result, room.battle.score);
		if (error) {
			// Should never happen
			this.room.add("Unexpected " + error + " from setMatchResult([" + from.userid + ", " + to.userid + "], " + result + ", " + room.battle.score + ") in onBattleWin(" + room.id + ", " + winner.userid + "). Please report this to an admin.");
			return;
		}

		this.room.add('|tournament|battleend|' + from.name + '|' + to.name + '|' + result + '|' + room.battle.score.join(','));

		this.generator.setUserBusy(from, false);
		this.generator.setUserBusy(to, false);
		this.inProgressMatches.set(from, null);

		this.isBracketInvalidated = true;
		this.isAvailableMatchesInvalidated = true;

		if (this.generator.isTournamentEnded()) {
			this.onTournamentEnd();
		} else {
			this.runAutoDisqualify();
			this.update();
		}
	};
	Tournament.prototype.onTournamentEnd = function () {
		this.room.add('|tournament|end|' + JSON.stringify({
			results: this.generator.getResults().map(usersToNames),
			format: this.format,
			generator: this.generator.name,
			bracketData: this.getBracketData()
		}));
		this.isEnded = true;
		delete exports.tournaments[toId(this.room.id)];
	};

	return Tournament;
})();

var commands = {
	basic: {
		j: 'join',
		in: 'join',
		join: function (tournament, user) {
			tournament.addUser(user, false, this);
		},
		l: 'leave',
		out: 'leave',
		leave: function (tournament, user) {
			if (tournament.isTournamentStarted) {
				tournament.disqualifyUser(user, this);
			} else {
				tournament.removeUser(user, this);
			}
		},
		getusers: function (tournament) {
			if (!this.canBroadcast()) return;
			var users = usersToNames(tournament.generator.getUsers().sort());
			this.sendReplyBox("<strong>" + users.length + " users are in this tournament:</strong><br />" + Tools.escapeHTML(users.join(", ")));
		},
		getupdate: function (tournament, user) {
			tournament.updateFor(user);
			this.sendReply("Your tournament bracket has been updated.");
		},
		challenge: function (tournament, user, params, cmd) {
			if (params.length < 1) {
				return this.sendReply("Usage: " + cmd + " <user>");
			}
			var targetUser = Users.get(params[0]);
			if (!targetUser) {
				return this.sendReply("User " + params[0] + " not found.");
			}
			tournament.challenge(user, targetUser, this);
		},
		cancelchallenge: function (tournament, user) {
			tournament.cancelChallenge(user, this);
		},
		acceptchallenge: function (tournament, user) {
			tournament.acceptChallenge(user, this);
		}
	},
	creation: {
		settype: function (tournament, user, params, cmd) {
			if (params.length < 1) {
				return this.sendReply("Usage: " + cmd + " <type> [, <comma-separated arguments>]");
			}
			var generator = createTournamentGenerator(params.shift(), params, this);
			if (generator) tournament.setGenerator(generator, this);
		},
		begin: 'start',
		start: function (tournament, user) {
			if (tournament.startTournament(this)) {
				this.sendModCommand("(" + user.name + " started the tournament.)");
			}
		}
	},
	moderation: {
		dq: 'disqualify',
		disqualify: function (tournament, user, params, cmd) {
			if (params.length < 1) {
				return this.sendReply("Usage: " + cmd + " <user>");
			}
			var targetUser = Users.get(params[0]);
			if (!targetUser) {
				return this.sendReply("User " + params[0] + " not found.");
			}
			if (tournament.disqualifyUser(targetUser, this)) {
				this.privateModCommand("(" + targetUser.name + " was disqualified from the tournament by " + user.name + ")");
			}
		},
		autodq: 'setautodq',
		setautodq: function (tournament, user, params, cmd) {
			if (params.length < 1) {
				return this.sendReply("Usage: " + cmd + " <minutes|off>");
			}
			var timeout = params[0].toLowerCase() === 'off' ? Infinity : params[0];
			if (tournament.setAutoDisqualifyTimeout(timeout * 60 * 1000, this)) {
				this.privateModCommand("(The tournament auto disqualify timeout was set to " + params[0] + " by " + user.name + ")");
			}
		},
		runautodq: function (tournament) {
			tournament.runAutoDisqualify(this);
		},
		end: 'delete',
		stop: 'delete',
		delete: function (tournament, user) {
			if (deleteTournament(tournament.room.title, this)) {
				this.privateModCommand("(" + user.name + " forcibly ended a tournament.)");
			}
		}
	}
};

CommandParser.commands.tour = 'tournament';
CommandParser.commands.tours = 'tournament';
CommandParser.commands.tournaments = 'tournament';
CommandParser.commands.tournament = function (paramString, room, user) {
	var cmdParts = paramString.split(' ');
	var cmd = cmdParts.shift().trim().toLowerCase();
	var params = cmdParts.join(' ').split(',').map(function (param) { return param.trim(); });
	if (!params[0]) params = [];

	if (cmd === '') {
		if (!this.canBroadcast()) return;
		this.sendReply('|tournaments|info|' + JSON.stringify(Object.keys(exports.tournaments).filter(function (tournament) {
			tournament = exports.tournaments[tournament];
			return !tournament.room.isPrivate && !tournament.room.staffRoom;
		}).map(function (tournament) {
			tournament = exports.tournaments[tournament];
			return {room: tournament.room.title, format: tournament.format, generator: tournament.generator.name, isStarted: tournament.isTournamentStarted};
		})));
	} else if (cmd === 'help') {
		if (!this.canBroadcast()) return;
		return this.sendReplyBox(
			"- create/new &lt;format>, &lt;type> [, &lt;comma-separated arguments>]: Creates a new tournament in the current room.<br />" +
			"- settype &lt;type> [, &lt;comma-separated arguments>]: Modifies the type of tournament after it's been created, but before it has started.<br />" +
			"- end/stop/delete: Forcibly ends the tournament in the current room.<br />" +
			"- begin/start: Starts the tournament in the current room.<br />" +
			"- dq/disqualify &lt;user>: Disqualifies a user.<br />" +
			"- autodq/setautodq &lt;minutes|off>: Sets the automatic disqualification timeout.<br />" +
			"- runautodq: Manually run the automatic disqualifier.<br />" +
			"- getusers: Lists the users in the current tournament.<br />" +
			"- on/off: Enables/disables allowing mods to start tournaments.<br />" +
			"More detailed help can be found <a href=\"https://gist.github.com/kotarou3/7872574\">here</a>"
		);
	} else if (cmd === 'on' || cmd === 'enable') {
		if (!this.can('tournamentsmanagement', null, room)) return;
		if (room.toursEnabled) {
			return this.sendReply("Tournaments are already enabled.");
		}
		room.toursEnabled = true;
		if (room.chatRoomData) {
			room.chatRoomData.toursEnabled = true;
			Rooms.global.writeChatRoomData();
		}
		return this.sendReply("Tournaments enabled.");
	} else if (cmd === 'off' || cmd === 'disable') {
		if (!this.can('tournamentsmanagement', null, room)) return;
		if (!room.toursEnabled) {
			return this.sendReply("Tournaments are already disabled.");
		}
		delete room.toursEnabled;
		if (room.chatRoomData) {
			delete room.chatRoomData.toursEnabled;
			Rooms.global.writeChatRoomData();
		}
		return this.sendReply("Tournaments disabled.");
	} else if (cmd === 'create' || cmd === 'new') {
		if (room.toursEnabled) {
			if (!user.can('tournaments', room)) {
				return this.sendReply(cmd + " -  Access denied.");
			}
		} else {
			if (!user.can('tournamentsmanagement', room)) {
				return this.sendReply("Tournaments are disabled in this room (" + room.id + ").");
			}
		}
		if (params.length < 2) {
			return this.sendReply("Usage: " + cmd + " <format>, <type> [, <comma-separated arguments>]");
		}

<<<<<<< HEAD
		var tour = createTournament(room, params.shift(), params.shift(), Config.isTournamentsRated, params, this);
=======
		var tour = createTournament(room, params.shift(), params.shift(), params.shift(), Config.istournamentsrated, params, this);
>>>>>>> 23a463ca
		if (tour) this.privateModCommand("(" + user.name + " created a tournament in " + tour.format + " format.)");
	} else {
		var tournament = getTournament(room.title);
		if (!tournament) {
			return this.sendReply("There is currently no tournament running in this room.");
		}

		var commandHandler = null;
		if (commands.basic[cmd]) {
			commandHandler = typeof commands.basic[cmd] === 'string' ? commands.basic[commands.basic[cmd]] : commands.basic[cmd];
		}

		if (commands.creation[cmd]) {
			if (room.toursEnabled) {
				if (!user.can('tournaments', room)) {
					return this.sendReply(cmd + " -  Access denied.");
				}
			} else {
				if (!user.can('tournamentsmanagement', room)) {
					return this.sendReply("Tournaments are disabled in this room (" + room.id + ").");
				}
			}
			commandHandler = typeof commands.creation[cmd] === 'string' ? commands.creation[commands.creation[cmd]] : commands.creation[cmd];
		}

		if (commands.moderation[cmd]) {
			if (!user.can('tournamentsmoderation', room)) {
				return this.sendReply(cmd + " -  Access denied.");
			}
			commandHandler = typeof commands.moderation[cmd] === 'string' ? commands.moderation[commands.moderation[cmd]] : commands.moderation[cmd];
		}

		if (!commandHandler) {
			this.sendReply(cmd + " is not a tournament command.");
		} else {
			commandHandler.call(this, tournament, user, params, cmd);
		}
	}
};

exports.Tournament = Tournament;
exports.TournamentGenerators = TournamentGenerators;

exports.createTournament = createTournament;
exports.deleteTournament = deleteTournament;
exports.get = getTournament;

exports.commands = commands;<|MERGE_RESOLUTION|>--- conflicted
+++ resolved
@@ -876,11 +876,7 @@
 			return this.sendReply("Usage: " + cmd + " <format>, <type> [, <comma-separated arguments>]");
 		}
 
-<<<<<<< HEAD
-		var tour = createTournament(room, params.shift(), params.shift(), Config.isTournamentsRated, params, this);
-=======
-		var tour = createTournament(room, params.shift(), params.shift(), params.shift(), Config.istournamentsrated, params, this);
->>>>>>> 23a463ca
+		var tour = createTournament(room, params.shift(), params.shift(), params.shift(), Config.isTournamentsRated, params, this);
 		if (tour) this.privateModCommand("(" + user.name + " created a tournament in " + tour.format + " format.)");
 	} else {
 		var tournament = getTournament(room.title);
