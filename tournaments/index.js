const BRACKET_MINIMUM_UPDATE_INTERVAL = 2 * 1000;
const AUTO_DISQUALIFY_WARNING_TIMEOUT = 30 * 1000;
const AUTO_START_MINIMUM_TIMEOUT = 30 * 1000;
const MAX_REASON_LENGTH = 300;

var TournamentGenerators = {
	roundrobin: require('./generator-round-robin.js').RoundRobin,
	elimination: require('./generator-elimination.js').Elimination
};

var Tournament;

exports.tournaments = {};

function usersToNames(users) {
	return users.map(function (user) { return user.name; });
}

function createTournamentGenerator(generator, args, output) {
	var Generator = TournamentGenerators[toId(generator)];
	if (!Generator) {
		output.errorReply(generator + " is not a valid type.");
		output.errorReply("Valid types: " + Object.keys(TournamentGenerators).join(", "));
		return;
	}
	args.unshift(null);
	return new (Generator.bind.apply(Generator, args))();
}
function createTournament(room, format, generator, playerCap, isRated, args, output) {
	if (room.type !== 'chat') {
		output.errorReply("Tournaments can only be created in chat rooms.");
		return;
	}
	if (exports.tournaments[room.id]) {
		output.errorReply("A tournament is already running in the room.");
		return;
	}
	if (Rooms.global.lockdown) {
		output.errorReply("The server is restarting soon, so a tournament cannot be created.");
		return;
	}
	format = Tools.getFormat(format);
	if (format.effectType !== 'Format' || !format.tournamentShow) {
		output.errorReply(format.id + " is not a valid tournament format.");
		output.errorReply("Valid formats: " + Object.values(Tools.data.Formats).filter(function (f) { return f.effectType === 'Format' && f.tournamentShow; }).map('name').join(", "));
		return;
	}
	if (!TournamentGenerators[toId(generator)]) {
		output.errorReply(generator + " is not a valid type.");
		output.errorReply("Valid types: " + Object.keys(TournamentGenerators).join(", "));
		return;
	}
	if (playerCap && playerCap < 2) {
		output.errorReply("You cannot have a player cap that is less than 2.");
		return;
	}
	return (exports.tournaments[room.id] = new Tournament(room, format, createTournamentGenerator(generator, args, output), playerCap, isRated));
}
function deleteTournament(id, output) {
	var tournament = exports.tournaments[id];
	if (!tournament) {
		output.errorReply(id + " doesn't exist.");
		return false;
	}
	tournament.forceEnd(output);
	delete exports.tournaments[id];
	return true;
}
function getTournament(id, output) {
	if (exports.tournaments[id]) {
		return exports.tournaments[id];
	}
}

Tournament = (function () {
	function Tournament(room, format, generator, playerCap, isRated) {
		this.room = room;
		this.format = toId(format);
		this.generator = generator;
		this.isRated = isRated;
		this.playerCap = parseInt(playerCap) || Config.tournamentDefaultPlayerCap || 0;
		this.scouting = true;
		if (Config.tournamentDefaultPlayerCap && this.playerCap > Config.tournamentDefaultPlayerCap) {
			Monitor.log('[TourMonitor] Room ' + room.id + ' starting a tour over default cap (' + this.playerCap + ')');
		}

		this.isBracketInvalidated = true;
		this.lastBracketUpdate = 0;
		this.bracketUpdateTimer = null;
		this.bracketCache = null;

		this.isTournamentStarted = false;
		this.availableMatches = null;
		this.inProgressMatches = null;

		this.isAvailableMatchesInvalidated = true;
		this.availableMatchesCache = null;

		this.pendingChallenges = null;
		this.autoDisqualifyTimeout = Infinity;
		this.autoDisqualifyTimer = null;

		this.isEnded = false;

		room.add('|tournament|create|' + this.format + '|' + generator.name + '|' + this.playerCap);
		room.send('|tournament|update|' + JSON.stringify({
			format: this.format,
			generator: generator.name,
			playerCap: this.playerCap,
			isStarted: false,
			isJoined: false
		}));
		this.update();
	}

	Tournament.prototype.setGenerator = function (generator, output) {
		if (this.isTournamentStarted) {
			output.sendReply('|tournament|error|BracketFrozen');
			return;
		}

		var isErrored = false;
		this.generator.getUsers().forEach(function (user) {
			var error = generator.addUser(user);
			if (typeof error === 'string') {
				output.sendReply('|tournament|error|' + error);
				isErrored = true;
			}
		});

		if (isErrored) return;

		this.generator = generator;
		this.room.send('|tournament|update|' + JSON.stringify({generator: generator.name}));
		this.isBracketInvalidated = true;
		this.update();
		return true;
	};

	Tournament.prototype.forceEnd = function () {
		if (this.isTournamentStarted) {
			if (this.autoDisqualifyTimer) clearTimeout(this.autoDisqualifyTimer);
			this.inProgressMatches.forEach(function (match) {
				if (match) {
					delete match.room.tour;
					match.room.addRaw("<div class=\"broadcast-red\"><b>The tournament was forcefully ended.</b><br />You can finish playing, but this battle is no longer considered a tournament battle.</div>");
				}
			});
		} else if (this.autoStartTimeout) {
			clearTimeout(this.autoStartTimeout);
		}
		this.isEnded = true;
		this.room.add('|tournament|forceend');
		this.isEnded = true;
	};

	Tournament.prototype.updateFor = function (targetUser, connection) {
		if (!connection) connection = targetUser;
		if (this.isEnded) return;
		if ((!this.bracketUpdateTimer && this.isBracketInvalidated) || (this.isTournamentStarted && this.isAvailableMatchesInvalidated)) {
			this.room.add(
				"Error: update() called with a target user when data invalidated: " +
				(!this.bracketUpdateTimer && this.isBracketInvalidated) + ", " +
				(this.isTournamentStarted && this.isAvailableMatchesInvalidated) +
				"; Please report this to an admin."
			);
			return;
		}
		var isJoined = this.generator.getUsers().indexOf(targetUser) >= 0;
		connection.sendTo(this.room, '|tournament|update|' + JSON.stringify({
			format: this.format,
			generator: this.generator.name,
			isStarted: this.isTournamentStarted,
			isJoined: isJoined,
			bracketData: this.bracketCache
		}));
		if (this.isTournamentStarted && isJoined) {
			connection.sendTo(this.room, '|tournament|update|' + JSON.stringify({
				challenges: usersToNames(this.availableMatchesCache.challenges.get(targetUser)),
				challengeBys: usersToNames(this.availableMatchesCache.challengeBys.get(targetUser))
			}));

			var pendingChallenge = this.pendingChallenges.get(targetUser);
			if (pendingChallenge && pendingChallenge.to) {
				connection.sendTo(this.room, '|tournament|update|' + JSON.stringify({challenging: pendingChallenge.to.name}));
			} else if (pendingChallenge && pendingChallenge.from) {
				connection.sendTo(this.room, '|tournament|update|' + JSON.stringify({challenged: pendingChallenge.from.name}));
			}
		}
		connection.sendTo(this.room, '|tournament|updateEnd');
	};

	Tournament.prototype.update = function (targetUser) {
		if (targetUser) throw new Error("Please use updateFor() to update the tournament for a specific user.");
		if (this.isEnded) return;
		if (this.isBracketInvalidated) {
			if (Date.now() < this.lastBracketUpdate + BRACKET_MINIMUM_UPDATE_INTERVAL) {
				if (this.bracketUpdateTimer) clearTimeout(this.bracketUpdateTimer);
				this.bracketUpdateTimer = setTimeout(function () {
					this.bracketUpdateTimer = null;
					this.update();
				}.bind(this), BRACKET_MINIMUM_UPDATE_INTERVAL);
			} else {
				this.lastBracketUpdate = Date.now();

				this.bracketCache = this.getBracketData();
				this.isBracketInvalidated = false;
				this.room.send('|tournament|update|' + JSON.stringify({bracketData: this.bracketCache}));
			}
		}

		if (this.isTournamentStarted && this.isAvailableMatchesInvalidated) {
			this.availableMatchesCache = this.getAvailableMatches();
			this.isAvailableMatchesInvalidated = false;

			this.availableMatchesCache.challenges.forEach(function (opponents, user) {
				user.sendTo(this.room, '|tournament|update|' + JSON.stringify({challenges: usersToNames(opponents)}));
			}, this);
			this.availableMatchesCache.challengeBys.forEach(function (opponents, user) {
				user.sendTo(this.room, '|tournament|update|' + JSON.stringify({challengeBys: usersToNames(opponents)}));
			}, this);
		}
		this.room.send('|tournament|updateEnd');
	};

	Tournament.prototype.purgeGhostUsers = function () {
		// "Ghost" users sometimes end up in the tournament because they've merged with another user.
		// This function is to remove those ghost users from the tournament.
		this.generator.getUsers(true).forEach(function (user) {
			var realUser = Users.getExact(user.userid);
			if (!realUser || realUser !== user) {
				// The two following functions are called without their second argument,
				// but the second argument will not be used in this situation
				if (this.isTournamentStarted) {
					if (!this.disqualifiedUsers.get(user)) {
						this.disqualifyUser(user);
					}
				} else {
					this.removeUser(user);
				}
				this.room.update();
			}
		}, this);
	};

	Tournament.prototype.addUser = function (user, isAllowAlts, output) {
		if (!user.named) {
			output.sendReply('|tournament|error|UserNotNamed');
			return;
		}

		var users = this.generator.getUsers();
		if (this.playerCap && users.length >= this.playerCap) {
			output.sendReply('|tournament|error|Full');
			return;
		}

		if (!isAllowAlts) {
			for (var i = 0; i < users.length; i++) {
				if (users[i].latestIp === user.latestIp) {
					output.sendReply('|tournament|error|AltUserAlreadyAdded');
					return;
				}
			}
		}

		var error = this.generator.addUser(user);
		if (typeof error === 'string') {
			output.sendReply('|tournament|error|' + error);
			return;
		}

		this.room.add('|tournament|join|' + user.name);
		user.sendTo(this.room, '|tournament|update|{"isJoined":true}');
		this.isBracketInvalidated = true;
		this.update();
		if (this.playerCap === (users.length + 1)) this.room.add("The tournament is now full.");
	};
	Tournament.prototype.removeUser = function (user, output) {
		var error = this.generator.removeUser(user);
		if (typeof error === 'string') {
			output.sendReply('|tournament|error|' + error);
			return;
		}

		this.room.add('|tournament|leave|' + user.name);
		user.sendTo(this.room, '|tournament|update|{"isJoined":false}');
		this.isBracketInvalidated = true;
		this.update();
	};
	Tournament.prototype.replaceUser = function (user, replacementUser, output) {
		var error = this.generator.replaceUser(user, replacementUser);
		if (typeof error === 'string') {
			output.sendReply('|tournament|error|' + error);
			return;
		}

		this.room.add('|tournament|replace|' + user.name + '|' + replacementUser.name);
		user.sendTo(this.room, '|tournament|update|{"isJoined":false}');
		replacementUser.sendTo(this.room, '|tournament|update|{"isJoined":true}');
		this.isBracketInvalidated = true;
		this.update();
	};

	Tournament.prototype.getBracketData = function () {
		var data = this.generator.getBracketData();
		if (data.type === 'tree') {
			if (!data.rootNode) {
				data.users = usersToNames(this.generator.getUsers()).sort();
				return data;
			}
			var queue = [data.rootNode];
			while (queue.length > 0) {
				var node = queue.shift();

				if (node.state === 'available') {
					var pendingChallenge = this.pendingChallenges.get(node.children[0].team);
					if (pendingChallenge && node.children[1].team === pendingChallenge.to) {
						node.state = 'challenging';
					}

					var inProgressMatch = this.inProgressMatches.get(node.children[0].team);
					if (inProgressMatch && node.children[1].team === inProgressMatch.to) {
						node.state = 'inprogress';
						node.room = inProgressMatch.room.id;
					}
				}

				if (node.team) node.team = node.team.name;

				node.children.forEach(function (child) {
					queue.push(child);
				});
			}
		} else if (data.type === 'table') {
			if (this.isTournamentStarted) {
				data.tableContents.forEach(function (row, r) {
					var pendingChallenge = this.pendingChallenges.get(data.tableHeaders.rows[r]);
					var inProgressMatch = this.inProgressMatches.get(data.tableHeaders.rows[r]);
					if (pendingChallenge || inProgressMatch) {
						row.forEach(function (cell, c) {
							if (!cell) return;

							if (pendingChallenge && data.tableHeaders.cols[c] === pendingChallenge.to) {
								cell.state = 'challenging';
							}

							if (inProgressMatch && data.tableHeaders.cols[c] === inProgressMatch.to) {
								cell.state = 'inprogress';
								cell.room = inProgressMatch.room.id;
							}
						});
					}
				}, this);
			}
			data.tableHeaders.cols = usersToNames(data.tableHeaders.cols);
			data.tableHeaders.rows = usersToNames(data.tableHeaders.rows);
		}
		return data;
	};

	Tournament.prototype.startTournament = function (output) {
		if (this.isTournamentStarted) {
			output.sendReply('|tournament|error|AlreadyStarted');
			return false;
		}

		this.purgeGhostUsers();
		var users = this.generator.getUsers();
		if (users.length < 2) {
			output.sendReply('|tournament|error|NotEnoughUsers');
			return false;
		}

		if (this.generator.generateBracket) this.generator.generateBracket();
		this.generator.freezeBracket();

		this.availableMatches = new Map();
		this.inProgressMatches = new Map();
		this.pendingChallenges = new Map();
		this.disqualifiedUsers = new Map();
		this.isAutoDisqualifyWarned = new Map();
		this.lastActionTimes = new Map();
		users.forEach(function (user) {
			this.availableMatches.set(user, new Map());
			this.inProgressMatches.set(user, null);
			this.pendingChallenges.set(user, null);
			this.disqualifiedUsers.set(user, false);
			this.isAutoDisqualifyWarned.set(user, false);
			this.lastActionTimes.set(user, Date.now());
		}, this);

		this.isTournamentStarted = true;
		if (this.autoStartTimeout) clearTimeout(this.autoStartTimeout);
		this.isBracketInvalidated = true;
		this.room.add('|tournament|start');
		this.room.send('|tournament|update|{"isStarted":true}');
		this.update();
		return true;
	};
	Tournament.prototype.getAvailableMatches = function () {
		var matches = this.generator.getAvailableMatches();
		if (typeof matches === 'string') {
			this.room.add("Unexpected error from getAvailableMatches(): " + matches + ". Please report this to an admin.");
			return;
		}

		var users = this.generator.getUsers();
		var challenges = new Map();
		var challengeBys = new Map();
		var oldAvailableMatches = new Map();

		users.forEach(function (user) {
			challenges.set(user, []);
			challengeBys.set(user, []);

			var oldAvailableMatch = false;
			var availableMatches = this.availableMatches.get(user);
			if (availableMatches.size) {
				oldAvailableMatch = true;
				availableMatches.clear();
			}
			oldAvailableMatches.set(user, oldAvailableMatch);
		}, this);

		matches.forEach(function (match) {
			challenges.get(match[0]).push(match[1]);
			challengeBys.get(match[1]).push(match[0]);

			this.availableMatches.get(match[0]).set(match[1], true);
		}, this);

		this.availableMatches.forEach(function (availableMatches, user) {
			if (oldAvailableMatches.get(user)) return;

			if (availableMatches.size) this.lastActionTimes.set(user, Date.now());
		}, this);

		return {
			challenges: challenges,
			challengeBys: challengeBys
		};
	};

	Tournament.prototype.disqualifyUser = function (user, output, reason) {
		var error = this.generator.disqualifyUser(user);
		if (error) {
			output.sendReply('|tournament|error|' + error);
			return false;
		}
		if (this.disqualifiedUsers.get(user)) {
			output.sendReply('|tournament|error|AlreadyDisqualified');
			return false;
		}

		this.disqualifiedUsers.set(user, true);
		this.generator.setUserBusy(user, false);

		var challenge = this.pendingChallenges.get(user);
		if (challenge) {
			this.pendingChallenges.set(user, null);
			if (challenge.to) {
				this.generator.setUserBusy(challenge.to, false);
				this.pendingChallenges.set(challenge.to, null);
				challenge.to.sendTo(this.room, '|tournament|update|{"challenged":null}');
			} else if (challenge.from) {
				this.generator.setUserBusy(challenge.from, false);
				this.pendingChallenges.set(challenge.from, null);
				challenge.from.sendTo(this.room, '|tournament|update|{"challenging":null}');
			}
		}

		var matchFrom = this.inProgressMatches.get(user);
		if (matchFrom) {
			this.generator.setUserBusy(matchFrom.to, false);
			this.inProgressMatches.set(user, null);
			delete matchFrom.room.tour;
			matchFrom.room.forfeit(user);
		}

		var matchTo = null;
		this.inProgressMatches.forEach(function (match, userFrom) {
			if (match && match.to === user) matchTo = userFrom;
		});
		if (matchTo) {
			this.generator.setUserBusy(matchTo, false);
			var matchRoom = this.inProgressMatches.get(matchTo).room;
			delete matchRoom.tour;
			matchRoom.forfeit(user);
			this.inProgressMatches.set(matchTo, null);
		}

		this.room.add('|tournament|disqualify|' + user.name);
		user.sendTo(this.room, '|tournament|update|{"isJoined":false}');
		user.popup("|modal|You have been disqualified from the tournament in " + this.room.title + (reason ? ":\n\n" + reason : "."));
		this.isBracketInvalidated = true;
		this.isAvailableMatchesInvalidated = true;

		if (this.generator.isTournamentEnded()) {
			this.onTournamentEnd();
		} else {
			this.update();
		}

		return true;
	};

	Tournament.prototype.setAutoStartTimeout = function (timeout, output) {
		if (this.isTournamentStarted) {
			output.sendReply('|tournament|error|AlreadyStarted');
			return false;
		}
		timeout = parseFloat(timeout);
		if (timeout < AUTO_START_MINIMUM_TIMEOUT || isNaN(timeout)) {
			output.sendReply('|tournament|error|InvalidAutoStartTimeout');
			return false;
		}

		if (this.autoStartTimeout) clearTimeout(this.autoStartTimeout);
		if (timeout === Infinity) {
			this.room.add('|tournament|autostart|off');
		} else {
			this.autoStartTimeout = setTimeout(this.startTournament.bind(this, output), timeout);
			this.room.add('|tournament|autostart|on|' + timeout);
		}

		return true;
	};

	Tournament.prototype.setAutoDisqualifyTimeout = function (timeout, output) {
		if (timeout < AUTO_DISQUALIFY_WARNING_TIMEOUT || isNaN(timeout)) {
			output.sendReply('|tournament|error|InvalidAutoDisqualifyTimeout');
			return false;
		}

		this.autoDisqualifyTimeout = parseFloat(timeout);
		if (this.autoDisqualifyTimeout === Infinity) {
			this.room.add('|tournament|autodq|off');
		} else {
			this.room.add('|tournament|autodq|on|' + this.autoDisqualifyTimeout);
		}

		if (this.isTournamentStarted) this.runAutoDisqualify();
		return true;
	};
	Tournament.prototype.runAutoDisqualify = function (output) {
		if (!this.isTournamentStarted) {
			output.sendReply('|tournament|error|NotStarted');
			return false;
		}
		if (this.autoDisqualifyTimer) clearTimeout(this.autoDisqualifyTimer);
		this.lastActionTimes.forEach(function (time, user) {
			var availableMatches = false;
			if (this.availableMatches.get(user).size) availableMatches = true;
			var pendingChallenge = this.pendingChallenges.get(user);

			if (!availableMatches && !pendingChallenge) return;
			if (pendingChallenge && pendingChallenge.to) return;

			if (Date.now() > time + this.autoDisqualifyTimeout && this.isAutoDisqualifyWarned.get(user)) {
				this.disqualifyUser(user, output, "You failed to make or accept the challenge in time.");
				this.room.update();
			} else if (Date.now() > time + this.autoDisqualifyTimeout - AUTO_DISQUALIFY_WARNING_TIMEOUT && !this.isAutoDisqualifyWarned.get(user)) {
				var remainingTime = this.autoDisqualifyTimeout - Date.now() + time;
				if (remainingTime <= 0) {
					remainingTime = AUTO_DISQUALIFY_WARNING_TIMEOUT;
					this.lastActionTimes.set(user, Date.now() - this.autoDisqualifyTimeout + AUTO_DISQUALIFY_WARNING_TIMEOUT);
				}

				this.isAutoDisqualifyWarned.set(user, true);
				user.sendTo(this.room, '|tournament|autodq|target|' + remainingTime);
			} else {
				this.isAutoDisqualifyWarned.set(user, false);
			}
		}, this);
		if (this.autoDisqualifyTimeout !== Infinity && !this.isEnded) this.autoDisqualifyTimer = setTimeout(this.runAutoDisqualify.bind(this), this.autoDisqualifyTimeout);
	};

	Tournament.prototype.challenge = function (from, to, output) {
		if (!this.isTournamentStarted) {
			output.sendReply('|tournament|error|NotStarted');
			return;
		}

		if (!this.availableMatches.get(from) || !this.availableMatches.get(from).get(to)) {
			output.sendReply('|tournament|error|InvalidMatch');
			return;
		}

		if (this.generator.getUserBusy(from) || this.generator.getUserBusy(to)) {
			this.room.add("Tournament backend breaks specifications. Please report this to an admin.");
			return;
		}

		this.generator.setUserBusy(from, true);
		this.generator.setUserBusy(to, true);

		this.isAvailableMatchesInvalidated = true;
		this.purgeGhostUsers();
		this.update();

		from.prepBattle(this.format, 'tournament', from, this.finishChallenge.bind(this, from, to, output));
	};
	Tournament.prototype.finishChallenge = function (from, to, output, result) {
		if (!result) {
			this.generator.setUserBusy(from, false);
			this.generator.setUserBusy(to, false);

			this.isAvailableMatchesInvalidated = true;
			this.update();
			return;
		}

		this.lastActionTimes.set(from, Date.now());
		this.lastActionTimes.set(to, Date.now());
		this.pendingChallenges.set(from, {to: to, team: from.team});
		this.pendingChallenges.set(to, {from: from, team: from.team});
		from.sendTo(this.room, '|tournament|update|' + JSON.stringify({challenging: to.name}));
		to.sendTo(this.room, '|tournament|update|' + JSON.stringify({challenged: from.name}));

		this.isBracketInvalidated = true;
		this.update();
	};
	Tournament.prototype.cancelChallenge = function (user, output) {
		if (!this.isTournamentStarted) {
			output.sendReply('|tournament|error|NotStarted');
			return;
		}

		var challenge = this.pendingChallenges.get(user);
		if (!challenge || challenge.from) return;

		this.generator.setUserBusy(user, false);
		this.generator.setUserBusy(challenge.to, false);
		this.pendingChallenges.set(user, null);
		this.pendingChallenges.set(challenge.to, null);
		user.sendTo(this.room, '|tournament|update|{"challenging":null}');
		challenge.to.sendTo(this.room, '|tournament|update|{"challenged":null}');

		this.isBracketInvalidated = true;
		this.isAvailableMatchesInvalidated = true;
		this.update();
	};
	Tournament.prototype.acceptChallenge = function (user, output) {
		if (!this.isTournamentStarted) {
			output.sendReply('|tournament|error|NotStarted');
			return;
		}

		var challenge = this.pendingChallenges.get(user);
		if (!challenge || !challenge.from) return;

		user.prepBattle(this.format, 'tournament', user, this.finishAcceptChallenge.bind(this, user, challenge));
	};
	Tournament.prototype.finishAcceptChallenge = function (user, challenge, result) {
		if (!result) return;

		// Prevent battles between offline users from starting
		if (!challenge.from.connected || !user.connected) return;

		// Prevent double accepts and users that have been disqualified while between these two functions
		if (!this.pendingChallenges.get(challenge.from)) return;
		if (!this.pendingChallenges.get(user)) return;

		var room = Rooms.global.startBattle(challenge.from, user, this.format, challenge.team, user.team, {rated: this.isRated, tour: this});
		if (!room) return;

		this.pendingChallenges.set(challenge.from, null);
		this.pendingChallenges.set(user, null);
		challenge.from.sendTo(this.room, '|tournament|update|{"challenging":null}');
		user.sendTo(this.room, '|tournament|update|{"challenged":null}');

		this.inProgressMatches.set(challenge.from, {to: user, room: room});
		this.room.add('|tournament|battlestart|' + challenge.from.name + '|' + user.name + '|' + room.id).update();

		this.isBracketInvalidated = true;
		this.runAutoDisqualify();
		this.update();
	};
	Tournament.prototype.onBattleJoin = function (room, user) {
		if (this.scouting || this.isEnded || user.latestIp === room.p1.latestIp || user.latestIp === room.p2.latestIp) return;
		var roomid = (room && room.id ? room.id : room);
		var users = this.generator.getUsers(true);
		for (var i = 0; i < users.length; i++) {
			if (users[i].latestIp === user.latestIp) {
				return "Scouting is banned: tournament players can't watch other tournament battles.";
			}
		}
	};
	Tournament.prototype.onBattleWin = function (room, winner) {
		var from = Users.get(room.p1);
		var to = Users.get(room.p2);

		var result = 'draw';
		if (from === winner) {
			result = 'win';
		} else if (to === winner) {
			result = 'loss';
		}

		if (result === 'draw' && !this.generator.isDrawingSupported) {
			this.room.add('|tournament|battleend|' + from.name + '|' + to.name + '|' + result + '|' + room.battle.score.join(',') + '|fail');

			this.generator.setUserBusy(from, false);
			this.generator.setUserBusy(to, false);
			this.inProgressMatches.set(from, null);

			this.isBracketInvalidated = true;
			this.isAvailableMatchesInvalidated = true;

			this.runAutoDisqualify();
			this.update();
			return this.room.update();
		}

		var error = this.generator.setMatchResult([from, to], result, room.battle.score);
		if (error) {
			// Should never happen
			return this.room.add("Unexpected " + error + " from setMatchResult([" + from.userid + ", " + to.userid + "], " + result + ", " + room.battle.score + ") in onBattleWin(" + room.id + ", " + winner.userid + "). Please report this to an admin.").update();
		}

		this.room.add('|tournament|battleend|' + from.name + '|' + to.name + '|' + result + '|' + room.battle.score.join(','));

		this.generator.setUserBusy(from, false);
		this.generator.setUserBusy(to, false);
		this.inProgressMatches.set(from, null);

		this.isBracketInvalidated = true;
		this.isAvailableMatchesInvalidated = true;

		if (this.generator.isTournamentEnded()) {
			this.onTournamentEnd();
		} else {
			this.runAutoDisqualify();
			this.update();
		}
		this.room.update();
	};
	Tournament.prototype.onTournamentEnd = function () {
		this.room.add('|tournament|end|' + JSON.stringify({
			results: this.generator.getResults().map(usersToNames),
			format: this.format,
			generator: this.generator.name,
			bracketData: this.getBracketData()
		}));
		this.isEnded = true;
		if (this.autoDisqualifyTimer) clearTimeout(this.autoDisqualifyTimer);
		delete exports.tournaments[this.room.id];
	};

	return Tournament;
})();

var commands = {
	basic: {
		j: 'join',
		in: 'join',
		join: function (tournament, user) {
			tournament.addUser(user, false, this);
		},
		l: 'leave',
		out: 'leave',
		leave: function (tournament, user) {
			if (tournament.isTournamentStarted) {
				tournament.disqualifyUser(user, this);
			} else {
				tournament.removeUser(user, this);
			}
		},
		getusers: function (tournament) {
			if (!this.canBroadcast()) return;
			var users = usersToNames(tournament.generator.getUsers(true).sort());
			this.sendReplyBox("<strong>" + users.length + " users remain in this tournament:</strong><br />" + Tools.escapeHTML(users.join(", ")));
		},
		getupdate: function (tournament, user) {
			tournament.updateFor(user);
			this.sendReply("Your tournament bracket has been updated.");
		},
		challenge: function (tournament, user, params, cmd) {
			if (params.length < 1) {
				return this.sendReply("Usage: " + cmd + " <user>");
			}
			var targetUser = Users.get(params[0]);
			if (!targetUser) {
				return this.errorReply("User " + params[0] + " not found.");
			}
			tournament.challenge(user, targetUser, this);
		},
		cancelchallenge: function (tournament, user) {
			tournament.cancelChallenge(user, this);
		},
		acceptchallenge: function (tournament, user) {
			tournament.acceptChallenge(user, this);
		}
	},
	creation: {
		settype: function (tournament, user, params, cmd) {
			if (params.length < 1) {
				return this.sendReply("Usage: " + cmd + " <type> [, <comma-separated arguments>]");
			}
			var playerCap = parseInt(params.splice(1, 1));
			var generator = createTournamentGenerator(params.shift(), params, this);
			if (generator && tournament.setGenerator(generator, this)) {
				if (playerCap && playerCap >= 2) {
					tournament.playerCap = playerCap;
					if (Config.tournamentDefaultPlayerCap && tournament.playerCap > Config.tournamentDefaultPlayerCap) {
						Monitor.log('[TourMonitor] Room ' + tournament.room.id + ' starting a tour over default cap (' + tournament.playerCap + ')');
					}
				}
				this.sendReply("Tournament set to " + generator.name + (playerCap ? " with a player cap of " + tournament.playerCap : "") + ".");
			}
		},
		begin: 'start',
		start: function (tournament, user) {
			if (tournament.startTournament(this)) {
				this.sendModCommand("(" + user.name + " started the tournament.)");
			}
		}
	},
	moderation: {
		dq: 'disqualify',
		disqualify: function (tournament, user, params, cmd) {
			if (params.length < 1) {
				return this.sendReply("Usage: " + cmd + " <user>");
			}
			var targetUser = Users.get(params[0]);
			if (!targetUser) {
				return this.errorReply("User " + params[0] + " not found.");
			}
			var reason = '';
			if (params[1]) {
				reason = params[1].trim();
				if (reason.length > MAX_REASON_LENGTH) return this.errorReply("The reason is too long. It cannot exceed " + MAX_REASON_LENGTH + " characters.");
			}
			if (tournament.disqualifyUser(targetUser, this, reason)) {
				this.privateModCommand("(" + targetUser.name + " was disqualified from the tournament by " + user.name + (reason ? " (" + reason + ")" : "") + ")");
			}
		},
		autostart: 'setautostart',
		setautostart: function (tournament, user, params, cmd) {
			if (params.length < 1) {
				return this.sendReply("Usage: " + cmd + " <minutes|off>");
			}
			if (params[0].toLowerCase() === 'infinity' || params[0] === '0') params[0] = 'off';
			var timeout = params[0].toLowerCase() === 'off' ? Infinity : params[0];
			if (tournament.setAutoStartTimeout(timeout * 60 * 1000, this)) {
				this.privateModCommand("(The tournament auto start timeout was set to " + params[0] + " by " + user.name + ")");
			}
		},
		autodq: 'setautodq',
		setautodq: function (tournament, user, params, cmd) {
			if (params.length < 1) {
				return this.sendReply("Usage: " + cmd + " <minutes|off>");
			}
			if (params[0].toLowerCase() === 'infinity' || params[0] === '0') params[0] = 'off';
			var timeout = params[0].toLowerCase() === 'off' ? Infinity : params[0];
			if (tournament.setAutoDisqualifyTimeout(timeout * 60 * 1000, this)) {
				this.privateModCommand("(The tournament auto disqualify timeout was set to " + params[0] + " by " + user.name + ")");
			}
		},
		runautodq: function (tournament) {
			tournament.runAutoDisqualify(this);
		},
		scout: 'setscouting',
		scouting: 'setscouting',
		setscout: 'setscouting',
		setscouting: function (tournament, user, params, cmd) {
			if (params.length < 1) {
				if (tournament.scouting) {
					return this.sendReply("This tournament allows spectating other battles while in a tournament.");
				} else {
					return this.sendReply("This tournament disallows spectating other battles while in a tournament.");
				}
			}

			var option = params[0].toLowerCase();
			if (option === 'on' || option === 'true' || option === 'allow' || option === 'allowed')  {
				tournament.scouting = true;
				this.room.add('|tournament|scouting|allow');
				this.privateModCommand("(The tournament was set to allow scouting by " + user.name + ")");
			} else if (option === 'off' || option === 'false' || option === 'disallow' || option === 'disallowed') {
				tournament.scouting = false;
				this.room.add('|tournament|scouting|disallow');
				this.privateModCommand("(The tournament was set to disallow scouting by " + user.name + ")");
			} else {
				return this.sendReply("Usage: " + cmd + " <allow|disallow>");
			}
		},
		end: 'delete',
		stop: 'delete',
		delete: function (tournament, user) {
			if (deleteTournament(tournament.room.id, this)) {
				this.privateModCommand("(" + user.name + " forcibly ended a tournament.)");
			}
		}
	}
};

CommandParser.commands.tour = 'tournament';
CommandParser.commands.tours = 'tournament';
CommandParser.commands.tournaments = 'tournament';
CommandParser.commands.tournament = function (paramString, room, user) {
	var cmdParts = paramString.split(' ');
	var cmd = cmdParts.shift().trim().toLowerCase();
	var params = cmdParts.join(' ').split(',').map(function (param) { return param.trim(); });
	if (!params[0]) params = [];

	if (cmd === '') {
		if (!this.canBroadcast()) return;
		this.sendReply('|tournaments|info|' + JSON.stringify(Object.keys(exports.tournaments).filter(function (tournament) {
			tournament = exports.tournaments[tournament];
			return !tournament.room.isPrivate && !tournament.room.isPersonal && !tournament.room.staffRoom;
		}).map(function (tournament) {
			tournament = exports.tournaments[tournament];
			return {room: tournament.room.id, format: tournament.format, generator: tournament.generator.name, isStarted: tournament.isTournamentStarted};
		})));
	} else if (cmd === 'help') {
		return this.parse('/help tournament');
	} else if (cmd === 'on' || cmd === 'enable') {
		if (!this.can('tournamentsmanagement', null, room)) return;
		if (room.toursEnabled) {
			return this.sendReply("Tournaments are already enabled.");
		}
		room.toursEnabled = true;
		if (room.chatRoomData) {
			room.chatRoomData.toursEnabled = true;
			Rooms.global.writeChatRoomData();
		}
		return this.sendReply("Tournaments enabled.");
	} else if (cmd === 'off' || cmd === 'disable') {
		if (!this.can('tournamentsmanagement', null, room)) return;
		if (!room.toursEnabled) {
			return this.sendReply("Tournaments are already disabled.");
		}
		delete room.toursEnabled;
		if (room.chatRoomData) {
			delete room.chatRoomData.toursEnabled;
			Rooms.global.writeChatRoomData();
		}
		return this.sendReply("Tournaments disabled.");
	} else if (cmd === 'create' || cmd === 'new') {
		if (room.toursEnabled) {
			if (!user.can('tournaments', room)) {
				return this.sendReply(cmd + " -  Access denied.");
			}
		} else {
			if (!user.can('tournamentsmanagement', room)) {
<<<<<<< HEAD
				return this.sendReply("Tournaments are disabled in this room (" + room.id + ").");
=======
				return this.errorReply("Tournaments are disabled in this room (" + room.id + ").");
>>>>>>> 9325f05a
			}
		}
		if (params.length < 2) {
			return this.sendReply("Usage: " + cmd + " <format>, <type> [, <comma-separated arguments>]");
		}

		var tour = createTournament(room, params.shift(), params.shift(), params.shift(), Config.isTournamentsRated, params, this);
		if (tour) {
			this.privateModCommand("(" + user.name + " created a tournament in " + tour.format + " format.)");
			if (Config.tourAnnouncements && Config.tourAnnouncements.indexOf(room.id) >= 0) {
				var tourRoom = Rooms.search(Config.tourRoom || 'tournaments');
				if (tourRoom) tourRoom.addRaw('<div class="infobox"><a href="/' + room.id + '" class="ilink"><b>' + Tools.getFormat(tour.format).name + '</b> tournament created in <b>' + room.title + '</b>.</a></div>');
			}
		}
	} else {
		var tournament = getTournament(room.id);
		if (!tournament) {
			return this.sendReply("There is currently no tournament running in this room.");
		}

		var commandHandler = null;
		if (commands.basic[cmd]) {
			commandHandler = typeof commands.basic[cmd] === 'string' ? commands.basic[commands.basic[cmd]] : commands.basic[cmd];
		}

		if (commands.creation[cmd]) {
			if (room.toursEnabled) {
				if (!user.can('tournaments', room)) {
					return this.sendReply(cmd + " -  Access denied.");
				}
			} else {
				if (!user.can('tournamentsmanagement', room)) {
<<<<<<< HEAD
					return this.sendReply("Tournaments are disabled in this room (" + room.id + ").");
=======
					return this.errorReply("Tournaments are disabled in this room (" + room.id + ").");
>>>>>>> 9325f05a
				}
			}
			commandHandler = typeof commands.creation[cmd] === 'string' ? commands.creation[commands.creation[cmd]] : commands.creation[cmd];
		}

		if (commands.moderation[cmd]) {
			if (!user.can('tournamentsmoderation', room)) {
<<<<<<< HEAD
				return this.sendReply(cmd + " -  Access denied.");
=======
				return this.errorReply(cmd + " -  Access denied.");
>>>>>>> 9325f05a
			}
			commandHandler = typeof commands.moderation[cmd] === 'string' ? commands.moderation[commands.moderation[cmd]] : commands.moderation[cmd];
		}

		if (!commandHandler) {
			this.errorReply(cmd + " is not a tournament command.");
		} else {
			commandHandler.call(this, tournament, user, params, cmd);
		}
	}
};
CommandParser.commands.tournamenthelp = function (target, room, user) {
	if (!this.canBroadcast()) return;
	return this.sendReplyBox(
		"- create/new &lt;format>, &lt;type> [, &lt;comma-separated arguments>]: Creates a new tournament in the current room.<br />" +
		"- settype &lt;type> [, &lt;comma-separated arguments>]: Modifies the type of tournament after it's been created, but before it has started.<br />" +
		"- end/stop/delete: Forcibly ends the tournament in the current room.<br />" +
		"- begin/start: Starts the tournament in the current room.<br />" +
		"- dq/disqualify &lt;user>: Disqualifies a user.<br />" +
		"- autodq/setautodq &lt;minutes|off>: Sets the automatic disqualification timeout.<br />" +
		"- runautodq: Manually run the automatic disqualifier.<br />" +
		"- scouting: Specifies whether joining tournament matches while in a tournament is allowed.<br />" +
		"- getusers: Lists the users in the current tournament.<br />" +
		"- on/off: Enables/disables allowing mods to start tournaments.<br />" +
		"More detailed help can be found <a href=\"https://gist.github.com/verbiage/0846a552595349032fbe\">here</a>"
	);
};

exports.Tournament = Tournament;
exports.TournamentGenerators = TournamentGenerators;

exports.createTournament = createTournament;
exports.deleteTournament = deleteTournament;
exports.get = getTournament;

exports.commands = commands;<|MERGE_RESOLUTION|>--- conflicted
+++ resolved
@@ -945,11 +945,7 @@
 			}
 		} else {
 			if (!user.can('tournamentsmanagement', room)) {
-<<<<<<< HEAD
-				return this.sendReply("Tournaments are disabled in this room (" + room.id + ").");
-=======
 				return this.errorReply("Tournaments are disabled in this room (" + room.id + ").");
->>>>>>> 9325f05a
 			}
 		}
 		if (params.length < 2) {
@@ -982,11 +978,7 @@
 				}
 			} else {
 				if (!user.can('tournamentsmanagement', room)) {
-<<<<<<< HEAD
-					return this.sendReply("Tournaments are disabled in this room (" + room.id + ").");
-=======
 					return this.errorReply("Tournaments are disabled in this room (" + room.id + ").");
->>>>>>> 9325f05a
 				}
 			}
 			commandHandler = typeof commands.creation[cmd] === 'string' ? commands.creation[commands.creation[cmd]] : commands.creation[cmd];
@@ -994,11 +986,7 @@
 
 		if (commands.moderation[cmd]) {
 			if (!user.can('tournamentsmoderation', room)) {
-<<<<<<< HEAD
-				return this.sendReply(cmd + " -  Access denied.");
-=======
 				return this.errorReply(cmd + " -  Access denied.");
->>>>>>> 9325f05a
 			}
 			commandHandler = typeof commands.moderation[cmd] === 'string' ? commands.moderation[commands.moderation[cmd]] : commands.moderation[cmd];
 		}
