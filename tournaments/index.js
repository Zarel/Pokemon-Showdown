--- conflicted
+++ resolved
@@ -1008,21 +1008,12 @@
 			return this.sendReply("Usage: " + cmd + " <format>, <type> [, <comma-separated arguments>]");
 		}
 
-<<<<<<< HEAD
-		var tour = createTournament(room, params.shift(), params.shift(), params.shift(), Config.isTournamentsRated, params, this);
+		let tour = createTournament(room, params.shift(), params.shift(), params.shift(), Config.isTournamentsRated, params, this);
 		if (tour) {
 			this.privateModCommand("(" + user.name + " created a tournament in " + tour.format + " format.)");
 			if (Config.tourAnnouncements && Config.tourAnnouncements.indexOf(room.id) >= 0) {
-				var tourRoom = Rooms.search(Config.tourRoom || 'tournaments');
-				if (tourRoom) tourRoom.addRaw('<div class="infobox"><a href="/' + room.id + '" class="ilink"><b>' + Tools.getFormat(tour.format).name + '</b> tournament created in <b>' + room.title + '</b>.</a></div>');
-=======
-		let tour = createTournament(room, params.shift(), params.shift(), params.shift(), Config.istournamentsrated, params, this);
-		if (tour) {
-			this.privateModCommand("(" + user.name + " created a tournament in " + tour.format + " format.)");
-			if (Config.tourannouncements && Config.tourannouncements.indexOf(room.id) >= 0) {
-				let tourRoom = Rooms.search(Config.tourroom || 'tournaments');
-				if (tourRoom) tourRoom.addRaw('<div class="infobox"><a href="/' + room.id + '" class="ilink"><strong>' + Tools.escapeHTML(Tools.getFormat(tour.format).name) + '</strong> tournament created in <strong>' + Tools.escapeHTML(room.title) + '</strong>.</a></div>');
->>>>>>> 436dd0c2
+				let tourRoom = Rooms.search(Config.tourRoom || 'tournaments');
+				if (tourRoom) tourRoom.addRaw('<div class="infobox"><a href="/' + room.id + '" class="ilink"><strong>' + Tools.getFormat(tour.format).name + '</strong> tournament created in <strong>' + room.title + '</strong>.</a></div>');
 			}
 		}
 	} else {
