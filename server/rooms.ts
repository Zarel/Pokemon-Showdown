/**
 * Rooms
 * Pokemon Showdown - http://pokemonshowdown.com/
 *
 * Every chat room and battle is a room, and what they do is done in
 * rooms.ts. There's also a global room which every user is in, and
 * handles miscellaneous things like welcoming the user.
 *
 * `Rooms.rooms` is the global table of all rooms, a `Map` of `RoomID:Room`.
 * Rooms should normally be accessed with `Rooms.get(roomid)`.
 *
 * All rooms extend `BasicRoom`, whose important properties like `.users`
 * and `.game` are documented near the the top of its class definition.
 *
 * @license MIT
 */

const TIMEOUT_EMPTY_DEALLOCATE = 10 * 60 * 1000;
const TIMEOUT_INACTIVE_DEALLOCATE = 40 * 60 * 1000;
const REPORT_USER_STATS_INTERVAL = 10 * 60 * 1000;

const CRASH_REPORT_THROTTLE = 60 * 60 * 1000;

const LAST_BATTLE_WRITE_THROTTLE = 10;

const RETRY_AFTER_LOGIN = null;

import {FS} from '../lib/fs';
import {Utils} from '../lib/utils';
import {WriteStream} from '../lib/streams';
import {GTSGiveaway, LotteryGiveaway, QuestionGiveaway} from './chat-plugins/wifi';
import {QueuedHunt} from './chat-plugins/scavengers';
import {ScavengerGameTemplate} from './chat-plugins/scavenger-games';
import {PM as RoomBattlePM, RoomBattle, RoomBattlePlayer, RoomBattleTimer} from "./room-battle";
import {RoomGame, RoomGamePlayer} from './room-game';
import {Roomlogs} from './roomlogs';
import * as crypto from 'crypto';
import {RoomAuth} from './user-groups';

/*********************************************************
 * the Room object.
 *********************************************************/

interface MuteEntry {
	userid: ID;
	time: number;
	guestNum: number;
	autoconfirmed: string;
}

interface ChatRoomTable {
	title: string;
	desc: string;
	userCount: number;
	subRooms?: string[];
}

interface BattleRoomTable {
	p1?: string;
	p2?: string;
	minElo?: 'tour' | number;
}

interface UserTable {
	[userid: string]: User;
}

export interface RoomSettings {
	title: string;
	auth: {[userid: string]: GroupSymbol};

	readonly staffAutojoin?: string | boolean;
	aliases?: string[];
	banwords?: string[];
	isPrivate?: boolean | 'hidden' | 'voice';
	modjoin?: string | true | null;
	modchat?: string | null;
	staffRoom?: boolean;
	language?: string | false;
	slowchat?: number | false;
	events?: {[k: string]: {eventName: string, date: string, desc: string, started: boolean, aliases?: string[]}};
	filterStretching?: boolean;
	filterEmojis?: boolean;
	filterCaps?: boolean;
	jeopardyDisabled?: boolean;
	mafiaDisabled?: boolean;
	unoDisabled?: boolean;
	blackjackDisabled?: boolean;
	hangmanDisabled?: boolean;
	toursEnabled?: '%' | boolean;
	tourAnnouncements?: boolean;
	gameNumber?: number;
	highTraffic?: boolean;
	isOfficial?: boolean;
	pspl?: boolean;
	parentid?: string | null;
	desc?: string | null;
	introMessage?: string | null;
	staffMessage?: string | null;
	rulesLink?: string | null;
	dataCommandTierDisplay?: 'tiers' | 'doubles tiers' | 'numbers';

	scavSettings?: AnyObject;
	scavQueue?: QueuedHunt[];

	// should not ever be saved because they're inapplicable to persistent rooms
	isPersonal?: boolean;
	isHelp?: boolean;
	noLogTimes?: boolean;
	noAutoTruncate?: boolean;
	isMultichannel?: boolean;
}
export type Room = GlobalRoom | GameRoom | ChatRoom;
type Poll = import('./chat-plugins/poll').Poll;
type Announcement = import('./chat-plugins/announcements').Announcement;
type Tournament = import('./tournaments/index').Tournament;

export abstract class BasicRoom {
	roomid: RoomID;
	title: string;
	readonly type: 'chat' | 'battle' | 'global';
	readonly users: UserTable;
	/**
	 * Scrollback log. This is the log that's sent to users when
	 * joining the room. Should roughly match what's on everyone's
	 * screen.
	 */
	readonly log: Roomlog | null;
	/**
	 * The room's current RoomGame, if it exists. Each room can only have 0 or 1
	 * `RoomGame`s, and `this.game.room === this`.
	 */
	game: RoomGame | null;
	/**
	 * The room's current battle. Battles are a type of RoomGame, so in battle
	 * rooms (which can only be `GameRoom`s), `this.battle === this.game`.
	 * In all other rooms, `this.battle` is `null`.
	 */
	battle: RoomBattle | null;
	/**
	 * The room's current tournament. Tours are a type of RoomGame, so if the
	 * current room is hosting a tournament, `this.tour === this.game`.
	 * In all other rooms, `this.tour` is `null`.
	 */
	tour: Tournament | null;

	auth: RoomAuth;
	parent: Room | null;
	subRooms: Map<string, ChatRoom> | null;

	readonly muteQueue: MuteEntry[];
	userCount: number;
	active: boolean;
	muteTimer: NodeJS.Timer | null;
	lastUpdate: number;
	lastBroadcast: string;
	lastBroadcastTime: number;
	settings: RoomSettings;
	/** If true, this room's settings will be saved in config/chatrooms.json, allowing it to stay past restarts. */
	persist: boolean;

	scavgame: ScavengerGameTemplate | null;
	scavLeaderboard: AnyObject;
	giveaway?: QuestionGiveaway | LotteryGiveaway | null;
	gtsga?: GTSGiveaway | null;
	privacySetter?: Set<ID> | null;
	hideReplay: boolean;

	reportJoins: boolean;
	batchJoins: number;
	reportJoinsInterval: NodeJS.Timer | null;

	constructor(roomid: RoomID, title?: string) {
		this.users = Object.create(null);
		this.type = 'chat';
		this.log = null;
		this.muteQueue = [];

		this.battle = null;
		this.game = null;
		this.tour = null;

		this.roomid = roomid;
		this.title = (title || roomid);
		this.parent = null;

		this.userCount = 0;

		this.game = null;
		this.active = false;

		this.muteTimer = null;

		this.lastUpdate = 0;
		this.lastBroadcast = '';
		this.lastBroadcastTime = 0;

		// room settings

		this.settings = {
			title: this.title,
			auth: Object.create(null),
		};
		this.persist = false;
		this.hideReplay = false;
		this.subRooms = new Map();
		this.scavgame = null;
		this.scavLeaderboard = {};
		this.auth = new RoomAuth(this);

		this.reportJoins = true;
		this.batchJoins = 0;
		this.reportJoinsInterval = null;
	}

	/**
	 * Send a room message to all users in the room, without recording it
	 * in the scrollback log.
	 */
	send(message: string) {
		if (this.roomid !== 'lobby') message = '>' + this.roomid + '\n' + message;
		if (this.userCount) Sockets.roomBroadcast(this.roomid, message);
	}
	sendAuth() { throw new Error(`Obsolete command; use room.sendMods`); }
	sendModCommand() { throw new Error(`Obsolete command; use room.sendMods`); }
	push() { throw new Error(`Obsolete command; use room.add`); }
	sendMods(data: string) {
		this.sendRankedUsers(data, '%');
	}
	sendRankedUsers(data: string, minRank: GroupSymbol = '+') {
		if (this.settings.staffRoom) {
			if (!this.log) throw new Error(`Staff room ${this.roomid} has no log`);
			this.log.add(data);
			return;
		}

		for (const i in this.users) {
			const user = this.users[i];
			// hardcoded for performance reasons (this is an inner loop)
			if (user.isStaff || this.auth.atLeast(user, minRank)) {
				user.sendTo(this, data);
			}
		}
	}
	/**
	 * Send a room message to a single user.
	 */
	sendUser(user: User | Connection, message: string) {
		user.sendTo(this, message);
	}
	/**
	 * Add a room message to the room log, so it shows up in the room
	 * for everyone, and appears in the scrollback for new users who
	 * join.
	 */
	add(message: string): this { throw new Error(`should be implemented by subclass`); }
	roomlog(message: string) { throw new Error(`should be implemented by subclass`); }
	modlog(message: string) { throw new Error(`should be implemented by subclass`); }
	logEntry() { throw new Error(`room.logEntry has been renamed room.roomlog`); }
	addLogMessage() { throw new Error(`room.addLogMessage has been renamed room.addByUser`); }
	/**
	 * Inserts (sanitized) HTML into the room log.
	 */
	addRaw(message: string) {
		return this.add('|raw|' + message);
	}
	/**
	 * Inserts some text into the room log, attributed to user. The
	 * attribution will not appear, and is used solely as a hint not to
	 * highlight the user.
	 */
	addByUser(user: User, text: string) {
		return this.add('|c|' + user.getIdentity(this.roomid) + '|/log ' + text).update();
	}
	/**
	 * Like addByUser, but without logging
	 */
	sendByUser(user: User, text: string) {
		return this.send('|c|' + user.getIdentity(this.roomid) + '|/log ' + text);
	}
	/**
	 * Like addByUser, but sends to mods only.
	 */
	sendModsByUser(user: User, text: string) {
		return this.sendMods('|c|' + user.getIdentity(this.roomid) + '|/log ' + text);
	}
	update() {}

	toString() {
		return this.roomid;
	}

	getUserList() {
		let buffer = '';
		let counter = 0;
		for (const i in this.users) {
			if (!this.users[i].named) {
				continue;
			}
			counter++;
			buffer += ',' + this.users[i].getIdentityWithStatus(this.roomid);
		}
		const msg = `|users|${counter}${buffer}`;
		return msg;
	}

	nextGameNumber() {
		const gameNumber = (this.settings.gameNumber || 0) + 1;
		this.settings.gameNumber = gameNumber;
		return gameNumber;
	}

	// mute handling

	runMuteTimer(forceReschedule = false) {
		if (forceReschedule && this.muteTimer) {
			clearTimeout(this.muteTimer);
			this.muteTimer = null;
		}
		if (this.muteTimer || this.muteQueue.length === 0) return;

		const timeUntilExpire = this.muteQueue[0].time - Date.now();
		if (timeUntilExpire <= 1000) { // one second of leeway
			this.unmute(this.muteQueue[0].userid, "Your mute in '" + this.title + "' has expired.");
			// runMuteTimer() is called again in unmute() so this function instance should be closed
			return;
		}
		this.muteTimer = setTimeout(() => {
			this.muteTimer = null;
			this.runMuteTimer(true);
		}, timeUntilExpire);
	}
	isMuted(user: User): ID | undefined {
		if (!user) return;
		if (this.muteQueue) {
			for (const entry of this.muteQueue) {
				if (user.id === entry.userid ||
					user.guestNum === entry.guestNum ||
					(user.autoconfirmed && user.autoconfirmed === entry.autoconfirmed)) {
					if (entry.time - Date.now() < 0) {
						this.unmute(user.id);
						return;
					} else {
						return entry.userid;
					}
				}
			}
		}
		if (this.parent) return this.parent.isMuted(user);
	}
	getMuteTime(user: User): number | undefined {
		const userid = this.isMuted(user);
		if (!userid) return;
		for (const entry of this.muteQueue) {
			if (userid === entry.userid) {
				return entry.time - Date.now();
			}
		}
		if (this.parent) return this.parent.getMuteTime(user);
	}
	// I think putting the `new` before the signature is confusing the linter
	// eslint-disable-next-line @typescript-eslint/type-annotation-spacing
	getGame<T extends RoomGame>(constructor: new (...args: any[]) => T): T | null {
		// TODO: switch to `static readonly gameid` when all game files are TypeScripted
		if (this.game && this.game.constructor.name === constructor.name) return this.game as T;
		return null;
	}
	saveSettings() {
		if (!this.persist) return null;
		Rooms.global.writeChatRoomData();
	}
	checkModjoin(user: User) {
		if (user.id in this.users) return true;
		if (!this.settings.modjoin) return true;
		// users with a room rank can always join
		if (this.auth.has(user.id)) return true;
		const userGroup = user.can('makeroom') ? user.group : this.auth.get(user.id);

		const modjoinSetting = this.settings.modjoin !== true ? this.settings.modjoin : this.settings.modchat;
		if (!modjoinSetting) return true;
		let modjoinGroup = modjoinSetting;

		if (modjoinGroup === 'trusted') {
			if (user.trusted) return true;
			modjoinGroup = Config.groupsranking[1];
		}
		if (modjoinGroup === 'autoconfirmed') {
			if (user.autoconfirmed) return true;
			modjoinGroup = Config.groupsranking[1];
		}
		if (!(userGroup in Config.groups)) return false;
		if (!(modjoinGroup in Config.groups)) throw new Error(`Invalid modjoin setting in ${this.roomid}: ${modjoinGroup}`);
		return Config.groups[userGroup].rank >= Config.groups[modjoinGroup].rank;
	}
	mute(user: User, setTime?: number) {
		const userid = user.id;

		if (!setTime) setTime = 7 * 60000; // default time: 7 minutes
		if (setTime > 90 * 60000) setTime = 90 * 60000; // limit 90 minutes

		// If the user is already muted, the existing queue position for them should be removed
		if (this.isMuted(user)) this.unmute(userid);

		// Place the user in a queue for the unmute timer
		for (let i = 0; i <= this.muteQueue.length; i++) {
			const time = Date.now() + setTime;
			if (i === this.muteQueue.length || time < this.muteQueue[i].time) {
				const entry = {
					userid,
					time,
					guestNum: user.guestNum,
					autoconfirmed: user.autoconfirmed,
				};
				this.muteQueue.splice(i, 0, entry);
				// The timer needs to be switched to the new entry if it is to be unmuted
				// before the entry the timer is currently running for
				if (i === 0 && this.muteTimer) {
					clearTimeout(this.muteTimer);
					this.muteTimer = null;
				}
				break;
			}
		}
		this.runMuteTimer();

		user.updateIdentity();

		if (!(this.settings.isPrivate === true || this.settings.isPersonal || this.battle)) {
			Punishments.monitorRoomPunishments(user);
		}

		return userid;
	}
	unmute(userid: string, notifyText?: string) {
		let successUserid = '';
		const user = Users.get(userid);
		let autoconfirmed = '';
		if (user) {
			userid = user.id;
			autoconfirmed = user.autoconfirmed;
		}

		for (const [i, entry] of this.muteQueue.entries()) {
			if (entry.userid === userid ||
				(user && entry.guestNum === user.guestNum) ||
				(autoconfirmed && entry.autoconfirmed === autoconfirmed)) {
				if (i === 0) {
					this.muteQueue.splice(0, 1);
					this.runMuteTimer(true);
				} else {
					this.muteQueue.splice(i, 1);
				}
				successUserid = entry.userid;
				break;
			}
		}

		if (user && successUserid && userid in this.users) {
			user.updateIdentity();
			if (notifyText) user.popup(notifyText);
		}
		return successUserid;
	}

	onUpdateIdentity(user: User) {}
	destroy() {}
}

export class GlobalRoom extends BasicRoom {
	readonly type: 'global';
	readonly active: false;
	readonly settingsList: AnyObject[];
	readonly chatRooms: ChatRoom[];
	/**
	 * Rooms that users autojoin upon connecting
	 */
	readonly autojoinList: RoomID[];
	/**
	 * Rooms that staff autojoin upon connecting
	 */
	readonly staffAutojoinList: RoomID[];
	readonly ladderIpLog: WriteStream;
	readonly users: UserTable;
	readonly reportUserStatsInterval: NodeJS.Timeout;
	readonly modlogStream: WriteStream;
	lockdown: boolean | 'pre' | 'ddos';
	battleCount: number;
	lastReportedCrash: number;
	lastBattle: number;
	lastWrittenBattle: number;
	userCount: number;
	maxUsers: number;
	maxUsersDate: number;
	formatList: string;

	readonly game: null;
	readonly battle: null;
	readonly tour: null;

	constructor(roomid: RoomID) {
		if (roomid !== 'global') throw new Error(`The global room's room ID must be 'global'`);
		super(roomid);

		this.type = 'global';
		this.active = false;
		this.settingsList = [];
		try {
			this.settingsList = require('../config/chatrooms.json');
			if (!Array.isArray(this.settingsList)) this.settingsList = [];
		} catch (e) {} // file doesn't exist [yet]

		if (!this.settingsList.length) {
			this.settingsList = [{
				title: 'Lobby',
				isOfficial: true,
				autojoin: true,
				persistSettings: true,
			}, {
				title: 'Staff',
				isPrivate: true,
				staffRoom: true,
				staffAutojoin: true,
				persistSettings: true,
			}];
		}

		this.chatRooms = [];

		this.autojoinList = [];
		this.staffAutojoinList = [];
		for (const [i, settings] of this.settingsList.entries()) {
			if (!settings || !settings.title) {
				Monitor.warn(`ERROR: Room number ${i} has no data and could not be loaded.`);
				continue;
			}
			// We're okay with assinging type `ID` to `RoomID` here
			// because the hyphens in chatrooms don't have any special
			// meaning, unlike in helptickets, groupchats, battles etc
			// where they are used for shared modlogs and the like
			const id = toID(settings.title) as RoomID;
			Monitor.notice("NEW CHATROOM: " + id);
			const room = Rooms.createChatRoom(id, settings.title, settings);
			if (room.settings.aliases) {
				for (const alias of room.settings.aliases) {
					Rooms.aliases.set(alias, id);
				}
			}
			this.chatRooms.push(room);
			if (room.autojoin) this.autojoinList.push(id);
			if (room.settings.staffAutojoin) this.staffAutojoinList.push(id);
		}
		Rooms.lobby = Rooms.rooms.get('lobby') as ChatRoom;

		// init battle room logging
		if (Config.logladderip) {
			this.ladderIpLog = FS('logs/ladderip/ladderip.txt').createAppendStream();
		} else {
			// Prevent there from being two possible hidden classes an instance
			// of GlobalRoom can have.
			this.ladderIpLog = new WriteStream({write() { return undefined; }});
		}
		// Create writestream for modlog
		this.modlogStream = FS('logs/modlog/modlog_global.txt').createAppendStream();

		this.reportUserStatsInterval = setInterval(
			() => this.reportUserStats(),
			REPORT_USER_STATS_INTERVAL
		);

		// init users
		this.users = Object.create(null);
		this.userCount = 0; // cache of `size(this.users)`
		this.maxUsers = 0;
		this.maxUsersDate = 0;
		this.lockdown = false;

		this.battleCount = 0;
		this.lastReportedCrash = 0;

		this.formatList = '';

		let lastBattle;
		try {
			lastBattle = FS('logs/lastbattle.txt').readSync('utf8');
		} catch (e) {}
		this.lastBattle = Number(lastBattle) || 0;
		this.lastWrittenBattle = this.lastBattle;
	}

	modlog(message: string) {
		void this.modlogStream.write('[' + (new Date().toJSON()) + '] ' + message + '\n');
	}

	writeChatRoomData() {
		FS('config/chatrooms.json').writeUpdate(() => (
			JSON.stringify(this.settingsList)
				.replace(/\{"title":/g, '\n{"title":')
				.replace(/\]$/, '\n]')
		));
	}

	writeNumRooms() {
		if (this.lockdown) {
			if (this.lastBattle === this.lastWrittenBattle) return;
			this.lastWrittenBattle = this.lastBattle;
		} else {
			// batch writes so we don't have to write them every new battle
			// very probably premature optimization, considering by default we
			// write significantly larger log files every new battle
			if (this.lastBattle < this.lastWrittenBattle) return;
			this.lastWrittenBattle = this.lastBattle + LAST_BATTLE_WRITE_THROTTLE;
		}
		FS('logs/lastbattle.txt').writeUpdate(
			() => `${this.lastWrittenBattle}`
		);
	}

	reportUserStats() {
		if (this.maxUsersDate) {
			void LoginServer.request('updateuserstats', {
				date: this.maxUsersDate,
				users: this.maxUsers,
			});
			this.maxUsersDate = 0;
		}
		void LoginServer.request('updateuserstats', {
			date: Date.now(),
			users: this.userCount,
		});
	}

	get formatListText() {
		if (this.formatList) {
			return this.formatList;
		}
		this.formatList = '|formats' + (Ladders.formatsListPrefix || '');
		let section = '';
		let prevSection = '';
		let curColumn = 1;
		for (const i in Dex.formats) {
			const format = Dex.formats[i];
			if (format.section) section = format.section;
			if (format.column) curColumn = format.column;
			if (!format.name) continue;
			if (!format.challengeShow && !format.searchShow && !format.tournamentShow) continue;

			if (section !== prevSection) {
				prevSection = section;
				this.formatList += '|,' + curColumn + '|' + section;
			}
			this.formatList += '|' + format.name;
			let displayCode = 0;
			if (format.team) displayCode |= 1;
			if (format.searchShow) displayCode |= 2;
			if (format.challengeShow) displayCode |= 4;
			if (format.tournamentShow) displayCode |= 8;
			const level = format.maxLevel || format.maxForcedLevel || format.forcedLevel;
			if (level === 50) displayCode |= 16;
			this.formatList += ',' + displayCode.toString(16);
		}
		return this.formatList;
	}
	get configRankList() {
		if (Config.nocustomgrouplist) return '';

		// putting the resultant object in Config would enable this to be run again should config.js be reloaded.
		if (Config.rankList) {
			return Config.rankList;
		}
		let rankList = [];

		for (const rank in Config.groups) {
			if (!Config.groups[rank] || !rank) continue;

			const tarGroup = Config.groups[rank];
			const groupType = tarGroup.addhtml || (!tarGroup.mute && !tarGroup.root) ?
				'normal' : (tarGroup.root || tarGroup.declare) ? 'leadership' : 'staff';

			rankList.push({
				symbol: rank,
				name: (Config.groups[rank].name || null),
				type: groupType}); // send the first character in the rank, incase they put a string several characters long
		}

		const typeOrder = ['punishment', 'normal', 'staff', 'leadership'];

		rankList = rankList.sort((a, b) => typeOrder.indexOf(b.type) - typeOrder.indexOf(a.type));

		// add the punishment types at the very end.
		for (const rank in Config.punishgroups) {
			rankList.push({symbol: Config.punishgroups[rank].symbol, name: Config.punishgroups[rank].name, type: 'punishment'});
		}

		Config.rankList = '|customgroups|' + JSON.stringify(rankList) + '\n';
		return Config.rankList;
	}

	getBattles(/** "formatfilter, elofilter, usernamefilter */ filter: string) {
		const rooms: GameRoom[] = [];
		let skipCount = 0;
		const [formatFilter, eloFilterString, usernameFilter] = filter.split(',');
		const eloFilter = +eloFilterString;
		if (this.battleCount > 150 && !formatFilter && !eloFilter && !usernameFilter) {
			skipCount = this.battleCount - 150;
		}
		for (const room of Rooms.rooms.values()) {
			if (!room || !room.active || room.settings.isPrivate) continue;
			if (room.type !== 'battle') continue;
			if (formatFilter && formatFilter !== room.format) continue;
			if (eloFilter && (!room.rated || room.rated < eloFilter)) continue;
			if (usernameFilter && room.battle) {
				const p1userid = room.battle.p1.id;
				const p2userid = room.battle.p2.id;
				if (!p1userid || !p2userid) continue;
				if (!p1userid.startsWith(usernameFilter) && !p2userid.startsWith(usernameFilter)) continue;
			}
			if (skipCount && skipCount--) continue;

			rooms.push(room);
		}

		const roomTable: {[roomid: string]: BattleRoomTable} = {};
		for (let i = rooms.length - 1; i >= rooms.length - 100 && i >= 0; i--) {
			const room = rooms[i];
			const roomData: BattleRoomTable = {};
			if (room.active && room.battle) {
				if (room.battle.p1) roomData.p1 = room.battle.p1.name;
				if (room.battle.p2) roomData.p2 = room.battle.p2.name;
				if (room.tour) roomData.minElo = 'tour';
				if (room.rated) roomData.minElo = Math.floor(room.rated);
			}
			if (!roomData.p1 || !roomData.p2) continue;
			roomTable[room.roomid] = roomData;
		}
		return roomTable;
	}
	getRooms(user: User) {
		const roomsData: {
			official: ChatRoomTable[], pspl: ChatRoomTable[], chat: ChatRoomTable[], userCount: number, battleCount: number,
		} = {
			official: [],
			pspl: [],
			chat: [],
			userCount: this.userCount,
			battleCount: this.battleCount,
		};
		for (const room of this.chatRooms) {
			if (!room) continue;
			if (room.parent) continue;
			if (room.settings.isPrivate && !(room.settings.isPrivate === 'voice' && user.group !== ' ')) continue;
			const roomData: ChatRoomTable = {
				title: room.title,
				desc: room.settings.desc || '',
				userCount: room.userCount,
			};
			const subrooms = room.getSubRooms().map(r => r.title);
			if (subrooms.length) roomData.subRooms = subrooms;

			if (room.settings.isOfficial) {
				roomsData.official.push(roomData);
			// @ts-ignore
			} else if (room.pspl) {
				roomsData.pspl.push(roomData);
			} else {
				roomsData.chat.push(roomData);
			}
		}
		return roomsData;
	}
	checkModjoin(user: User) {
		return true;
	}
	isMuted(user: User) {
		return undefined;
	}
	send(message: string) {
		Sockets.roomBroadcast(this.roomid, message);
	}
	add(message: string) {
		// TODO: make sure this never happens
		return this;
	}
	addChatRoom(title: string) {
		const id = toID(title) as RoomID;
		if (['battles', 'rooms', 'ladder', 'teambuilder', 'home', 'all', 'public'].includes(id)) {
			return false;
		}
		if (Rooms.rooms.has(id)) return false;

		const settings = {
			title,
		};
		const room = Rooms.createChatRoom(id, title, settings);
		if (id === 'lobby') Rooms.lobby = room;
		this.settingsList.push(settings);
		this.chatRooms.push(room);
		this.writeChatRoomData();
		return true;
	}

	prepBattleRoom(format: string) {
		// console.log('BATTLE START BETWEEN: ' + p1.id + ' ' + p2.id);
		const roomPrefix = `battle-${toID(Dex.getFormat(format).name)}-`;
		let battleNum = this.lastBattle;
		let roomid: RoomID;
		do {
			roomid = `${roomPrefix}${++battleNum}` as RoomID;
		} while (Rooms.rooms.has(roomid));

		this.lastBattle = battleNum;
		this.writeNumRooms();
		return roomid;
	}

	onCreateBattleRoom(players: User[], room: GameRoom, options: AnyObject) {
		players.forEach(player => {
			if (player.statusType === 'idle') {
				player.setStatusType('online');
			}
		});
		if (Config.reportbattles) {
			const reportRoom = Rooms.get(Config.reportbattles === true ? 'lobby' : Config.reportbattles);
			if (reportRoom) {
				const reportPlayers = players.map(p => p.getIdentity()).join('|');
				reportRoom
					.add(`|b|${room.roomid}|${reportPlayers}`)
					.update();
			}
		}
		if (Config.logladderip && options.rated) {
			const ladderIpLogString = players.map(p => `${p.id}: ${p.latestIp}\n`).join('');
			void this.ladderIpLog.write(ladderIpLogString);
		}
	}

	deregisterChatRoom(id: string) {
		id = toID(id);
		const room = Rooms.get(id);
		if (!room) return false; // room doesn't exist
		if (!room.persist) return false; // room isn't registered
		// deregister from global settings
		// looping from the end is a pretty trivial optimization, but the
		// assumption is that more recently added rooms are more likely to
		// be deleted
		for (let i = this.settingsList.length - 1; i >= 0; i--) {
			if (id === toID(this.settingsList[i].title)) {
				this.settingsList.splice(i, 1);
				this.writeChatRoomData();
				break;
			}
		}
		room.persist = false;
		return true;
	}
	delistChatRoom(id: RoomID) {
		id = toID(id) as RoomID;
		if (!Rooms.rooms.has(id)) return false; // room doesn't exist
		for (let i = this.chatRooms.length - 1; i >= 0; i--) {
			if (id === this.chatRooms[i].roomid) {
				this.chatRooms.splice(i, 1);
				break;
			}
		}
	}
	removeChatRoom(id: string) {
		id = toID(id);
		const room = Rooms.get(id);
		if (!room) return false; // room doesn't exist
		room.destroy();
		return true;
	}
	autojoinRooms(user: User, connection: Connection) {
		// we only autojoin regular rooms if the client requests it with /autojoin
		// note that this restriction doesn't apply to staffAutojoin
		let includesLobby = false;
		for (const roomName of this.autojoinList) {
			user.joinRoom(roomName, connection);
			if (roomName === 'lobby') includesLobby = true;
		}
		if (!includesLobby && Config.serverid !== 'showdown') user.send(`>lobby\n|deinit`);
	}
	checkAutojoin(user: User, connection?: Connection) {
		if (!user.named) return;
		for (let [i, staffAutojoin] of this.staffAutojoinList.entries()) {
			const room = Rooms.get(staffAutojoin) as ChatRoom | GameRoom;
			if (!room) {
				this.staffAutojoinList.splice(i, 1);
				i--;
				continue;
			}
			if (room.settings.staffAutojoin === true && user.isStaff ||
					typeof room.settings.staffAutojoin === 'string' && room.settings.staffAutojoin.includes(user.group) ||
					room.auth.has(user.id)) {
				// if staffAutojoin is true: autojoin if isStaff
				// if staffAutojoin is String: autojoin if user.group in staffAutojoin
				// if staffAutojoin is anything truthy: autojoin if user has any roomauth
				user.joinRoom(room.roomid, connection);
			}
		}
		for (const conn of user.connections) {
			if (conn.autojoins) {
				const autojoins = conn.autojoins.split(',') as RoomID[];
				for (const roomName of autojoins) {
					void user.tryJoinRoom(roomName, conn);
				}
				conn.autojoins = '';
			}
		}
	}
	onConnect(user: User, connection: Connection) {
		connection.send(user.getUpdateuserText() + '\n' + this.configRankList + this.formatListText);
	}
	onJoin(user: User, connection: Connection) {
		if (!user) return false; // ???
		if (this.users[user.id]) return user;

		this.users[user.id] = user;
		if (++this.userCount > this.maxUsers) {
			this.maxUsers = this.userCount;
			this.maxUsersDate = Date.now();
		}

		return user;
	}
	onRename(user: User, oldid: ID, joining: boolean) {
		delete this.users[oldid];
		this.users[user.id] = user;
		return user;
	}
	onLeave(user: User) {
		if (!user) return; // ...
		if (!(user.id in this.users)) {
			Monitor.crashlog(new Error(`user ${user.id} already left`));
			return;
		}
		delete this.users[user.id];
		this.userCount--;
	}
	startLockdown(err: Error | null = null, slow = false) {
		if (this.lockdown && err) return;
		const devRoom = Rooms.get('development');
		// @ts-ignore
		const stack = (err ? Utils.escapeHTML(err.stack).split(`\n`).slice(0, 2).join(`<br />`) : ``);
		for (const [id, curRoom] of Rooms.rooms) {
			if (id === 'global') continue;
			if (err) {
				if (id === 'staff' || id === 'development' || (!devRoom && id === 'lobby')) {
					curRoom.addRaw(`<div class="broadcast-red"><b>The server needs to restart because of a crash:</b> ${stack}<br />Please restart the server.</div>`);
					curRoom.addRaw(`<div class="broadcast-red">You will not be able to start new battles until the server restarts.</div>`);
					curRoom.update();
				} else {
					curRoom.addRaw(`<div class="broadcast-red"><b>The server needs to restart because of a crash.</b><br />No new battles can be started until the server is done restarting.</div>`).update();
				}
			} else {
				curRoom.addRaw(`<div class="broadcast-red"><b>The server is restarting soon.</b><br />Please finish your battles quickly. No new battles can be started until the server resets in a few minutes.</div>`).update();
			}
			const game = curRoom.game;
			// @ts-ignore TODO: revisit when game.timer is standardized
			if (!slow && game && game.timer && typeof game.timer.start === 'function' && !game.ended) {
				// @ts-ignore
				game.timer.start();
				if (curRoom.settings.modchat !== '+') {
					curRoom.settings.modchat = '+';
					curRoom.addRaw(`<div class="broadcast-red"><b>Moderated chat was set to +!</b><br />Only users of rank + and higher can talk.</div>`).update();
				}
			}
		}
		for (const user of Users.users.values()) {
			user.send(`|pm|~|${user.group}${user.name}|/raw <div class="broadcast-red"><b>The server is restarting soon.</b><br />Please finish your battles quickly. No new battles can be started until the server resets in a few minutes.</div>`);
		}

		this.lockdown = true;
		this.writeNumRooms();
		this.lastReportedCrash = Date.now();
	}
	automaticKillRequest() {
		const notifyPlaces: RoomID[] = ['development', 'staff', 'upperstaff'];
		if (Config.autolockdown === undefined) Config.autolockdown = true; // on by default

		if (Config.autolockdown && Rooms.global.lockdown === true && Rooms.global.battleCount === 0) {
			// The server is in lockdown, the final battle has finished, and the option is set
			// so we will now automatically kill the server here if it is not updating.
			if (Monitor.updateServerLock) {
				this.notifyRooms(
					notifyPlaces,
					`|html|<div class="broadcast-red"><b>Automatic server lockdown kill canceled.</b><br /><br />The server tried to automatically kill itself upon the final battle finishing, but the server was updating while trying to kill itself.</div>`
				);
				return;
			}

			// final warning
			this.notifyRooms(
				notifyPlaces,
				`|html|<div class="broadcast-red"><b>The server is about to automatically kill itself in 10 seconds.</b></div>`
			);

			// kill server in 10 seconds if it's still set to
			setTimeout(() => {
				if (Config.autolockdown && Rooms.global.lockdown === true) {
					// finally kill the server
					process.exit();
				} else {
					this.notifyRooms(
						notifyPlaces,
						`|html|<div class="broadcsat-red"><b>Automatic server lockdown kill canceled.</b><br /><br />In the last final seconds, the automatic lockdown was manually disabled.</div>`
					);
				}
			}, 10 * 1000);
		}
	}
	notifyRooms(rooms: RoomID[], message: string) {
		if (!rooms || !message) return;
		for (const roomid of rooms) {
			const curRoom = Rooms.get(roomid);
			if (curRoom) curRoom.add(message).update();
		}
	}
	reportCrash(err: Error, crasher = "The server") {
		const time = Date.now();
		if (time - this.lastReportedCrash < CRASH_REPORT_THROTTLE) {
			return;
		}
		this.lastReportedCrash = time;
		// @ts-ignore
		const stackLines = (err ? Utils.escapeHTML(err.stack).split(`\n`) : []);
		const stack = stackLines.slice(1).join(`<br />`);

		let crashMessage = `|html|<div class="broadcast-red"><details class="readmore"><summary><b>${crasher} crashed:</b> ${stackLines[0]}</summary>${stack}</details></div>`;
		let privateCrashMessage = null;

		const upperStaffRoom = Rooms.get('upperstaff');
		if (stack.includes("private")) {
			if (upperStaffRoom) {
				privateCrashMessage = crashMessage;
				crashMessage = `|html|<div class="broadcast-red"><b>${crasher} crashed in private code</b> <a href="/upperstaff">Read more</a></div>`;
			} else {
				crashMessage = `|html|<div class="broadcast-red"><b>${crasher} crashed in private code</b></div>`;
			}
		}
		const devRoom = Rooms.get('development');
		if (devRoom) {
			devRoom.add(crashMessage).update();
		} else {
			Rooms.lobby?.add(crashMessage).update();
			Rooms.get('staff')?.add(crashMessage).update();
		}
		if (privateCrashMessage) {
			upperStaffRoom!.add(privateCrashMessage);
		}
	}
	/**
	 * Destroys personal rooms of a (punished) user
	 * Returns a list of the user's remaining public auth
	 */
	destroyPersonalRooms(userid: ID) {
		const roomauth = [];
		for (const [id, curRoom] of Rooms.rooms) {
			if (id === 'global' || !curRoom.persist) continue;
			if (curRoom.settings.isPersonal && curRoom.auth.get(userid) === Users.HOST_SYMBOL) {
				curRoom.destroy();
			} else {
				if (curRoom.settings.isPrivate || curRoom.battle || !curRoom.persist) {
					continue;
				}

				if (curRoom.auth.has(userid)) {
					roomauth.push(`${curRoom.auth.get(userid)}${id}`);
				}
			}
		}
		return roomauth;
	}
}

/**
 * This is the parent class for `ChatRoom` and `GameRoom`. Chat rooms
 * are actually this class, although we tell TypeScript they are
 * `ChatRoom` to give us more guarantees.
 */
export class BasicChatRoom extends BasicRoom {
	readonly log: Roomlog;
	readonly autojoin: boolean;
	/** Only available in groupchats */
	readonly creationTime: number | null;
	readonly type: 'chat' | 'battle';
	minorActivity: Poll | Announcement | null;
	banwordRegex: RegExp | true | null;
	parent: Room | null;
	subRooms: Map<string, ChatRoom> | null;
	active: boolean;
	muteTimer: NodeJS.Timer | null;
	logUserStatsInterval: NodeJS.Timer | null;
	expireTimer: NodeJS.Timer | null;
	userList: string;
	game: RoomGame | null;
	battle: RoomBattle | null;
	tour: Tournament | null;

	constructor(roomid: RoomID, title?: string, options: Partial<RoomSettings> = {}) {
		super(roomid, title);

		options.title = this.title;
		if (options.isHelp) options.noAutoTruncate = true;
		this.reportJoins = !!(Config.reportjoins || options.isPersonal);
		this.batchJoins = options.isPersonal ? 0 : Config.reportjoinsperiod || 0;
		if (options.auth) {
			Object.setPrototypeOf(options.auth, null);
		} else {
			options.auth = Object.create(null);
		}
		this.log = Roomlogs.create(this, options);

		this.autojoin = false;
		this.creationTime = null;
		this.type = 'chat';
		this.banwordRegex = null;
		this.subRooms = new Map();

		this.settings = options as RoomSettings;
		this.auth.load();

		if (!options.isPersonal) this.persist = true;

		this.minorActivity = null;
		this.parent = null;
		if (options.parentid) {
			const parent = Rooms.get(options.parentid);

			if (parent) {
				if (!parent.subRooms) parent.subRooms = new Map();
				parent.subRooms.set(this.roomid, this as ChatRoom);
				this.parent = parent;
			}
		}

		this.subRooms = null;

		this.active = false;
		this.muteTimer = null;

		this.logUserStatsInterval = null;
		this.expireTimer = null;
		if (Config.logchat) {
			this.roomlog('NEW CHATROOM: ' + this.roomid);
			if (Config.loguserstats) {
				this.logUserStatsInterval = setInterval(() => this.logUserStats(), Config.loguserstats);
			}
		}

		this.userList = '';
		if (this.batchJoins) {
			this.userList = this.getUserList();
		}
		this.tour = null;
		this.game = null;
		this.battle = null;
	}

	/**
	 * Add a room message to the room log, so it shows up in the room
	 * for everyone, and appears in the scrollback for new users who
	 * join.
	 */
	add(message: string) {
		this.log.add(message);
		return this;
	}
	uhtmlchange(name: string, message: string) {
		this.log.uhtmlchange(name, message);
	}
	attributedUhtmlchange(user: User, name: string, message: string) {
		this.log.attributedUhtmlchange(user, name, message);
	}
	roomlog(message: string) {
		this.log.roomlog(message);
		return this;
	}
	modlog(message: string) {
		this.log.modlog(message);
		return this;
	}
	hideText(userids: ID[], lineCount = 0) {
		const cleared = this.log.clearText(userids, lineCount);
		for (const userid of cleared) {
			this.send(`|unlink|hide|${userid}|${lineCount}`);
		}
		this.update();
	}
	logUserStats() {
		let total = 0;
		let guests = 0;
		const groups: {[k: string]: number} = {};
		for (const group of Config.groupsranking) {
			groups[group] = 0;
		}
		for (const i in this.users) {
			const user = this.users[i];
			++total;
			if (!user.named) {
				++guests;
			}
			++groups[this.auth.get(user.id)];
		}
		let entry = '|userstats|total:' + total + '|guests:' + guests;
		for (const i in groups) {
			entry += '|' + i + ':' + groups[i];
		}
		this.roomlog(entry);
	}

	update() {
		if (!this.log.broadcastBuffer) return;
		if (this.reportJoinsInterval) {
			clearInterval(this.reportJoinsInterval);
			this.reportJoinsInterval = null;
			this.userList = this.getUserList();
		}
		this.send(this.log.broadcastBuffer);
		this.log.broadcastBuffer = '';
		this.log.truncate();

		this.pokeExpireTimer();
	}
	pokeExpireTimer() {
		if (this.expireTimer) clearTimeout(this.expireTimer);
		if (this.settings.isPersonal || this.settings.isHelp) {
			this.expireTimer = setTimeout(() => this.expire(), TIMEOUT_INACTIVE_DEALLOCATE);
		} else {
			this.expireTimer = null;
		}
	}
	expire() {
		this.send('|expire|');
		this.destroy();
	}
	reportJoin(type: 'j' | 'l' | 'n', entry: string, user: User) {
		let reportJoins = this.reportJoins;
		if (reportJoins && this.settings.modchat && !user.authAtLeast(this.settings.modchat, this)) {
			reportJoins = false;
		}
		if (reportJoins) {
			this.add(`|${type}|${entry}`).update();
			return;
		}
		let ucType = '';
		switch (type) {
		case 'j': ucType = 'J'; break;
		case 'l': ucType = 'L'; break;
		case 'n': ucType = 'N'; break;
		}
		entry = `|${ucType}|${entry}`;
		if (this.batchJoins) {
			this.log.broadcastBuffer += entry;

			if (!this.reportJoinsInterval) {
				this.reportJoinsInterval = setTimeout(
					() => this.update(), this.batchJoins
				);
			}
		} else {
			this.send(entry);
		}
		this.roomlog(entry);
	}
	getIntroMessage(user: User) {
<<<<<<< HEAD
		let message = Utils.html`\n|raw|<div class="infobox"> You joined ${this.title}`;
		if (this.modchat) {
			message += ` [${this.modchat} or higher to talk]`;
=======
		let message = Chat.html`\n|raw|<div class="infobox"> You joined ${this.title}`;
		if (this.settings.modchat) {
			message += ` [${this.settings.modchat} or higher to talk]`;
>>>>>>> 8c4d55b1
		}
		if (this.settings.modjoin) {
			const modjoin = this.settings.modjoin === true ? this.settings.modchat : this.settings.modjoin;
			message += ` [${modjoin} or higher to join]`;
		}
		if (this.settings.slowchat) {
			message += ` [Slowchat ${this.settings.slowchat}s]`;
		}
		message += `</div>`;
		if (this.settings.introMessage) {
			message += `\n|raw|<div class="infobox infobox-roomintro"><div ${(!this.settings.isOfficial ? 'class="infobox-limited"' : '')}>` +
				this.settings.introMessage.replace(/\n/g, '') +
				`</div></div>`;
		}
		if (this.settings.staffMessage && user.can('mute', null, this)) {
			message += `\n|raw|<div class="infobox">(Staff intro:)<br /><div>` +
				this.settings.staffMessage.replace(/\n/g, '') +
				`</div>`;
		}
		return message;
	}
	getSubRooms(includeSecret = false) {
		if (!this.subRooms) return [];
		return [...this.subRooms.values()].filter(
			room => !room.settings.isPrivate || includeSecret
		);
	}
	onConnect(user: User, connection: Connection) {
		const userList = this.userList ? this.userList : this.getUserList();
		this.sendUser(
			connection,
			'|init|chat\n|title|' + this.title + '\n' + userList + '\n' + this.log.getScrollback() + this.getIntroMessage(user)
		);
		if (this.minorActivity) this.minorActivity.onConnect(user, connection);
		if (this.game && this.game.onConnect) this.game.onConnect(user, connection);
	}
	onJoin(user: User, connection: Connection) {
		if (!user) return false; // ???
		if (this.users[user.id]) return false;

		if (user.named) {
			this.reportJoin('j', user.getIdentityWithStatus(this.roomid), user);
		}

		this.users[user.id] = user;
		this.userCount++;

		if (this.minorActivity) this.minorActivity.onConnect(user, connection);
		if (this.game && this.game.onJoin) this.game.onJoin(user, connection);
		return true;
	}
	onRename(user: User, oldid: ID, joining: boolean) {
		if (user.id === oldid) {
			return this.onUpdateIdentity(user);
		}
		if (!this.users[oldid]) {
			Monitor.crashlog(new Error(`user ${oldid} not in room ${this.roomid}`));
		}
		if (this.users[user.id]) {
			Monitor.crashlog(new Error(`user ${user.id} already in room ${this.roomid}`));
		}
		delete this.users[oldid];
		this.users[user.id] = user;
		if (joining) {
			this.reportJoin('j', user.getIdentityWithStatus(this.roomid), user);
			if (this.settings.staffMessage && user.can('mute', null, this)) {
				this.sendUser(
					user,
					`|raw|<div class="infobox">(Staff intro:)<br /><div>${this.settings.staffMessage.replace(/\n/g, '')}</div></div>`
				);
			}
		} else if (!user.named) {
			this.reportJoin('l', oldid, user);
		} else {
			this.reportJoin('n', user.getIdentityWithStatus(this.roomid) + '|' + oldid, user);
		}
		if (this.minorActivity && 'voters' in this.minorActivity) {
			if (user.id in this.minorActivity.voters) this.minorActivity.updateFor(user);
		}
		return true;
	}
	/**
	 * onRename, but without a userid change
	 */
	onUpdateIdentity(user: User) {
		if (user?.connected) {
			if (!this.users[user.id]) return false;
			if (user.named) {
				this.reportJoin('n', user.getIdentityWithStatus(this.roomid) + '|' + user.id, user);
			}
		}
		return true;
	}
	onLeave(user: User) {
		if (!user) return false; // ...

		if (!(user.id in this.users)) {
			Monitor.crashlog(new Error(`user ${user.id} already left`));
			return false;
		}
		delete this.users[user.id];
		this.userCount--;

		if (user.named) {
			this.reportJoin('l', user.getIdentity(this.roomid), user);
		}
		if (this.game && this.game.onLeave) this.game.onLeave(user);
		return true;
	}
	/**
	 * @param newID Add this param if the roomid is different from `toID(newTitle)`
	 */
	async rename(newTitle: string, newID?: RoomID) {
		if (!newID) newID = toID(newTitle) as RoomID;
		if (this.game || this.tour) return;

		const oldID = this.roomid;
		this.roomid = newID;
		this.title = newTitle;
		Rooms.rooms.delete(oldID);
		Rooms.rooms.set(newID, this as ChatRoom);

		if (oldID === 'lobby') {
			Rooms.lobby = null;
		} else if (newID === 'lobby') {
			Rooms.lobby = this as ChatRoom;
		}

		for (const [alias, roomid] of Rooms.aliases.entries()) {
			if (roomid === oldID) {
				Rooms.aliases.set(alias, newID);
			}
		}
		// add an alias from the old id
		Rooms.aliases.set(oldID, newID);
		if (!this.settings.aliases) this.settings.aliases = [];
		this.settings.aliases.push(oldID);
		this.saveSettings();

		for (const user of Object.values(this.users)) {
			user.inRooms.delete(oldID);
			user.inRooms.add(newID);
			for (const connection of user.connections) {
				connection.inRooms.delete(oldID);
				connection.inRooms.add(newID);
				Sockets.roomRemove(connection.worker, oldID, connection.socketid);
				Sockets.roomAdd(connection.worker, newID, connection.socketid);
			}
			user.send(`>${oldID}\n|noinit|rename|${newID}|${newTitle}`);
		}

		if (this.parent && this.parent.subRooms) {
			this.parent.subRooms.delete(oldID);
			this.parent.subRooms.set(newID, this as ChatRoom);
		}

		if (this.subRooms) {
			for (const subRoom of this.subRooms.values()) {
				subRoom.parent = this as ChatRoom;
			}
		}

		if (this.persist) {
			this.title = newTitle;
			this.saveSettings();
		}

		return this.log.rename(newID);
	}
	destroy() {
		// deallocate ourself

		if (this.battle && this.tour) {
			// resolve state of the tournament;
			if (!this.battle.ended) this.tour.onBattleWin(this as any as GameRoom, '');
			this.tour = null;
		}

		// remove references to ourself
		for (const i in this.users) {
			// @ts-ignore
			this.users[i].leaveRoom(this, null, true);
			delete this.users[i];
		}

		if (this.parent && this.parent.subRooms) {
			this.parent.subRooms.delete(this.roomid);
			if (!this.parent.subRooms.size) this.parent.subRooms = null;
		}

		Rooms.global.deregisterChatRoom(this.roomid);
		Rooms.global.delistChatRoom(this.roomid);

		if (this.settings.aliases) {
			for (const alias of this.settings.aliases) {
				Rooms.aliases.delete(alias);
			}
		}

		if (this.game) {
			this.game.destroy();
			this.game = null;
			this.battle = null;
		}
		this.active = false;

		// Ensure there aren't any pending messages that could restart the expire timer
		this.update();

		// Clear any active timers for the room
		if (this.muteTimer) {
			clearTimeout(this.muteTimer);
			this.muteTimer = null;
		}
		if (this.expireTimer) {
			clearTimeout(this.expireTimer);
			this.expireTimer = null;
		}
		if (this.reportJoinsInterval) {
			clearInterval(this.reportJoinsInterval);
		}
		this.reportJoinsInterval = null;
		if (this.logUserStatsInterval) {
			clearInterval(this.logUserStatsInterval);
		}
		this.logUserStatsInterval = null;

		void this.log.destroy();

		// get rid of some possibly-circular references
		Rooms.rooms.delete(this.roomid);
	}
}

export class ChatRoom extends BasicChatRoom {
	// This is not actually used, this is just a fake class to keep
	// TypeScript happy
	battle: null;
	active: false;
	type: 'chat';
	constructor() {
		super('');
		this.battle = null;
		this.active = false;
		this.type = 'chat';
	}
}

export class GameRoom extends BasicChatRoom {
	readonly type: 'battle';
	readonly format: string;
	p1: AnyObject | null;
	p2: AnyObject | null;
	p3: AnyObject | null;
	p4: AnyObject | null;
	/**
	 * The lower player's rating, for searching purposes.
	 * 0 for unrated battles. 1 for unknown ratings.
	 */
	rated: number;
	battle: RoomBattle | null;
	game: RoomGame;
	modchatUser: string;
	active: boolean;
	constructor(roomid: RoomID, title?: string, options: Partial<RoomSettings> & AnyObject = {}) {
		options.noLogTimes = true;
		options.noAutoTruncate = true;
		options.isMultichannel = true;
		options.batchJoins = 0;
		super(roomid, title, options);
		this.reportJoins = !!Config.reportbattlejoins;
		this.settings.modchat = (Config.battlemodchat || null);

		this.type = 'battle';

		this.format = options.format || '';
		// console.log("NEW BATTLE");

		this.tour = options.tour || null;
		this.parent = options.parent || (this.tour && this.tour.room) || null;

		this.p1 = options.p1 || null;
		this.p2 = options.p2 || null;
		this.p3 = options.p3 || null;
		this.p4 = options.p4 || null;

		this.rated = options.rated || 0;

		this.battle = null;
		this.game = null!;

		this.modchatUser = '';

		this.active = false;
	}
	/**
	 * - logNum = 0          : spectator log (no exact HP)
	 * - logNum = 1, 2, 3, 4 : player log (exact HP for that player)
	 * - logNum = -1         : debug log (exact HP for all players)
	 */
	getLog(channel: -1 | 0 | 1 | 2 | 3 | 4 = 0) {
		return this.log.getScrollback(channel);
	}
	getLogForUser(user: User) {
		if (!(user.id in this.game.playerTable)) return this.getLog();
		// @ts-ignore
		return this.getLog(this.game.playerTable[user.id].num);
	}
	update(excludeUser: User | null = null) {
		if (!this.log.broadcastBuffer) return;

		if (this.userCount) {
			Sockets.channelBroadcast(this.roomid, '>' + this.roomid + '\n\n' + this.log.broadcastBuffer);
		}
		this.log.broadcastBuffer = '';

		this.pokeExpireTimer();
	}
	pokeExpireTimer() {
		// empty rooms time out after ten minutes
		if (!this.userCount) {
			if (this.expireTimer) clearTimeout(this.expireTimer);
			this.expireTimer = setTimeout(() => this.expire(), TIMEOUT_EMPTY_DEALLOCATE);
		} else {
			if (this.expireTimer) clearTimeout(this.expireTimer);
			this.expireTimer = setTimeout(() => this.expire(), TIMEOUT_INACTIVE_DEALLOCATE);
		}
	}
	sendPlayer(num: 0 | 1, message: string) {
		const player = this.getPlayer(num);
		if (!player) return false;
		player.sendRoom(message);
	}
	getPlayer(num: 0 | 1) {
		// @ts-ignore
		return this.game['p' + (num + 1)];
	}
	requestModchat(user: User | null) {
		if (!user) {
			this.modchatUser = '';
			return;
		} else if (!this.modchatUser || this.modchatUser === user.id || this.auth.get(user.id) !== Users.PLAYER_SYMBOL) {
			this.modchatUser = user.id;
			return;
		} else {
			return "Modchat can only be changed by the user who turned it on, or by staff";
		}
	}
	onConnect(user: User, connection: Connection) {
		this.sendUser(connection, '|init|battle\n|title|' + this.title + '\n' + this.getLogForUser(user));
		if (this.game && this.game.onConnect) this.game.onConnect(user, connection);
	}
	async uploadReplay(user: User, connection: Connection, options?: 'forpunishment' | 'silent') {
		const battle = this.battle;
		if (!battle) return;

		// retrieve spectator log (0) if there are privacy concerns
		const format = Dex.getFormat(this.format, true);

		// custom games always show full details
		// random-team battles show full details if the battle is ended
		// otherwise, don't show full details
		let hideDetails = !format.id.includes('customgame');
		if (format.team && battle.ended) hideDetails = false;

		const data = this.getLog(hideDetails ? 0 : -1);
		const datahash = crypto.createHash('md5').update(data.replace(/[^(\x20-\x7F)]+/g, '')).digest('hex');
		let rating = 0;
		if (battle.ended && this.rated) rating = this.rated;
		const [success] = await LoginServer.request('prepreplay', {
			id: this.roomid.substr(7),
			loghash: datahash,
			p1: battle.p1.name,
			p2: battle.p2.name,
			format: format.id,
			rating,
			hidden: options === 'forpunishment' || (this as any).unlistReplay ?
				'2' : this.settings.isPrivate || this.hideReplay ? '1' : '',
			inputlog: battle.inputLog?.join('\n') || null,
		});
		if (success) battle.replaySaved = true;
		if (success?.errorip) {
			connection.popup(`This server's request IP ${success.errorip} is not a registered server.`);
			return;
		}
		connection.send('|queryresponse|savereplay|' + JSON.stringify({
			log: data,
			id: this.roomid.substr(7),
			silent: options === 'forpunishment' || options === 'silent',
		}));
	}
}

function getRoom(roomid?: string | Room) {
	if (roomid && (roomid as Room).roomid) return roomid as Room;
	return Rooms.rooms.get(roomid as RoomID);
}

export const Rooms = {
	/**
	 * The main roomid:Room table. Please do not hold a reference to a
	 * room long-term; just store the roomid and grab it from here (with
	 * the Rooms.get(roomid) accessor) when necessary.
	 */
	rooms: new Map<RoomID, Room>(),
	aliases: new Map<string, RoomID>(),

	get: getRoom,
	search(name: string): Room | undefined {
		return getRoom(name) || getRoom(toID(name)) || getRoom(Rooms.aliases.get(toID(name)));
	},

	createGameRoom(roomid: RoomID, title: string, options: AnyObject) {
		if (Rooms.rooms.has(roomid)) throw new Error(`Room ${roomid} already exists`);
		Monitor.debug("NEW BATTLE ROOM: " + roomid);
		const room = new GameRoom(roomid, title, options);
		Rooms.rooms.set(roomid, room);
		return room;
	},
	createChatRoom(roomid: RoomID, title: string, options: AnyObject) {
		if (Rooms.rooms.has(roomid)) throw new Error(`Room ${roomid} already exists`);
		const room = new BasicChatRoom(roomid, title, options) as ChatRoom;
		Rooms.rooms.set(roomid, room);
		return room;
	},
	createBattle(formatid: string, options: AnyObject) {
		const players: (User & {specialNextBattle?: string })[] =
			[options.p1, options.p2, options.p3, options.p4].filter(user => user);
		const gameType = Dex.getFormat(formatid).gameType;
		if (gameType !== 'multi' && gameType !== 'free-for-all') {
			if (players.length > 2) {
				throw new Error(`Four players were provided, but the format is a two-player format.`);
			}
		}
		if (new Set(players).size < players.length) {
			throw new Error(`Players can't battle themselves`);
		}

		for (const user of players) {
			Ladders.cancelSearches(user);
		}

		if (Rooms.global.lockdown === true) {
			for (const user of players) {
				user.popup("The server is restarting. Battles will be available again in a few minutes.");
			}
			return;
		}

		const p1Special = players.length ? players[0].specialNextBattle : undefined;
		let mismatch = `"${p1Special}"`;
		for (const user of players) {
			if (user.specialNextBattle !== p1Special) {
				mismatch += ` vs. "${user.specialNextBattle}"`;
			}
			user.specialNextBattle = undefined;
		}

		if (mismatch !== `"${p1Special}"`) {
			for (const user of players) {
				user.popup(`Your special battle settings don't match: ${mismatch}`);
			}
			return;
		} else if (p1Special) {
			options.ratedMessage = p1Special;
		}

		const roomid = Rooms.global.prepBattleRoom(formatid);
		options.format = formatid;
		// options.rated is a number representing the lowest player rating, for searching purposes
		// options.rated < 0 or falsy means "unrated", and will be converted to 0 here
		// options.rated === true is converted to 1 (used in tests sometimes)
		options.rated = Math.max(+options.rated || 0, 0);
		const p1 = players[0];
		const p2 = players[1];
		const p1name = p1 ? p1.name : "Player 1";
		const p2name = p2 ? p2.name : "Player 2";
		let roomTitle;
		if (gameType === 'multi') {
			roomTitle = `Team ${p1name} vs. Team ${p2name}`;
		} else if (gameType === 'free-for-all') {
			// p1 vs. p2 vs. p3 vs. p4 is too long of a title
			roomTitle = `${p1name} and friends`;
		} else {
			roomTitle = `${p1name} vs. ${p2name}`;
		}
		const room = Rooms.createGameRoom(roomid, roomTitle, options);
		const battle = new Rooms.RoomBattle(room, formatid, options);
		room.game = battle;
		// Special battles have modchat set to Player from the beginning
		if (p1Special) room.settings.modchat = '\u2606';

		const inviteOnly = (options.inviteOnly || []);
		for (const user of players) {
			if (user.inviteOnlyNextBattle) {
				inviteOnly.push(user.id);
				user.inviteOnlyNextBattle = false;
			}
		}
		if (inviteOnly.length) {
			const prefix = battle.forcedPublic();
			if (prefix) {
				room.settings.isPrivate = false;
				room.settings.modjoin = null;
				room.add(`|raw|<div class="broadcast-blue"><strong>This battle is required to be public due to a player having a name prefixed by '${prefix}'.</div>`);
			} else if (!options.tour || (room.tour && room.tour.modjoin)) {
				room.settings.modjoin = '%';
				room.settings.isPrivate = 'hidden';
				room.privacySetter = new Set(inviteOnly);
				room.add(`|raw|<div class="broadcast-red"><strong>This battle is invite-only!</strong><br />Users must be invited with <code>/invite</code> (or be staff) to join</div>`);
			}
		}

		for (const p of players) {
			if (p) {
				p.joinRoom(room);
				Monitor.countBattle(p.latestIp, p.name);
			}
		}

		return room;
	},

	battleModlogStream: FS('logs/modlog/modlog_battle.txt').createAppendStream(),
	groupchatModlogStream: FS('logs/modlog/modlog_groupchat.txt').createAppendStream(),

	global: null! as GlobalRoom,
	lobby: null as ChatRoom | null,

	BasicRoom,
	GlobalRoom,
	GameRoom,
	ChatRoom: BasicChatRoom,

	RoomGame,
	RoomGamePlayer,

	RETRY_AFTER_LOGIN,

	Roomlogs,

	RoomBattle,
	RoomBattlePlayer,
	RoomBattleTimer,
	PM: RoomBattlePM,
};

// initialize

Monitor.notice("NEW GLOBAL: global");

Rooms.global = new GlobalRoom('global');

Rooms.rooms.set('global', Rooms.global);<|MERGE_RESOLUTION|>--- conflicted
+++ resolved
@@ -1263,15 +1263,9 @@
 		this.roomlog(entry);
 	}
 	getIntroMessage(user: User) {
-<<<<<<< HEAD
 		let message = Utils.html`\n|raw|<div class="infobox"> You joined ${this.title}`;
-		if (this.modchat) {
-			message += ` [${this.modchat} or higher to talk]`;
-=======
-		let message = Chat.html`\n|raw|<div class="infobox"> You joined ${this.title}`;
 		if (this.settings.modchat) {
 			message += ` [${this.settings.modchat} or higher to talk]`;
->>>>>>> 8c4d55b1
 		}
 		if (this.settings.modjoin) {
 			const modjoin = this.settings.modjoin === true ? this.settings.modchat : this.settings.modjoin;
