--- conflicted
+++ resolved
@@ -64,7 +64,7 @@
 	[userid: string]: User;
 }
 
-interface RoomSettings {
+export interface RoomSettings {
 	aliases: string[];
 	auth: {[userid: string]: GroupSymbol};
 	banwords: string[];
@@ -78,7 +78,7 @@
 	staffRoom: boolean;
 	language: string | false;
 	slowchat: number | false;
-	events: {[k: string]: {eventName: string, date: string, desc: string, started: boolean, aliases: string[]}};
+	events: {[k: string]: {eventName: string, date: string, desc: string, started: boolean, aliases?: string[]}};
 	filterStretching: boolean;
 	filterEmojis: boolean;
 	filterCaps: boolean;
@@ -157,42 +157,7 @@
 	hideReplay: boolean;
 	isPersonal: boolean;
 	isHelp: boolean;
-<<<<<<< HEAD
 	auth: RoomAuth;
-=======
-	isOfficial: boolean;
-	reportJoins: boolean;
-	batchJoins: number;
-	reportJoinsInterval: NodeJS.Timer | null;
-	logTimes: boolean;
-	modjoin: string | true | null;
-	modchat: string | null;
-	staffRoom: boolean;
-	language: string | false;
-	slowchat: number | false;
-	events: {[k: string]: {eventName: string, date: string, desc: string, started: boolean, aliases?: string[]}};
-	filterStretching: boolean;
-	filterEmojis: boolean;
-	filterCaps: boolean;
-	jeopardyDisabled: boolean;
-	mafiaDisabled: boolean;
-	unoDisabled: boolean;
-	blackjackDisabled: boolean;
-	hangmanDisabled: boolean;
-	giveaway: QuestionGiveaway | LotteryGiveaway | null;
-	gtsga: GTSGiveaway | null;
-	scavgame: null | ScavengerGameTemplate;
-	scavSettings: null | AnyObject;
-	scavQueue: null | QueuedHunt[];
-	scavLeaderboard: null | AnyObject;
-	toursEnabled: '%' | boolean;
-	tourAnnouncements: boolean;
-	dataCommandTierDisplay: 'tiers' | 'doubles tiers' | 'numbers';
-	privacySetter: Set<ID> | null;
-	gameNumber: number;
-	highTraffic: boolean;
-
->>>>>>> cf42c626
 	constructor(roomid: RoomID, title?: string) {
 		this.users = Object.create(null);
 		this.type = 'chat';
