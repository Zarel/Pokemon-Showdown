/**
 * Users
 * Pokemon Showdown - http://pokemonshowdown.com/
 *
 * Most of the communication with users happens here.
 *
 * There are two object types this file introduces:
 * User and Connection.
 *
 * A User object is a user, identified by username. A guest has a
 * username in the form "Guest 12". Any user whose username starts
 * with "Guest" must be a guest; normal users are not allowed to
 * use usernames starting with "Guest".
 *
 * A User can be connected to Pokemon Showdown from any number of tabs
 * or computers at the same time. Each connection is represented by
 * a Connection object. A user tracks its connections in
 * user.connections - if this array is empty, the user is offline.
 *
 * `Users.users` is the global table of all users, a `Map` of `ID:User`.
 * Users should normally be accessed with `Users.get(userid)`
 *
 * `Users.connections` is the global table of all connections, a `Map` of
 * `string:Connection` (the string is mostly meaningless but see
 * `connection.id` for details). Connections are normally accessed through
 * `user.connections`.
 *
 * @license MIT
 */

type StatusType = 'online' | 'busy' | 'idle';

<<<<<<< HEAD
const PLAYER_SYMBOL: GroupSymbol = '\u2606';
const HOST_SYMBOL: GroupSymbol = '\u2605';

const THROTTLE_DELAY = 0;
=======
const THROTTLE_DELAY = 600;
const THROTTLE_DELAY_TRUSTED = 100;
>>>>>>> 5b387aed
const THROTTLE_BUFFER_LIMIT = 6;
const THROTTLE_MULTILINE_WARN = 3;
const THROTTLE_MULTILINE_WARN_STAFF = 6;

const NAMECHANGE_THROTTLE = 2 * 60 * 1000; // 2 minutes
const NAMES_PER_THROTTLE = 3;

const PERMALOCK_CACHE_TIME = 30 * 24 * 60 * 60 * 1000; // 30 days

const DEFAULT_TRAINER_SPRITES = [1, 2, 101, 102, 169, 170, 265, 266];

import {FS} from '../lib/fs';
import {Auth, GlobalAuth, PLAYER_SYMBOL, HOST_SYMBOL, RoomPermission, GlobalPermission} from './user-groups';

const MINUTES = 60 * 1000;
const IDLE_TIMER = 60 * MINUTES;
const STAFF_IDLE_TIMER = 30 * MINUTES;

import type {StreamWorker} from '../lib/process-manager';

/*********************************************************
 * Utility functions
 *********************************************************/

// Low-level functions for manipulating Users.users and Users.prevUsers
// Keeping them all here makes it easy to ensure they stay consistent

function move(user: User, newUserid: ID) {
	if (user.id === newUserid) return true;
	if (!user) return false;

	// doing it this way mathematically ensures no cycles
	prevUsers.delete(newUserid);
	prevUsers.set(user.id, newUserid);

	users.delete(user.id);
	user.id = newUserid;
	users.set(newUserid, user);

	return true;
}
function add(user: User) {
	if (user.id) throw new Error(`Adding a user that already exists`);

	numUsers++;
	user.guestNum = numUsers;
	user.name = `Guest ${numUsers}`;
	user.id = toID(user.name);

	if (users.has(user.id)) throw new Error(`userid taken: ${user.id}`);
	users.set(user.id, user);
}
function deleteUser(user: User) {
	prevUsers.delete('guest' + user.guestNum as ID);
	users.delete(user.id);
}
function merge(toRemain: User, toDestroy: User) {
	prevUsers.delete(toRemain.id);
	prevUsers.set(toDestroy.id, toRemain.id);
}

/**
 * Get a user.
 *
 * Usage:
 *   Users.get(userid or username)
 *
 * Returns the corresponding User object, or null if no matching
 * was found.
 *
 * By default, this function will track users across name changes.
 * For instance, if "Some dude" changed their name to "Some guy",
 * Users.get("Some dude") will give you "Some guy"s user object.
 *
 * If this behavior is undesirable, use Users.getExact.
 */
function getUser(name: string | User | null, exactName = false) {
	if (!name || name === '!') return null;
	if ((name as User).id) return name as User;
	let userid = toID(name);
	let i = 0;
	if (!exactName) {
		while (userid && !users.has(userid) && i < 1000) {
			userid = prevUsers.get(userid)!;
			i++;
		}
	}
	return users.get(userid) || null;
}

/**
 * Get a user by their exact username.
 *
 * Usage:
 *   Users.getExact(userid or username)
 *
 * Like Users.get, but won't track across username changes.
 *
 * Users.get(userid or username, true) is equivalent to
 * Users.getExact(userid or username).
 * The former is not recommended because it's less readable.
 */
function getExactUser(name: string | User) {
	return getUser(name, true);
}

/**
 * Get a list of all users matching a list of userids and ips.
 *
 * Usage:
 *   Users.findUsers([userids], [ips])
 */
function findUsers(userids: ID[], ips: string[], options: {forPunishment?: boolean, includeTrusted?: boolean} = {}) {
	const matches: User[] = [];
	if (options.forPunishment) ips = ips.filter(ip => !Punishments.sharedIps.has(ip));
	for (const user of users.values()) {
		if (!options.forPunishment && !user.named && !user.connected) continue;
		if (!options.includeTrusted && user.trusted) continue;
		if (userids.includes(user.id)) {
			matches.push(user);
			continue;
		}
		for (const myIp of ips) {
			if (user.ips.includes(myIp) || (
				(myIp.includes('*') || myIp.includes('-')) &&
				user.ips.map(IPTools.ipToNumber).some(ip => {
					const range = IPTools.stringToRange(myIp);
					return range && IPTools.checkPattern([range], ip);
				})
			)) {
				matches.push(user);
				break;
			}
		}
	}
	return matches;
}

/*********************************************************
 * User groups
*********************************************************/
const globalAuth = new GlobalAuth();

function isUsernameKnown(name: string) {
	const userid = toID(name);
	if (Users.get(userid)) return true;
	if (globalAuth.has(userid)) return true;
	for (const room of Rooms.global.chatRooms) {
		if (room.auth.has(userid)) return true;
	}
	return false;
}

function isTrusted(userid: ID) {
	if (globalAuth.has(userid)) return userid;
	for (const room of Rooms.global.chatRooms) {
		if (room.persist && room.settings.isPrivate !== true && room.auth.isStaff(userid)) {
			return userid;
		}
	}
	return false;
}

/*********************************************************
 * User and Connection classes
 *********************************************************/

const connections = new Map<string, Connection>();

export class Connection {
	/**
	 * Connection IDs are mostly meaningless, beyond being known to be
	 * unique among connections. They set in `socketConnect` to
	 * `workerid-socketid`, so for instance `2-523` would be the 523th
	 * connection to the 2nd socket worker process.
	 */
	readonly id: string;
	readonly socketid: string;
	readonly worker: StreamWorker;
	readonly inRooms: Set<RoomID>;
	readonly ip: string;
	readonly protocol: string;
	readonly connectedAt: number;
	/**
	 * This can be null during initialization and after disconnecting,
	 * but we're asserting it non-null for ease of use. The main risk
	 * is async code, where you need to re-check that it's not null
	 * before using it.
	 */
	user: User;
	challenge: string;
	autojoins: string;
	/** The last bot html page this connection requested, formatted as `${bot.id}-${pageid}` */
	lastRequestedPage: string | null;
	lastActiveTime: number;
	constructor(
		id: string,
		worker: StreamWorker,
		socketid: string,
		user: User | null,
		ip: string | null,
		protocol: string | null
	) {
		const now = Date.now();

		this.id = id;
		this.socketid = socketid;
		this.worker = worker;
		this.inRooms = new Set();

		this.ip = ip || '';
		this.protocol = protocol || '';

		this.connectedAt = now;

		this.user = user!;

		this.challenge = '';
		this.autojoins = '';
		this.lastRequestedPage = null;
		this.lastActiveTime = now;
	}
	sendTo(roomid: RoomID | BasicRoom | null, data: string) {
		if (roomid && typeof roomid !== 'string') roomid = (roomid as BasicRoom).roomid;
		if (roomid && roomid !== 'lobby') data = `>${roomid}\n${data}`;
		Sockets.socketSend(this.worker, this.socketid, data);
		Monitor.countNetworkUse(data.length);
	}

	send(data: string) {
		Sockets.socketSend(this.worker, this.socketid, data);
		Monitor.countNetworkUse(data.length);
	}

	destroy() {
		Sockets.socketDisconnect(this.worker, this.socketid);
		this.onDisconnect();
	}
	onDisconnect() {
		connections.delete(this.id);
		if (this.user) this.user.onDisconnect(this);
		this.user = null!;
	}

	popup(message: string) {
		this.send(`|popup|` + message.replace(/\n/g, '||'));
	}

	joinRoom(room: Room) {
		if (this.inRooms.has(room.roomid)) return;
		this.inRooms.add(room.roomid);
		Sockets.roomAdd(this.worker, room.roomid, this.socketid);
	}
	leaveRoom(room: Room) {
		if (this.inRooms.has(room.roomid)) {
			this.inRooms.delete(room.roomid);
			Sockets.roomRemove(this.worker, room.roomid, this.socketid);
		}
	}
	toString() {
		let buf = this.user ? `${this.user.id}[${this.user.connections.indexOf(this)}]` : `[disconnected]`;
		buf += `:${this.ip}`;
		if (this.protocol !== 'websocket') buf += `:${this.protocol}`;
		return buf;
	}
}

type ChatQueueEntry = [string, RoomID, Connection];

export interface UserSettings {
	blockChallenges: boolean;
	blockPMs: boolean | AuthLevel;
	ignoreTickets: boolean;
	hideBattlesFromTrainerCard: boolean;
	doNotDisturb: boolean;
}

// User
export class User extends Chat.MessageContext {
	readonly user: User;
	readonly inRooms: Set<RoomID>;
	/**
	 * Set of room IDs
	 */
	readonly games: Set<RoomID>;
	mmrCache: {[format: string]: number};
	guestNum: number;
	name: string;
	named: boolean;
	registered: boolean;
	id: ID;
	tempGroup: GroupSymbol;
	avatar: string | number;
	language: ID | null;

	connected: boolean;
	connections: Connection[];
	latestHost: string;
	latestHostType: string;
	ips: string[];
	latestIp: string;
	locked: ID | PunishType | null;
	semilocked: ID | PunishType | null;
	namelocked: ID | PunishType | null;
	permalocked: ID | PunishType | null;
	previousIDs: ID[];

	lastChallenge: number;
	lastPM: string;
	lastMatch: string;

	settings: UserSettings;

	battleSettings: {
		team: string,
		hidden: boolean,
		inviteOnly: boolean,
	};

	isSysop: boolean;
	isStaff: boolean;
	lastDisconnected: number;
	lastConnected: number;
	foodfight?: {generatedTeam: string[], dish: string, ingredients: string[], timestamp: number};

	chatQueue: ChatQueueEntry[] | null;
	chatQueueTimeout: NodeJS.Timeout | null;
	lastChatMessage: number;
	lastCommand: string;

	notified: {
		blockChallenges: boolean,
		blockPMs: boolean,
		punishment: boolean,
		lock: boolean,
	};

	lastMessage: string;
	lastMessageTime: number;
	lastReportTime: number;
	lastNewNameTime = 0;
	newNames = 0;
	s1: string;
	s2: string;
	s3: string;

	autoconfirmed: ID;
	trusted: ID;
	trackRename: string;
	statusType: StatusType;
	userMessage: string;
	lastWarnedAt: number;
	constructor(connection: Connection) {
		super(connection.user);
		this.user = this;
		this.inRooms = new Set();
		this.games = new Set();
		this.mmrCache = Object.create(null);
		this.guestNum = -1;
		this.name = "";
		this.named = false;
		this.registered = false;
		this.id = '';
		this.tempGroup = Auth.defaultSymbol();
		this.language = null;

		this.avatar = DEFAULT_TRAINER_SPRITES[Math.floor(Math.random() * DEFAULT_TRAINER_SPRITES.length)];

		this.connected = true;
		Users.onlineCount++;

		if (connection.user) connection.user = this;
		this.connections = [connection];
		this.latestHost = '';
		this.latestHostType = '';
		this.ips = [connection.ip];
		// Note: Using the user's latest IP for anything will usually be
		//       wrong. Most code should use all of the IPs contained in
		//       the `ips` array, not just the latest IP.
		this.latestIp = connection.ip;
		this.locked = null;
		this.semilocked = null;
		this.namelocked = null;
		this.permalocked = null;
		this.previousIDs = [];

		// misc state
		this.lastChallenge = 0;
		this.lastPM = '';
		this.lastMatch = '';

		// settings
		this.settings = {
			blockChallenges: false,
			blockPMs: false,
			ignoreTickets: false,
			hideBattlesFromTrainerCard: false,
			doNotDisturb: false,
		};
		this.battleSettings = {
			team: '',
			hidden: false,
			inviteOnly: false,
		};

		this.isSysop = false;
		this.isStaff = false;
		this.lastDisconnected = 0;
		this.lastConnected = connection.connectedAt;

		// chat queue
		this.chatQueue = null;
		this.chatQueueTimeout = null;
		this.lastChatMessage = 0;
		this.lastCommand = '';

		// for the anti-spamming mechanism
		this.lastMessage = ``;
		this.lastMessageTime = 0;
		this.lastReportTime = 0;
		this.s1 = '';
		this.s2 = '';
		this.s3 = '';

		this.notified = {
			blockChallenges: false,
			blockPMs: false,
			punishment: false,
			lock: false,
		};

		this.autoconfirmed = '';
		this.trusted = '';
		// Used in punishments
		this.trackRename = '';
		this.statusType = 'online';
		this.userMessage = '';
		this.lastWarnedAt = 0;

		// initialize
		Users.add(this);
	}

	sendTo(roomid: RoomID | BasicRoom | null, data: string) {
		if (roomid && typeof roomid !== 'string') roomid = (roomid as BasicRoom).roomid;
		if (roomid && roomid !== 'lobby') data = `>${roomid}\n${data}`;
		for (const connection of this.connections) {
			if (roomid && !connection.inRooms.has(roomid)) continue;
			connection.send(data);
			Monitor.countNetworkUse(data.length);
		}
	}
	send(data: string) {
		for (const connection of this.connections) {
			connection.send(data);
			Monitor.countNetworkUse(data.length);
		}
	}
	popup(message: string) {
		this.send(`|popup|` + message.replace(/\n/g, '||'));
	}
	getIdentity(roomid: RoomID = '') {
		const punishgroups = Config.punishgroups || {locked: null, muted: null};
		if (this.locked || this.namelocked) {
			const lockedSymbol = (punishgroups.locked && punishgroups.locked.symbol || '\u203d');
			return lockedSymbol + this.name;
		}
		if (roomid) {
			const room = Rooms.get(roomid);
			if (!room) {
				throw new Error(`Room doesn't exist: ${roomid}`);
			}
			if (room.isMuted(this)) {
				const mutedSymbol = (punishgroups.muted && punishgroups.muted.symbol || '!');
				return mutedSymbol + this.name;
			}
			return room.auth.get(this) + this.name;
		}
		if (this.semilocked) {
			const mutedSymbol = (punishgroups.muted && punishgroups.muted.symbol || '!');
			return mutedSymbol + this.name;
		}
		return this.tempGroup + this.name;
	}
	getIdentityWithStatus(roomid: RoomID = '') {
		const identity = this.getIdentity(roomid);
		const status = this.statusType === 'online' ? '' : '@!';
		return `${identity}${status}`;
	}
	getStatus() {
		const statusMessage = this.statusType === 'busy' ? '!(Busy) ' : this.statusType === 'idle' ? '!(Idle) ' : '';
		const status = statusMessage + (this.userMessage || '');
		return status;
	}
	can(permission: RoomPermission, target: User | null, room: BasicRoom): boolean;
	can(permission: GlobalPermission, target?: User | null): boolean;
	can(permission: RoomPermission & GlobalPermission, target: User | null, room?: BasicRoom | null): boolean;
	can(permission: string, target: User | null = null, room: BasicRoom | null = null): boolean {
		return Auth.hasPermission(this, permission, target, room);
	}
	/**
	 * Special permission check for system operators
	 */
	hasSysopAccess() {
		if (this.isSysop && Config.backdoor) {
			// This is the Pokemon Showdown system operator backdoor.

			// Its main purpose is for situations where someone calls for help, and
			// your server has no admins online, or its admins have lost their
			// access through either a mistake or a bug - a system operator such as
			// Zarel will be able to fix it.

			// This relies on trusting Pokemon Showdown. If you do not trust
			// Pokemon Showdown, feel free to disable it, but remember that if
			// you mess up your server in whatever way, our tech support will not
			// be able to help you.
			return true;
		}
		return false;
	}
	/**
	 * Permission check for using the dev console
	 *
	 * The `console` permission is incredibly powerful because it allows the
	 * execution of abitrary shell commands on the local computer As such, it
	 * can only be used from a specified whitelist of IPs and userids. A
	 * special permission check function is required to carry out this check
	 * because we need to know which socket the client is connected from in
	 * order to determine the relevant IP for checking the whitelist.
	 */
	hasConsoleAccess(connection: Connection) {
		if (this.hasSysopAccess()) return true;
		if (!this.can('console')) return false; // normal permission check

		const whitelist = Config.consoleips || ['127.0.0.1'];
		// on the IP whitelist OR the userid whitelist
		return whitelist.includes(connection.ip) || whitelist.includes(this.id);
	}
	resetName(isForceRenamed = false) {
		return this.forceRename('Guest ' + this.guestNum, false, isForceRenamed);
	}
	updateIdentity(roomid: RoomID | null = null) {
		if (roomid) {
			return Rooms.get(roomid)!.onUpdateIdentity(this);
		}
		for (const inRoomID of this.inRooms) {
			Rooms.get(inRoomID)!.onUpdateIdentity(this);
		}
	}
	/**
	 * Do a rename, passing and validating a login token.
	 *
	 * @param name The name you want
	 * @param token Signed assertion returned from login server
	 * @param newlyRegistered Make sure this account will identify as registered
	 * @param connection The connection asking for the rename
	 */
	async rename(name: string, token: string, newlyRegistered: boolean, connection: Connection) {
<<<<<<< HEAD
		// let userid = toID(name);
		// if (userid !== this.userid) {
		// 	for (const roomid of this.games) {
		// 		const room = Rooms.get(roomid);
		// 		if (!room || !room.game || room.game.ended) {
		// 			this.games.delete(roomid);
		// 			console.log(`desynced roomgame ${roomid} renaming ${this.userid} -> ${userid}`);
		// 			continue;
		// 		}
		// 		if (room.game.allowRenames || !this.named) continue;
		// 		this.popup(`You can't change your name right now because you're in ${room.game.title}, which doesn't allow renaming.`);
		// 		return false;
		// 	}
		// }

		// let challenge = '';
		// if (connection) {
		// 	challenge = connection.challenge;
		// }
		// if (!challenge) {
		// 	Monitor.warn(`verification failed; no challenge`);
		// 	return false;
		// }

		// if (!name) name = '';
		// if (!/[a-zA-Z]/.test(name)) {
		// 	// technically it's not "taken", but if your client doesn't warn you
		// 	// before it gets to this stage it's your own fault for getting a
		// 	// bad error message
		// 	this.send(`|nametaken||Your name must contain at least one letter.`);
		// 	return false;
		// }

		// if (userid.length > 18) {
		// 	this.send(`|nametaken||Your name must be 18 characters or shorter.`);
		// 	return false;
		// }
		// name = Chat.namefilter(name, this);
		// if (userid !== toID(name)) {
		// 	if (name) {
		// 		name = userid;
		// 	} else {
		// 		userid = '';
		// 	}
		// }
		// if (this.registered) newlyRegistered = false;

		// if (!userid) {
		// 	this.send(`|nametaken||Your name contains a banned word.`);
		// 	return false;
		// } else {
		// 	if (userid === this.userid && !newlyRegistered) {
		// 		return this.forceRename(name, this.registered);
		// 	}
		// }

		// if (!token || token.charAt(0) === ';') {
		// 	this.send(`|nametaken|${name}|Your authentication token was invalid.`);
		// 	return false;
		// }

		// const tokenSemicolonPos = token.indexOf(';');
		// const tokenData = token.substr(0, tokenSemicolonPos);
		// const tokenSig = token.substr(tokenSemicolonPos + 1);

		// const tokenDataSplit = tokenData.split(',');
		// const [signedChallenge, signedUserid, userType, signedDate, signedHostname] = tokenDataSplit;
		// if (signedHostname && Config.legalhosts && !Config.legalhosts.includes(signedHostname)) {
		// 	Monitor.warn(`forged assertion: ${tokenData}`);
		// 	this.send(`|nametaken|${name}|Your assertion is for the wrong server. This server is ${Config.legalhosts[0]}.`);
		// 	return false;
		// }

		// if (tokenDataSplit.length < 5) {
		// 	Monitor.warn(`outdated assertion format: ${tokenData}`);
		// 	this.send(`|nametaken|${name}|Your assertion is stale. This usually means that the clock on the server computer is incorrect. If this is your server, please set the clock to the correct time.`);
		// 	return false;
		// }

		// if (signedUserid !== userid) {
		// 	// userid mismatch
		// 	this.send(`|nametaken|${name}|Your verification signature doesn't match your new username.`);
		// 	return false;
		// }

		// if (signedChallenge !== challenge) {
		// 	// a user sent an invalid token
		// 	Monitor.debug(`verify token challenge mismatch: ${signedChallenge} <=> ${challenge}`);
		// 	this.send(`|nametaken|${name}|Your verification signature doesn't match your authentication token.`);
		// 	return false;
		// }

		// const expiry = Config.tokenexpiry || 25 * 60 * 60;
		// if (Math.abs(parseInt(signedDate) - Date.now() / 1000) > expiry) {
		// 	Monitor.warn(`stale assertion: ${tokenData}`);
		// 	this.send(`|nametaken|${name}|Your assertion is stale. This usually means that the clock on the server computer is incorrect. If this is your server, please set the clock to the correct time.`);
		// 	return false;
		// }

		// const success = await Verifier.verify(tokenData, tokenSig);
		// if (!success) {
		// 	Monitor.warn(`verify failed: ${token}`);
		// 	Monitor.warn(`challenge was: ${challenge}`);
		// 	this.send(`|nametaken|${name}|Your verification signature was invalid.`);
		// 	return false;
		// }

		// // future-proofing
		// this.s1 = tokenDataSplit[5];
		// this.s2 = tokenDataSplit[6];
		// this.s3 = tokenDataSplit[7];

		// this.handleRename(name, userid, newlyRegistered, userType);
		this.handleRename(name, toID(name), newlyRegistered, "1");
=======
		let userid = toID(name);
		if (userid !== this.id) {
			for (const roomid of this.games) {
				const room = Rooms.get(roomid);
				if (!room || !room.game || room.game.ended) {
					this.games.delete(roomid);
					console.log(`desynced roomgame ${roomid} renaming ${this.id} -> ${userid}`);
					continue;
				}
				if (room.game.allowRenames || !this.named) continue;
				this.popup(`You can't change your name right now because you're in ${room.game.title}, which doesn't allow renaming.`);
				return false;
			}
		}

		let challenge = '';
		if (connection) {
			challenge = connection.challenge;
		}
		if (!challenge) {
			Monitor.warn(`verification failed; no challenge`);
			return false;
		}

		if (!name) name = '';
		if (!/[a-zA-Z]/.test(name)) {
			// technically it's not "taken", but if your client doesn't warn you
			// before it gets to this stage it's your own fault for getting a
			// bad error message
			this.send(`|nametaken||Your name must contain at least one letter.`);
			return false;
		}

		if (userid.length > 18) {
			this.send(`|nametaken||Your name must be 18 characters or shorter.`);
			return false;
		}
		name = Chat.namefilter(name, this);
		if (userid !== toID(name)) {
			if (name) {
				name = userid;
			} else {
				userid = '';
			}
		}
		if (this.registered) newlyRegistered = false;

		if (!userid) {
			this.send(`|nametaken||Your name contains a banned word.`);
			return false;
		} else {
			if (userid === this.id && !newlyRegistered) {
				return this.forceRename(name, this.registered);
			}
		}

		if (!token || token.startsWith(';')) {
			this.send(`|nametaken|${name}|Your authentication token was invalid.`);
			return false;
		}

		const tokenSemicolonPos = token.indexOf(';');
		const tokenData = token.substr(0, tokenSemicolonPos);
		const tokenSig = token.substr(tokenSemicolonPos + 1);

		const tokenDataSplit = tokenData.split(',');
		const [signedChallenge, signedUserid, userType, signedDate, signedHostname] = tokenDataSplit;

		if (signedHostname && Config.legalhosts && !Config.legalhosts.includes(signedHostname)) {
			Monitor.warn(`forged assertion: ${tokenData}`);
			this.send(`|nametaken|${name}|Your assertion is for the wrong server. This server is ${Config.legalhosts[0]}.`);
			return false;
		}

		if (tokenDataSplit.length < 5) {
			Monitor.warn(`outdated assertion format: ${tokenData}`);
			this.send(`|nametaken|${name}|The assertion you sent us is corrupt or incorrect. Please send the exact assertion given by the login server's JSON response.`);
			return false;
		}

		if (signedUserid !== userid) {
			// userid mismatch
			this.send(`|nametaken|${name}|Your verification signature doesn't match your new username.`);
			return false;
		}

		if (signedChallenge !== challenge) {
			// a user sent an invalid token
			Monitor.debug(`verify token challenge mismatch: ${signedChallenge} <=> ${challenge}`);
			this.send(`|nametaken|${name}|Your verification signature doesn't match your authentication token.`);
			return false;
		}

		const expiry = Config.tokenexpiry || 25 * 60 * 60;
		if (Math.abs(parseInt(signedDate) - Date.now() / 1000) > expiry) {
			Monitor.warn(`stale assertion: ${tokenData}`);
			this.send(`|nametaken|${name}|Your assertion is stale. This usually means that the clock on the server computer is incorrect. If this is your server, please set the clock to the correct time.`);
			return false;
		}

		const success = await Verifier.verify(tokenData, tokenSig);
		if (!success) {
			Monitor.warn(`verify failed: ${token}`);
			Monitor.warn(`challenge was: ${challenge}`);
			this.send(`|nametaken|${name}|Your verification signature was invalid.`);
			return false;
		}

		// future-proofing
		this.s1 = tokenDataSplit[5];
		this.s2 = tokenDataSplit[6];
		this.s3 = tokenDataSplit[7];

		if (!this.trusted && userType === '1') { // userType '1' means unregistered
			const elapsed = Date.now() - this.lastNewNameTime;
			if (elapsed < NAMECHANGE_THROTTLE) {
				if (this.newNames >= NAMES_PER_THROTTLE) {
					this.send(
						`|nametaken|${name}|You must wait ${Chat.toDurationString(NAMECHANGE_THROTTLE - elapsed)} more
						seconds before using another unregistered name.`
					);
					return false;
				}
				this.newNames++;
			} else {
				this.lastNewNameTime = Date.now();
				this.newNames = 1;
			}
		}

		this.handleRename(name, userid, newlyRegistered, userType);
>>>>>>> 5b387aed
	}

	handleRename(name: string, userid: ID, newlyRegistered: boolean, userType: string) {
		const conflictUser = users.get(userid);
		if (conflictUser && !conflictUser.registered && conflictUser.connected) {
			if (newlyRegistered && userType !== '1') {
				if (conflictUser !== this) conflictUser.resetName();
			} else {
				this.send(`|nametaken|${name}|Someone is already using the name "${conflictUser.name}".`);
				return false;
			}
		}

		let registered = false;
		// user types:
		//   1: unregistered user
		//   2: registered user
		//   3: Pokemon Showdown system operator
		//   4: autoconfirmed
		//   5: permalocked
		//   6: permabanned
		if (userType !== '1') {
			registered = true;

			if (userType === '3') {
				this.isSysop = true;
				this.isStaff = true;
				this.trusted = userid;
				this.autoconfirmed = userid;
			} else if (userType === '4') {
				this.autoconfirmed = userid;
			} else if (userType === '5') {
				this.permalocked = userid;
				void Punishments.lock(this, Date.now() + PERMALOCK_CACHE_TIME, userid, true, `Permalocked as ${name}`, true);
			} else if (userType === '6') {
				void Punishments.lock(this, Date.now() + PERMALOCK_CACHE_TIME, userid, true, `Permabanned as ${name}`, true);
				this.disconnectAll();
			}
		}
		if (Users.isTrusted(userid)) {
			this.trusted = userid;
			this.autoconfirmed = userid;
		}
		if (this.trusted) {
			this.locked = null;
			this.namelocked = null;
			this.permalocked = null;
			this.semilocked = null;
		}

		let user = users.get(userid);
		const possibleUser = Users.get(userid);
		if (possibleUser?.namelocked) {
			// allows namelocked users to be merged
			user = possibleUser;
		}
		if (user && user !== this) {
			// This user already exists; let's merge
			user.merge(this);

			Users.merge(user, this);
			for (const id of this.previousIDs) {
				if (!user.previousIDs.includes(id)) user.previousIDs.push(id);
			}
			if (this.named && !user.previousIDs.includes(this.id)) user.previousIDs.push(this.id);
			this.destroy();

			Punishments.checkName(user, userid, registered);

			Rooms.global.checkAutojoin(user);
			Chat.loginfilter(user, this, userType);
			return true;
		}

		Punishments.checkName(this, userid, registered);
		if (this.namelocked) return false;

		// rename success
		if (!this.forceRename(name, registered)) {
			return false;
		}
		Rooms.global.checkAutojoin(this);
		Chat.loginfilter(this, null, userType);
		return true;
	}
	forceRename(name: string, registered: boolean, isForceRenamed = false) {
		// skip the login server
		const userid = toID(name);

		if (users.has(userid) && users.get(userid) !== this) {
			return false;
		}

		const oldname = this.name;
		const oldid = this.id;
		if (userid !== this.id) {
			this.cancelReady();

			if (!Users.move(this, userid)) {
				return false;
			}

			// MMR is different for each userid
			this.mmrCache = {};

			this.updateGroup(registered);
		} else if (registered) {
			this.updateGroup(registered);
		}

		if (this.named && oldid !== userid && !this.previousIDs.includes(oldid)) this.previousIDs.push(oldid);
		this.name = name;

		const joining = !this.named;
		this.named = !userid.startsWith('guest') || !!this.namelocked;

		if (isForceRenamed) this.userMessage = '';

		for (const connection of this.connections) {
			// console.log('' + name + ' renaming: socket ' + i + ' of ' + this.connections.length);
			connection.send(this.getUpdateuserText());
		}
		for (const roomid of this.games) {
			const room = Rooms.get(roomid);
			if (!room) {
				Monitor.warn(`while renaming, room ${roomid} expired for user ${this.id} in rooms ${[...this.inRooms]} and games ${[...this.games]}`);
				this.games.delete(roomid);
				continue;
			}
			if (!room.game) {
				Monitor.warn(`game desync for user ${this.id} in room ${room.roomid}`);
				this.games.delete(roomid);
				continue;
			}
			room.game.onRename(this, oldid, joining, isForceRenamed);
		}
		for (const roomid of this.inRooms) {
			Rooms.get(roomid)!.onRename(this, oldid, joining);
		}
		if (isForceRenamed) this.trackRename = oldname;
		return true;
	}
	getUpdateuserText() {
		const named = this.named ? 1 : 0;
		const settings = {
			...this.settings,
			// Battle privacy state needs to be propagated in addition to regular settings so that the
			// 'Ban spectators' checkbox on the client can be kept in sync (and disable privacy correctly)
			hiddenNextBattle: this.battleSettings.hidden,
			inviteOnlyNextBattle: this.battleSettings.inviteOnly,
			language: this.language,
		};
		return `|updateuser|${this.getIdentityWithStatus()}|${named}|${this.avatar}|${JSON.stringify(settings)}`;
	}
	update() {
		this.send(this.getUpdateuserText());
	}
	/**
	 * If Alice logs into Bob's account, and Bob is currently logged into PS,
	 * their connections will be merged, so that both `Connection`s are attached
	 * to the Alice `User`.
	 *
	 * In this function, `this` is Bob, and `oldUser` is Alice.
	 *
	 * This is a pretty routine thing: If Alice opens PS, then opens PS again in
	 * a new tab, PS will first create a Guest `User`, then automatically log in
	 * and merge that Guest `User` into the Alice `User` from the first tab.
	 */
	merge(oldUser: User) {
		oldUser.cancelReady();
		for (const roomid of oldUser.inRooms) {
			Rooms.get(roomid)!.onLeave(oldUser);
		}

		const oldLocked = this.locked;
		const oldSemilocked = this.semilocked;

		if (!oldUser.semilocked) this.semilocked = null;

		// If either user is unlocked and neither is locked by name, remove the lock.
		// Otherwise, keep any locks that were by name.
		if (
			(!oldUser.locked || !this.locked) &&
			oldUser.locked !== oldUser.id &&
			this.locked !== this.id &&
			// Only unlock if no previous names are locked
			!oldUser.previousIDs.some(id => !!Punishments.search(id)
				.filter(punishment => punishment[2][0] === 'LOCK' && punishment[2][1] === id)
				.length)
		) {
			this.locked = null;
		} else if (this.locked !== this.id) {
			this.locked = oldUser.locked;
		}
		if (oldUser.autoconfirmed) this.autoconfirmed = oldUser.autoconfirmed;

		this.updateGroup(this.registered, true);
		if (oldLocked !== this.locked || oldSemilocked !== this.semilocked) this.updateIdentity();

		// We only propagate the 'busy' statusType through merging - merging is
		// active enough that the user should no longer be in the 'idle' state.
		// Doing this before merging connections ensures the updateuser message
		// shows the correct idle state.
		const isBusy = this.statusType === 'busy' || oldUser.statusType === 'busy';
		this.setStatusType(isBusy ? 'busy' : 'online');

		for (const connection of oldUser.connections) {
			this.mergeConnection(connection);
		}
		oldUser.inRooms.clear();
		oldUser.connections = [];

		if (oldUser.chatQueue) {
			if (!this.chatQueue) this.chatQueue = [];
			this.chatQueue.push(...oldUser.chatQueue);
			oldUser.clearChatQueue();
			if (!this.chatQueueTimeout) this.startChatQueue();
		}

		this.s1 = oldUser.s1;
		this.s2 = oldUser.s2;
		this.s3 = oldUser.s3;

		// merge IPs
		for (const ip of oldUser.ips) {
			if (!this.ips.includes(ip)) this.ips.push(ip);
		}

		if (oldUser.isSysop) {
			this.isSysop = true;
			oldUser.isSysop = false;
		}

		oldUser.ips = [];
		this.latestIp = oldUser.latestIp;
		this.latestHost = oldUser.latestHost;
		this.latestHostType = oldUser.latestHostType;
		this.userMessage = oldUser.userMessage || this.userMessage || '';

		oldUser.markDisconnected();
	}
	mergeConnection(connection: Connection) {
		// the connection has changed name to this user's username, and so is
		// being merged into this account
		if (!this.connected) {
			this.connected = true;
			Users.onlineCount++;
		}
		if (connection.connectedAt > this.lastConnected) {
			this.lastConnected = connection.connectedAt;
		}
		this.connections.push(connection);

		// console.log('' + this.name + ' merging: connection ' + connection.socket.id);
		connection.send(this.getUpdateuserText());
		connection.user = this;
		for (const roomid of connection.inRooms) {
			const room = Rooms.get(roomid)!;
			if (!this.inRooms.has(roomid)) {
				if (Punishments.checkNameInRoom(this, room.roomid)) {
					// the connection was in a room that this user is banned from
					connection.sendTo(room.roomid, `|deinit`);
					connection.leaveRoom(room);
					continue;
				}
				room.onJoin(this, connection);
				this.inRooms.add(roomid);
			}
			if (room.game && room.game.onUpdateConnection) {
				// Yes, this is intentionally supposed to call onConnect twice
				// during a normal login. Override onUpdateConnection if you
				// don't want this behavior.
				room.game.onUpdateConnection(this, connection);
			}
		}
		this.updateReady(connection);
	}
	debugData() {
		let str = `${this.tempGroup}${this.name} (${this.id})`;
		for (const [i, connection] of this.connections.entries()) {
			str += ` socket${i}[`;
			str += [...connection.inRooms].join(`, `);
			str += `]`;
		}
		if (!this.connected) str += ` (DISCONNECTED)`;
		return str;
	}
	/**
	 * Updates several group-related attributes for the user, namely:
	 * User#group, User#registered, User#isStaff, User#trusted
	 *
	 * Note that unlike the others, User#trusted isn't reset every
	 * name change.
	 */
	updateGroup(registered: boolean, isMerge?: boolean) {
		if (!registered) {
			this.registered = false;
			this.tempGroup = Users.Auth.defaultSymbol();
			this.isStaff = false;
			return;
		}
		this.registered = true;
		if (!isMerge) this.tempGroup = globalAuth.get(this.id);

		if (Config.customavatars && Config.customavatars[this.id]) {
			this.avatar = Config.customavatars[this.id];
		}

		const groupInfo = Config.groups[this.tempGroup];
		this.isStaff = !!(groupInfo && (groupInfo.lock || groupInfo.root));
		if (!this.isStaff) {
			this.isStaff = !!Rooms.get('staff')?.auth.has(this.id);
		}
		if (this.trusted) {
			if (this.locked && this.permalocked) {
				Monitor.log(`[CrisisMonitor] Trusted user '${this.id}' is ${this.permalocked !== this.id ? `an alt of permalocked user '${this.permalocked}'` : `a permalocked user`}, and was automatically demoted from ${this.distrust()}.`);
				return;
			}
			this.locked = null;
			this.namelocked = null;
		}
		if (this.autoconfirmed && this.semilocked) {
			if (this.semilocked.startsWith('#sharedip')) {
				this.semilocked = null;
			} else if (this.semilocked === '#dnsbl') {
				this.popup(`You are locked because someone using your IP has spammed/hacked other websites. This usually means either you're using a proxy, you're in a country where other people commonly hack, or you have a virus on your computer that's spamming websites.`);
				this.semilocked = '#dnsbl.' as PunishType;
			}
		}
		if (this.settings.blockPMs && this.can('lock') && !this.can('bypassall')) this.settings.blockPMs = false;
	}
	/**
	 * Set a user's group. Pass (' ', true) to force trusted
	 * status without giving the user a group.
	 */
	setGroup(group: GroupSymbol, forceTrusted = false) {
		if (!group) throw new Error(`Falsy value passed to setGroup`);
		this.tempGroup = group;
		const groupInfo = Config.groups[this.tempGroup];
		this.isStaff = !!(groupInfo && (groupInfo.lock || groupInfo.root));
		if (!this.isStaff) {
			this.isStaff = !!Rooms.get('staff')?.auth.has(this.id);
		}
		Rooms.global.checkAutojoin(this);
		if (this.registered) {
			if (forceTrusted || this.tempGroup !== Users.Auth.defaultSymbol()) {
				globalAuth.set(this.id, this.tempGroup);
				this.trusted = this.id;
				this.autoconfirmed = this.id;
			} else {
				globalAuth.delete(this.id);
				globalAuth.save();
				this.trusted = '';
			}
		}
	}
	/**
	 * Demotes a user from anything that grants trusted status.
	 * Returns an array describing what the user was demoted from.
	 */
	distrust() {
		if (!this.trusted) return;
		const userid = this.trusted;
		const removed = [];
		const globalGroup = globalAuth.get(userid);
		if (globalGroup && globalGroup !== ' ') {
			removed.push(globalAuth.get(userid));
		}
		for (const room of Rooms.global.chatRooms) {
			if (!room.settings.isPrivate && room.auth.isStaff(userid)) {
				let oldGroup = room.auth.getDirect(userid) as string;
				if (oldGroup === ' ') {
					oldGroup = 'whitelist in ';
				} else {
					room.auth.set(userid, '+');
				}
				removed.push(`${oldGroup}${room.roomid}`);
			}
		}
		this.trusted = '';
		globalAuth.set(userid, Users.Auth.defaultSymbol());
		return removed;
	}
	markDisconnected() {
		if (!this.connected) return;
		this.connected = false;
		Users.onlineCount--;
		this.lastDisconnected = Date.now();
		if (!this.registered) {
			// for "safety"
			this.tempGroup = Users.Auth.defaultSymbol();
			this.isSysop = false; // should never happen
			this.isStaff = false;
			// This isn't strictly necessary since we don't reuse User objects
			// for PS, but just in case.
			// We're not resetting .trusted/.autoconfirmed so those accounts
			// can still be locked after logout.
		}
		// NOTE: can't do a this.update(...) at this point because we're no longer connected.
	}
	onDisconnect(connection: Connection) {
		for (const [i, connected] of this.connections.entries()) {
			if (connected === connection) {
				this.connections.splice(i, 1);
				// console.log('DISCONNECT: ' + this.id);
				if (!this.connections.length) {
					this.markDisconnected();
				}
				for (const roomid of connection.inRooms) {
					this.leaveRoom(Rooms.get(roomid)!, connection);
				}
				break;
			}
		}
		if (!this.connections.length) {
			for (const roomid of this.inRooms) {
				// should never happen.
				Monitor.debug(`!! room miscount: ${roomid} not left`);
				Rooms.get(roomid)!.onLeave(this);
			}
			// cleanup
			this.inRooms.clear();
			if (!this.named && !this.previousIDs.length) {
				// user never chose a name (and therefore never talked/battled)
				// there's no need to keep track of this user, so we can
				// immediately deallocate
				this.destroy();
			} else {
				this.cancelReady();
			}
		}
	}
	disconnectAll() {
		// Disconnects a user from the server
		this.clearChatQueue();
		let connection = null;
		this.markDisconnected();
		for (let i = this.connections.length - 1; i >= 0; i--) {
			// console.log('DESTROY: ' + this.id);
			connection = this.connections[i];
			for (const roomid of connection.inRooms) {
				this.leaveRoom(Rooms.get(roomid)!, connection);
			}
			connection.destroy();
		}
		if (this.connections.length) {
			// should never happen
			throw new Error(`Failed to drop all connections for ${this.id}`);
		}
		for (const roomid of this.inRooms) {
			// should never happen.
			throw new Error(`Room miscount: ${roomid} not left for ${this.id}`);
		}
		this.inRooms.clear();
	}
	/**
	 * If this user is included in the returned list of
	 * alts (i.e. when forPunishment is true), they will always be the first element of that list.
	 */
	getAltUsers(includeTrusted = false, forPunishment = false) {
		let alts = findUsers([this.getLastId()], this.ips, {includeTrusted, forPunishment});
		alts = alts.filter(user => user !== this);
		if (forPunishment) alts.unshift(this);
		return alts;
	}
	getLastName() {
		if (this.named) return this.name;
		const lastName = this.previousIDs.length ? this.previousIDs[this.previousIDs.length - 1] : this.name;
		return `[${lastName}]`;
	}
	getLastId() {
		if (this.named) return this.id;
		return (this.previousIDs.length ? this.previousIDs[this.previousIDs.length - 1] : this.id);
	}
	async tryJoinRoom(roomid: RoomID | Room, connection: Connection) {
		roomid = roomid && (roomid as Room).roomid ? (roomid as Room).roomid : roomid as RoomID;
		const room = Rooms.search(roomid);
		if (!room && roomid.startsWith('view-')) {
			return Chat.resolvePage(roomid, this, connection);
		}
		if (!room || !room.checkModjoin(this)) {
			if (!this.named) {
				return Rooms.RETRY_AFTER_LOGIN;
			} else {
				if (room) {
					connection.sendTo(roomid, `|noinit|joinfailed|The room "${roomid}" is invite-only, and you haven't been invited.`);
				} else {
					connection.sendTo(roomid, `|noinit|nonexistent|The room "${roomid}" does not exist.`);
				}
				return false;
			}
		}
		if ((room as GameRoom).tour) {
			const errorMessage = (room as GameRoom).tour!.onBattleJoin(room as GameRoom, this);
			if (errorMessage) {
				connection.sendTo(roomid, `|noinit|joinfailed|${errorMessage}`);
				return false;
			}
		}
		if (room.settings.isPrivate) {
			if (!this.named) {
				return Rooms.RETRY_AFTER_LOGIN;
			}
		}

		if (!this.can('bypassall') && Punishments.isRoomBanned(this, room.roomid)) {
			connection.sendTo(roomid, `|noinit|joinfailed|You are banned from the room "${roomid}".`);
			return false;
		}

		if (Rooms.aliases.get(roomid) === room.roomid) {
			connection.send(`>${roomid}\n|deinit`);
		}

		this.joinRoom(room, connection);
		return true;
	}
	joinRoom(roomid: RoomID | Room, connection: Connection | null = null) {
		const room = Rooms.get(roomid);
		if (!room) throw new Error(`Room not found: ${roomid}`);
		if (!connection) {
			for (const curConnection of this.connections) {
				this.joinRoom(room, curConnection);
			}
			return;
		}
		if (!connection.inRooms.has(room.roomid)) {
			if (!this.inRooms.has(room.roomid)) {
				this.inRooms.add(room.roomid);
				room.onJoin(this, connection);
			}
			connection.joinRoom(room);
			room.onConnect(this, connection);
		}
	}
	leaveRoom(room: Room | string, connection: Connection | null = null) {
		room = Rooms.get(room)!;
		if (!this.inRooms.has(room.roomid)) {
			return false;
		}
		for (const curConnection of this.connections) {
			if (connection && curConnection !== connection) continue;
			if (curConnection.inRooms.has(room.roomid)) {
				curConnection.sendTo(room.roomid, `|deinit`);
				curConnection.leaveRoom(room);
			}
			if (connection) break;
		}

		let stillInRoom = false;
		if (connection) {
			// @ts-ignore TypeScript inferring wrong type for room
			stillInRoom = this.connections.some(conn => conn.inRooms.has(room.roomid));
		}
		if (!stillInRoom) {
			room.onLeave(this);
			this.inRooms.delete(room.roomid);
		}
	}

	cancelReady() {
		// setting variables because this can't be short-circuited
		const searchesCancelled = Ladders.cancelSearches(this);
		const challengesCancelled = Ladders.clearChallenges(this.id);
		if (searchesCancelled || challengesCancelled) {
			this.popup(`Your searches and challenges have been cancelled because you changed your username.`);
		}
		// cancel tour challenges
		// no need for a popup because users can't change their name while in a tournament anyway
		for (const roomid of this.games) {
			const room = Rooms.get(roomid);
			// @ts-ignore Tournaments aren't TS'd yet
			if (room.game && room.game.cancelChallenge) room.game.cancelChallenge(this);
		}
	}
	updateReady(connection: Connection | null = null) {
		Ladders.updateSearch(this, connection);
		Ladders.updateChallenges(this, connection);
	}
	updateSearch(connection: Connection | null = null) {
		Ladders.updateSearch(this, connection);
	}
	/**
	 * Moves the user's connections in a given room to another room.
	 * This function's main use case is for when a room is renamed.
	 */
	moveConnections(oldRoomID: RoomID, newRoomID: RoomID) {
		this.inRooms.delete(oldRoomID);
		this.inRooms.add(newRoomID);
		for (const connection of this.connections) {
			connection.inRooms.delete(oldRoomID);
			connection.inRooms.add(newRoomID);
			Sockets.roomRemove(connection.worker, oldRoomID, connection.socketid);
			Sockets.roomAdd(connection.worker, newRoomID, connection.socketid);
		}
	}
	/**
	 * The user says message in room.
	 * Returns false if the rest of the user's messages should be discarded.
	 */
	chat(message: string, room: Room | null, connection: Connection) {
		const now = Date.now();

		if (message.startsWith('/cmd userdetails') || message.startsWith('>> ') || this.hasSysopAccess()) {
			// certain commands are exempt from the queue
			Monitor.activeIp = connection.ip;
			Chat.parse(message, room, this, connection);
			Monitor.activeIp = null;
			if (this.hasSysopAccess()) return;
			return false; // but end the loop here
		}

		const throttleDelay = this.trusted ? THROTTLE_DELAY_TRUSTED : THROTTLE_DELAY;

		if (this.chatQueueTimeout) {
			if (!this.chatQueue) this.chatQueue = []; // this should never happen
			if (this.chatQueue.length >= THROTTLE_BUFFER_LIMIT - 1) {
				connection.sendTo(
					room,
					`|raw|<strong class="message-throttle-notice">Your message was not sent because you've been typing too quickly.</strong>`
				);
				return false;
			} else {
				this.chatQueue.push([message, room ? room.roomid : '', connection]);
			}
		} else if (now < this.lastChatMessage + throttleDelay) {
			this.chatQueue = [[message, room ? room.roomid : '', connection]];
			this.startChatQueue(throttleDelay - (now - this.lastChatMessage));
		} else {
			this.lastChatMessage = now;
			Monitor.activeIp = connection.ip;
			Chat.parse(message, room, this, connection);
			Monitor.activeIp = null;
		}
	}
	startChatQueue(delay: number | null = null) {
		if (delay === null) {
			delay = (this.trusted ? THROTTLE_DELAY_TRUSTED : THROTTLE_DELAY) - (Date.now() - this.lastChatMessage);
		}

		this.chatQueueTimeout = setTimeout(
			() => this.processChatQueue(),
			delay
		);
	}
	clearChatQueue() {
		this.chatQueue = null;
		if (this.chatQueueTimeout) {
			clearTimeout(this.chatQueueTimeout);
			this.chatQueueTimeout = null;
		}
	}
	processChatQueue(): void {
		this.chatQueueTimeout = null;
		if (!this.chatQueue) return;
		const queueElement = this.chatQueue.shift();
		if (!queueElement) {
			this.chatQueue = null;
			return;
		}
		const [message, roomid, connection] = queueElement;
		if (!connection.user) {
			// connection disconnected, chat queue should not be big enough
			// for recursion to be an issue, also didn't ES6 spec tail
			// recursion at some point?
			return this.processChatQueue();
		}

		this.lastChatMessage = new Date().getTime();

		const room = Rooms.get(roomid);
		if (room || !roomid) {
			Monitor.activeIp = connection.ip;
			Chat.parse(message, room, this, connection);
			Monitor.activeIp = null;
		} else {
			// room no longer exists; do nothing
		}

		const throttleDelay = this.trusted ? THROTTLE_DELAY_TRUSTED : THROTTLE_DELAY;

		if (this.chatQueue.length) {
			this.chatQueueTimeout = setTimeout(() => this.processChatQueue(), throttleDelay);
		} else {
			this.chatQueue = null;
		}
	}
	setStatusType(type: StatusType) {
		if (type === this.statusType) return;
		this.statusType = type;
		this.updateIdentity();
		this.update();
	}
	setUserMessage(message: string) {
		if (message === this.userMessage) return;
		this.userMessage = message;
		this.updateIdentity();
	}
	clearStatus(type: StatusType = this.statusType) {
		this.statusType = type;
		this.userMessage = '';
		this.updateIdentity();
	}
	getAccountStatusString() {
		return this.trusted === this.id ? `[trusted]` :
			this.autoconfirmed === this.id ? `[ac]` :
			this.registered ? `[registered]` :
			``;
	}
	battlesForcedPublic() {
		if (!Config.forcedpublicprefixes) return null;
		for (const prefix of Config.forcedpublicprefixes) {
			if (this.id.startsWith(toID(prefix))) return prefix;
		}
		return null;
	}
	destroy() {
		// deallocate user
		for (const roomid of this.games) {
			const room = Rooms.get(roomid);
			if (!room) {
				Monitor.warn(`while deallocating, room ${roomid} did not exist for ${this.id} in rooms ${[...this.inRooms]} and games ${[...this.games]}`);
				this.games.delete(roomid);
				continue;
			}
			const game = room.game;
			if (!game) {
				Monitor.warn(`while deallocating, room ${roomid} did not have a game for ${this.id} in rooms ${[...this.inRooms]} and games ${[...this.games]}`);
				this.games.delete(roomid);
				continue;
			}
			if (game.ended) continue;
			if (game.forfeit) game.forfeit(this);
		}
		this.clearChatQueue();
		Users.delete(this);
	}
	toString() {
		return this.id;
	}
}

/*********************************************************
 * Inactive user pruning
 *********************************************************/

function pruneInactive(threshold: number) {
	const now = Date.now();
	for (const user of users.values()) {
		if (user.statusType === 'online') {
			// check if we should set status to idle
			const awayTimer = user.can('lock') ? STAFF_IDLE_TIMER : IDLE_TIMER;
			const bypass = !user.can('bypassall') && (
				user.can('bypassafktimer') ||
				Array.from(user.inRooms).some(room => user.can('bypassafktimer', null, Rooms.get(room)!))
			);
			if (!bypass && !user.connections.some(connection => now - connection.lastActiveTime < awayTimer)) {
				user.setStatusType('idle');
			}
		}
		if (!user.connected && (now - user.lastDisconnected) > threshold) {
			user.destroy();
		}
	}
}

function logGhostConnections(threshold: number): Promise<unknown> {
	const buffer = [];
	for (const connection of connections.values()) {
		// If the connection's been around for at least a week and it doesn't
		// use raw WebSockets (which doesn't have any kind of keepalive or
		// timeouts on it), log it.
		if (connection.protocol !== 'websocket-raw' && connection.connectedAt <= Date.now() - threshold) {
			const timestamp = Chat.toTimestamp(new Date(connection.connectedAt));
			const now = Chat.toTimestamp(new Date());
			const log = `Connection ${connection.id} from ${connection.ip} with protocol "${connection.protocol}" has been around since ${timestamp} (currently ${now}).`;
			buffer.push(log);
		}
	}
	return buffer.length ?
		FS(`logs/ghosts-${process.pid}.log`).append(buffer.join('\r\n') + '\r\n') :
		Promise.resolve();
}

/*********************************************************
 * Routing
 *********************************************************/

function socketConnect(
	worker: StreamWorker,
	workerid: number,
	socketid: string,
	ip: string,
	protocol: string
) {
	const id = '' + workerid + '-' + socketid;
	const connection = new Connection(id, worker, socketid, null, ip, protocol);
	connections.set(id, connection);

	const banned = Punishments.checkIpBanned(connection);
	if (banned) {
		return connection.destroy();
	}
	// Emergency mode connections logging
	if (Config.emergency) {
		void FS('logs/cons.emergency.log').append('[' + ip + ']\n');
	}

	const user = new User(connection);
	connection.user = user;
	void Punishments.checkIp(user, connection);
	// Generate 1024-bit challenge string.
	require('crypto').randomBytes(128, (err: Error | null, buffer: Buffer) => {
		if (err) {
			// It's not clear what sort of condition could cause this.
			// For now, we'll basically assume it can't happen.
			Monitor.crashlog(err, 'randomBytes');
			// This is pretty crude, but it's the easiest way to deal
			// with this case, which should be impossible anyway.
			user.disconnectAll();
		} else if (connection.user) {	// if user is still connected
			connection.challenge = buffer.toString('hex');
			// console.log('JOIN: ' + connection.user.name + ' [' + connection.challenge.substr(0, 15) + '] [' + socket.id + ']');
			const keyid = Config.loginserverpublickeyid || 0;
			connection.sendTo(null, `|challstr|${keyid}|${connection.challenge}`);
		}
	});

	Rooms.global.handleConnect(user, connection);
}
function socketDisconnect(worker: StreamWorker, workerid: number, socketid: string) {
	const id = '' + workerid + '-' + socketid;

	const connection = connections.get(id);
	if (!connection) return;
	connection.onDisconnect();
}
function socketDisconnectAll(worker: StreamWorker, workerid: number) {
	for (const connection of connections.values()) {
		if (connection.worker === worker) {
			connection.onDisconnect();
		}
	}
}
function socketReceive(worker: StreamWorker, workerid: number, socketid: string, message: string) {
	const id = `${workerid}-${socketid}`;

	const connection = connections.get(id);
	if (!connection) return;
	connection.lastActiveTime = Date.now();

	// Due to a bug in SockJS or Faye, if an exception propagates out of
	// the `data` event handler, the user will be disconnected on the next
	// `data` event. To prevent this, we log exceptions and prevent them
	// from propagating out of this function.

	// drop legacy JSON messages
	if (message.startsWith('{')) return;

	const pipeIndex = message.indexOf('|');
	if (pipeIndex < 0) {
		// drop invalid messages without a pipe character
		connection.popup(`Invalid message; messages should be in the format \`ROOMID|MESSAGE\`. See https://github.com/smogon/pokemon-showdown/blob/master/PROTOCOL.md`);
		return;
	}

	const user = connection.user;
	if (!user) return;

	// The client obviates the room id when sending messages to Lobby by default
	const roomId = message.slice(0, pipeIndex) || (Rooms.lobby && 'lobby') || '';
	message = message.slice(pipeIndex + 1);

	const room = Rooms.get(roomId) || null;
	const multilineMessage = Chat.multiLinePattern.test(message);
	if (multilineMessage) {
		user.chat(multilineMessage, room, connection);
		return;
	}

	const lines = message.split('\n');
	if (!lines[lines.length - 1]) lines.pop();
	// eslint-disable-next-line @typescript-eslint/prefer-optional-chain
	const maxLineCount = (user.isStaff || (room && room.auth.isStaff(user.id))) ?
		THROTTLE_MULTILINE_WARN_STAFF : THROTTLE_MULTILINE_WARN;
	if (lines.length > maxLineCount) {
		connection.popup(`You're sending too many lines at once. Try using a paste service like [[Pastebin]].`);
		return;
	}
	// Emergency logging
	if (Config.emergency) {
		void FS('logs/emergency.log').append(`[${user} (${connection.ip})] ${roomId}|${message}\n`);
	}

	const startTime = Date.now();
	for (const line of lines) {
		if (user.chat(line, room, connection) === false) break;
	}
	const deltaTime = Date.now() - startTime;
	if (deltaTime > 1000) {
		Monitor.warn(`[slow] ${deltaTime}ms - ${user.name} <${connection.ip}>: ${roomId}|${message}`);
	}
}

const users = new Map<ID, User>();
const prevUsers = new Map<ID, ID>();
let numUsers = 0;

export const Users = {
	delete: deleteUser,
	move,
	add,
	merge,
	users,
	prevUsers,
	onlineCount: 0,
	get: getUser,
	getExact: getExactUser,
	findUsers,
	Auth,
	globalAuth,
	isUsernameKnown,
	isTrusted,
	PLAYER_SYMBOL,
	HOST_SYMBOL,
	connections,
	User,
	Connection,
	socketDisconnect,
	socketDisconnectAll,
	socketReceive,
	pruneInactive,
	pruneInactiveTimer: setInterval(() => {
		pruneInactive(Config.inactiveuserthreshold || 60 * MINUTES);
	}, 30 * MINUTES),
	logGhostConnections,
	logGhostConnectionsTimer: setInterval(() => {
		void logGhostConnections(7 * 24 * 60 * MINUTES);
	}, 7 * 24 * 60 * MINUTES),
	socketConnect,
};<|MERGE_RESOLUTION|>--- conflicted
+++ resolved
@@ -30,15 +30,10 @@
 
 type StatusType = 'online' | 'busy' | 'idle';
 
-<<<<<<< HEAD
 const PLAYER_SYMBOL: GroupSymbol = '\u2606';
 const HOST_SYMBOL: GroupSymbol = '\u2605';
 
 const THROTTLE_DELAY = 0;
-=======
-const THROTTLE_DELAY = 600;
-const THROTTLE_DELAY_TRUSTED = 100;
->>>>>>> 5b387aed
 const THROTTLE_BUFFER_LIMIT = 6;
 const THROTTLE_MULTILINE_WARN = 3;
 const THROTTLE_MULTILINE_WARN_STAFF = 6;
@@ -597,7 +592,6 @@
 	 * @param connection The connection asking for the rename
 	 */
 	async rename(name: string, token: string, newlyRegistered: boolean, connection: Connection) {
-<<<<<<< HEAD
 		// let userid = toID(name);
 		// if (userid !== this.userid) {
 		// 	for (const roomid of this.games) {
@@ -712,139 +706,6 @@
 
 		// this.handleRename(name, userid, newlyRegistered, userType);
 		this.handleRename(name, toID(name), newlyRegistered, "1");
-=======
-		let userid = toID(name);
-		if (userid !== this.id) {
-			for (const roomid of this.games) {
-				const room = Rooms.get(roomid);
-				if (!room || !room.game || room.game.ended) {
-					this.games.delete(roomid);
-					console.log(`desynced roomgame ${roomid} renaming ${this.id} -> ${userid}`);
-					continue;
-				}
-				if (room.game.allowRenames || !this.named) continue;
-				this.popup(`You can't change your name right now because you're in ${room.game.title}, which doesn't allow renaming.`);
-				return false;
-			}
-		}
-
-		let challenge = '';
-		if (connection) {
-			challenge = connection.challenge;
-		}
-		if (!challenge) {
-			Monitor.warn(`verification failed; no challenge`);
-			return false;
-		}
-
-		if (!name) name = '';
-		if (!/[a-zA-Z]/.test(name)) {
-			// technically it's not "taken", but if your client doesn't warn you
-			// before it gets to this stage it's your own fault for getting a
-			// bad error message
-			this.send(`|nametaken||Your name must contain at least one letter.`);
-			return false;
-		}
-
-		if (userid.length > 18) {
-			this.send(`|nametaken||Your name must be 18 characters or shorter.`);
-			return false;
-		}
-		name = Chat.namefilter(name, this);
-		if (userid !== toID(name)) {
-			if (name) {
-				name = userid;
-			} else {
-				userid = '';
-			}
-		}
-		if (this.registered) newlyRegistered = false;
-
-		if (!userid) {
-			this.send(`|nametaken||Your name contains a banned word.`);
-			return false;
-		} else {
-			if (userid === this.id && !newlyRegistered) {
-				return this.forceRename(name, this.registered);
-			}
-		}
-
-		if (!token || token.startsWith(';')) {
-			this.send(`|nametaken|${name}|Your authentication token was invalid.`);
-			return false;
-		}
-
-		const tokenSemicolonPos = token.indexOf(';');
-		const tokenData = token.substr(0, tokenSemicolonPos);
-		const tokenSig = token.substr(tokenSemicolonPos + 1);
-
-		const tokenDataSplit = tokenData.split(',');
-		const [signedChallenge, signedUserid, userType, signedDate, signedHostname] = tokenDataSplit;
-
-		if (signedHostname && Config.legalhosts && !Config.legalhosts.includes(signedHostname)) {
-			Monitor.warn(`forged assertion: ${tokenData}`);
-			this.send(`|nametaken|${name}|Your assertion is for the wrong server. This server is ${Config.legalhosts[0]}.`);
-			return false;
-		}
-
-		if (tokenDataSplit.length < 5) {
-			Monitor.warn(`outdated assertion format: ${tokenData}`);
-			this.send(`|nametaken|${name}|The assertion you sent us is corrupt or incorrect. Please send the exact assertion given by the login server's JSON response.`);
-			return false;
-		}
-
-		if (signedUserid !== userid) {
-			// userid mismatch
-			this.send(`|nametaken|${name}|Your verification signature doesn't match your new username.`);
-			return false;
-		}
-
-		if (signedChallenge !== challenge) {
-			// a user sent an invalid token
-			Monitor.debug(`verify token challenge mismatch: ${signedChallenge} <=> ${challenge}`);
-			this.send(`|nametaken|${name}|Your verification signature doesn't match your authentication token.`);
-			return false;
-		}
-
-		const expiry = Config.tokenexpiry || 25 * 60 * 60;
-		if (Math.abs(parseInt(signedDate) - Date.now() / 1000) > expiry) {
-			Monitor.warn(`stale assertion: ${tokenData}`);
-			this.send(`|nametaken|${name}|Your assertion is stale. This usually means that the clock on the server computer is incorrect. If this is your server, please set the clock to the correct time.`);
-			return false;
-		}
-
-		const success = await Verifier.verify(tokenData, tokenSig);
-		if (!success) {
-			Monitor.warn(`verify failed: ${token}`);
-			Monitor.warn(`challenge was: ${challenge}`);
-			this.send(`|nametaken|${name}|Your verification signature was invalid.`);
-			return false;
-		}
-
-		// future-proofing
-		this.s1 = tokenDataSplit[5];
-		this.s2 = tokenDataSplit[6];
-		this.s3 = tokenDataSplit[7];
-
-		if (!this.trusted && userType === '1') { // userType '1' means unregistered
-			const elapsed = Date.now() - this.lastNewNameTime;
-			if (elapsed < NAMECHANGE_THROTTLE) {
-				if (this.newNames >= NAMES_PER_THROTTLE) {
-					this.send(
-						`|nametaken|${name}|You must wait ${Chat.toDurationString(NAMECHANGE_THROTTLE - elapsed)} more
-						seconds before using another unregistered name.`
-					);
-					return false;
-				}
-				this.newNames++;
-			} else {
-				this.lastNewNameTime = Date.now();
-				this.newNames = 1;
-			}
-		}
-
-		this.handleRename(name, userid, newlyRegistered, userType);
->>>>>>> 5b387aed
 	}
 
 	handleRename(name: string, userid: ID, newlyRegistered: boolean, userType: string) {
