--- conflicted
+++ resolved
@@ -117,12 +117,9 @@
 import {FS} from '../lib/fs';
 import {Utils} from '../lib/utils';
 import {formatText, linkRegex, stripFormatting} from './chat-formatter';
-<<<<<<< HEAD
 import * as Sqlite from 'better-sqlite3';
 import * as pathModule from 'path';
-=======
 import {ModlogEntry} from './modlog';
->>>>>>> 216e4a73
 
 // @ts-ignore no typedef available
 import ProbeModule = require('probe-image-size');
