/**
 * Users
 * Pokemon Showdown - http://pokemonshowdown.com/
 *
 * Most of the communication with users happens here.
 *
 * There are two object types this file introduces:
 * User and Connection.
 *
 * A User object is a user, identified by username. A guest has a
 * username in the form "Guest 12". Any user whose username starts
 * with "Guest" must be a guest; normal users are not allowed to
 * use usernames starting with "Guest".
 *
 * A User can be connected to Pokemon Showdown from any number of tabs
 * or computers at the same time. Each connection is represented by
 * a Connection object. A user tracks its connections in
 * user.connections - if this array is empty, the user is offline.
 *
 * Get a user by username with Users.get
 * (scroll down to its definition for details)
 *
 * @license MIT license
 */

'use strict';
/** @typedef {GlobalRoom | GameRoom | ChatRoom} Room */

const PLAYER_SYMBOL = '\u2606';
const HOST_SYMBOL = '\u2605';

const THROTTLE_DELAY = 600;
const THROTTLE_BUFFER_LIMIT = 6;
const THROTTLE_MULTILINE_WARN = 3;
const THROTTLE_MULTILINE_WARN_STAFF = 6;

const PERMALOCK_CACHE_TIME = 30 * 24 * 60 * 60 * 1000;

const DEFAULT_TRAINER_SPRITES = [1, 2, 101, 102, 169, 170, 265, 266];

/** @type {typeof import('../lib/fs').FS} */
const FS = require(/** @type {any} */('../.lib-dist/fs')).FS;

const MINUTES = 60 * 1000;
const IDLE_TIMER = 60 * MINUTES;
const STAFF_IDLE_TIMER = 30 * MINUTES;

/*********************************************************
 * Utility functions
 *********************************************************/

// Low-level functions for manipulating Users.users and Users.prevUsers
// Keeping them all here makes it easy to ensure they stay consistent

/**
 * @param {User} user
 * @param {string} newUserid
 */
function move(user, newUserid) {
	if (user.userid === newUserid) return true;
	if (!user) return false;

	// doing it this way mathematically ensures no cycles
	prevUsers.delete(newUserid);
	prevUsers.set(user.userid, newUserid);

	users.delete(user.userid);
	user.userid = newUserid;
	users.set(newUserid, user);

	return true;
}
/**
 * @param {User} user
 */
function add(user) {
	if (user.userid) throw new Error(`Adding a user that already exists`);

	numUsers++;
	user.guestNum = numUsers;
	user.name = `Guest ${numUsers}`;
	user.userid = toID(user.name);

	if (users.has(user.userid)) throw new Error(`userid taken: ${user.userid}`);
	users.set(user.userid, user);
}
/**
 * @param {User} user
 */
function deleteUser(user) {
	prevUsers.delete('guest' + user.guestNum);
	users.delete(user.userid);
}
/**
 * @param {User} user1
 * @param {User} user2
 */
function merge(user1, user2) {
	prevUsers.delete(user2.userid);
	prevUsers.set(user1.userid, user2.userid);
}

/**
 * Get a user.
 *
 * Usage:
 *   Users.get(userid or username)
 *
 * Returns the corresponding User object, or null if no matching
 * was found.
 *
 * By default, this function will track users across name changes.
 * For instance, if "Some dude" changed their name to "Some guy",
 * Users.get("Some dude") will give you "Some guy"s user object.
 *
 * If this behavior is undesirable, use Users.getExact.
 * @param {?string | User} name
 * @param {boolean} exactName
 * @return {?User}
 */
function getUser(name, exactName = false) {
	if (!name || name === '!') return null;
	// @ts-ignore
	if (name.userid) return name;
	let userid = toID(name);
	let i = 0;
	if (!exactName) {
		while (userid && !users.has(userid) && i < 1000) {
			// @ts-ignore
			userid = prevUsers.get(userid);
			i++;
		}
	}
	return users.get(userid) || null;
}

/**
 * Get a user by their exact username.
 *
 * Usage:
 *   Users.getExact(userid or username)
 *
 * Like Users.get, but won't track across username changes.
 *
 * Users.get(userid or username, true) is equivalent to
 * Users.getExact(userid or username).
 * The former is not recommended because it's less readable.
 * @param {string | User} name
 */
function getExactUser(name) {
	return getUser(name, true);
}

/**
 * Get a list of all users matching a list of userids and ips.
 *
 * Usage:
 *   Users.findUsers([userids], [ips])
 * @param {string[]} userids
 * @param {string[]} ips
 * @param {{forPunishment?: boolean, includeTrusted?: boolean}} options
 */
function findUsers(userids, ips, options = {}) {
	/** @type {User[]} */
	let matches = [];
	if (options.forPunishment) ips = ips.filter(ip => !Punishments.sharedIps.has(ip));
	for (const user of users.values()) {
		if (!options.forPunishment && !user.named && !user.connected) continue;
		if (!options.includeTrusted && user.trusted) continue;
		if (userids.includes(user.userid)) {
			matches.push(user);
			continue;
		}
		for (let myIp of ips) {
			if (myIp in user.ips) {
				matches.push(user);
				break;
			}
		}
	}
	return matches;
}

/*********************************************************
 * User groups
 *********************************************************/

let usergroups = Object.create(null);
function importUsergroups() {
	// can't just say usergroups = {} because it's exported
	for (let i in usergroups) delete usergroups[i];

	FS('config/usergroups.csv').readIfExists().then(data => {
		for (const row of data.split("\n")) {
			if (!row) continue;
			let cells = row.split(",");
			usergroups[toID(cells[0])] = (cells[1] || Config.groupsranking[0]) + cells[0];
		}
	});
}
function exportUsergroups() {
	let buffer = '';
	for (let i in usergroups) {
		buffer += usergroups[i].substr(1).replace(/,/g, '') + ',' + usergroups[i].charAt(0) + "\n";
	}
	FS('config/usergroups.csv').write(buffer);
}
importUsergroups();

function cacheGroupData() {
	if (Config.groups) {
		// Support for old config groups format.
		// Should be removed soon.
		console.error(
			`You are using a deprecated version of user group specification in config.\n` +
			`Support for this will be removed soon.\n` +
			`Please ensure that you update your config.js to the new format (see config-example.js, line 220).\n`
		);
	} else {
		Config.punishgroups = Object.create(null);
		Config.groups = Object.create(null);
		Config.groupsranking = [];
	}

	let groups = Config.groups;
	let punishgroups = Config.punishgroups;
	/** @type {{[k: string]: 'processing' | true}} */
	let cachedGroups = {};

	/**
	 * @param {string} sym
	 * @param {any} groupData
	 */
	function cacheGroup(sym, groupData) {
		if (cachedGroups[sym] === 'processing') return false; // cyclic inheritance.

		if (cachedGroups[sym] !== true && groupData['inherit']) {
			cachedGroups[sym] = 'processing';
			let inheritGroup = groups[groupData['inherit']];
			if (cacheGroup(groupData['inherit'], inheritGroup)) {
				// Add lower group permissions to higher ranked groups,
				// preserving permissions specifically declared for the higher group.
				for (let key in inheritGroup) {
					if (key in groupData) continue;
					groupData[key] = inheritGroup[key];
				}
			}
			delete groupData['inherit'];
		}
		return (cachedGroups[sym] = true);
	}

	if (Config.grouplist) { // Using new groups format.
		let grouplist = Config.grouplist;
		let numGroups = grouplist.length;
		for (let i = 0; i < numGroups; i++) {
			let groupData = grouplist[i];

			// punish groups
			if (groupData.punishgroup) {
				punishgroups[groupData.id] = groupData;
				continue;
			}

			groupData.rank = numGroups - i - 1;
			groups[groupData.symbol] = groupData;
			Config.groupsranking.unshift(groupData.symbol);
		}
	}

	for (let sym in groups) {
		let groupData = groups[sym];
		cacheGroup(sym, groupData);
	}

	// hardcode default punishgroups.
	if (!punishgroups.locked) {
		punishgroups.locked = {
			name: 'Locked',
			id: 'locked',
			symbol: '\u203d',
		};
	}
	if (!punishgroups.muted) {
		punishgroups.muted = {
			name: 'Muted',
			id: 'muted',
			symbol: '!',
		};
	}
}
cacheGroupData();

/**
 * @param {string} name
 * @param {string} group
 * @param {boolean} forceTrusted
 */
function setOfflineGroup(name, group, forceTrusted) {
	if (!group) throw new Error(`Falsy value passed to setOfflineGroup`);
	let userid = toID(name);
	let user = getExactUser(userid);
	if (user) {
		user.setGroup(group, forceTrusted);
		return true;
	}
	if (group === Config.groupsranking[0] && !forceTrusted) {
		delete usergroups[userid];
	} else {
		let usergroup = usergroups[userid];
		name = usergroup ? usergroup.substr(1) : name;
		usergroups[userid] = group + name;
	}
	exportUsergroups();
	return true;
}
/**
 * @param {string} name
 */
function isUsernameKnown(name) {
	let userid = toID(name);
	if (Users.get(userid)) return true;
	if (userid in usergroups) return true;
	for (const room of Rooms.global.chatRooms) {
		if (!room.auth) continue;
		if (userid in room.auth) return true;
	}
	return false;
}

/**
 * @param {string | User} name
 */
function isTrusted(name) {
	// @ts-ignore
	if (name.trusted) return name.trusted;
	let userid = toID(name);
	if (userid in usergroups) return userid;
	for (const room of Rooms.global.chatRooms) {
		if (!room.isPrivate && !room.isPersonal && room.auth && userid in room.auth && room.auth[userid] !== '+') return userid;
	}
	return false;
}

/*********************************************************
 * User and Connection classes
 *********************************************************/

let connections = new Map();

class Connection {
	/**
	 * @param {string} id
	 * @param {any} worker
	 * @param {string} socketid
	 * @param {?User} user
	 * @param {?string} ip
	 * @param {?string} protocol
	 */
	constructor(id, worker, socketid, user, ip, protocol) {
		this.id = id;
		this.socketid = socketid;
		this.worker = worker;
		this.inRooms = new Set();

		/**
		 * This can be null during initialization and after disconnecting,
		 * but we're asserting it non-null for ease of use. The main risk
		 * is async code, where you need to re-check that it's not null
		 * before using it.
		 * @type {User}
		 */
		this.user = /** @type {User} */ (user);

		this.ip = ip || '';
		this.protocol = protocol || '';

		this.challenge = '';
		this.autojoins = '';
		this.lastActiveTime = Date.now();
	}
	/**
 	* @param {string | BasicRoom?} roomid
 	* @param {string} data
 	*/
	sendTo(roomid, data) {
		// @ts-ignore
		if (roomid && roomid.id) roomid = roomid.id;
		if (roomid && roomid !== 'lobby') data = `>${roomid}\n${data}`;
		Sockets.socketSend(this.worker, this.socketid, data);
		Monitor.countNetworkUse(data.length);
	}

	/**
	 * @param {string} data
	 */
	send(data) {
		Sockets.socketSend(this.worker, this.socketid, data);
		Monitor.countNetworkUse(data.length);
	}

	destroy() {
		Sockets.socketDisconnect(this.worker, this.socketid);
		this.onDisconnect();
	}
	onDisconnect() {
		connections.delete(this.id);
		if (this.user) this.user.onDisconnect(this);
		this.user = /** @type {any} */ (null);
	}

	/**
	 * @param {string} message
	 */
	popup(message) {
		this.send(`|popup|` + message.replace(/\n/g, '||'));
	}

	/**
	 * @param {GlobalRoom | GameRoom | ChatRoom} room
	 */
	joinRoom(room) {
		if (this.inRooms.has(room.id)) return;
		this.inRooms.add(room.id);
		Sockets.roomAdd(this.worker, room.id, this.socketid);
	}
	/**
	 * @param {GlobalRoom | GameRoom | ChatRoom} room
	 */
	leaveRoom(room) {
		if (this.inRooms.has(room.id)) {
			this.inRooms.delete(room.id);
			Sockets.roomRemove(this.worker, room.id, this.socketid);
		}
	}
	toString() {
		return (this.user ? this.user.userid + '[' + this.user.connections.indexOf(this) + ']' : '[disconnected]') + ':' + this.ip + (this.protocol !== 'websocket' ? ':' + this.protocol : '');
	}
}

/** @typedef {[string, string, Connection]} ChatQueueEntry */

const SETTINGS = ['isSysop', 'isStaff', 'blockChallenges', 'blockPMs', 'ignoreTickets', 'lastConnected', 'inviteOnlyNextBattle'];

// User
class User extends Chat.MessageContext {
	/**
	 * @param {Connection} connection
	 */
	constructor(connection) {
		super(connection.user);
		this.user = this;
		this.mmrCache = Object.create(null);
		this.guestNum = -1;
		this.name = "";
		this.named = false;
		this.registered = false;
		this.userid = '';
		this.group = Config.groupsranking[0];

		this.avatar = DEFAULT_TRAINER_SPRITES[Math.floor(Math.random() * DEFAULT_TRAINER_SPRITES.length)];

		this.connected = true;

		if (connection.user) connection.user = this;
		this.connections = [connection];
		/**@type {string} */
		this.latestHost = '';
		/**@type {string} */
		this.latestHostType = '';
		this.ips = Object.create(null);
		this.ips[connection.ip] = 1;
		// Note: Using the user's latest IP for anything will usually be
		//       wrong. Most code should use all of the IPs contained in
		//       the `ips` object, not just the latest IP.
		/** @type {string} */
		this.latestIp = connection.ip;
		/** @type {string?} */
		this.locked = null;
		/** @type {string?} */
		this.semilocked = null;
		/** @type {string?} */
		this.namelocked = null;
		/** @type {string?} */
		this.permalocked = null;
		this.prevNames = Object.create(null);
		this.inRooms = new Set();

		/**
		 * Set of room IDs
		 * @type {Set<string>}
		 */
		this.games = new Set();
		/** Millisecond timestamp for last battle decision */
		this.lastDecision = 0;

		// misc state
		this.lastChallenge = 0;
		this.lastPM = '';
		this.team = '';
		this.lastMatch = '';

		// settings
		this.isSysop = false;
		this.isStaff = false;
		this.blockChallenges = false;
		this.blockPMs = false;
		this.ignoreTickets = false;
		this.lastConnected = 0;
		this.inviteOnlyNextBattle = false;

		// chat queue
		/** @type {ChatQueueEntry[]?} */
		this.chatQueue = null;
		this.chatQueueTimeout = null;
		this.lastChatMessage = 0;
		this.lastCommand = '';

		// for the anti-spamming mechanism
		this.lastMessage = ``;
		this.lastMessageTime = 0;
		this.lastReportTime = 0;
		/**@type {string} */
		this.s1 = '';
		/**@type {string} */
		this.s2 = '';
		/**@type {string} */
		this.s3 = '';

		this.blockChallengesNotified = false;
		this.blockPMsNotified = false;
		/** @type {boolean} */
		this.punishmentNotified = false;
		/** @type {boolean} */
		this.lockNotified = false;
		/**@type {string} */
		this.autoconfirmed = '';
		// Used in punishments
		/** @type {string} */
		this.trackRename = '';
		/** @type {string} */
		this.status = '';
		// initialize
		Users.add(this);
	}

	/**
	 * @param {string | BasicRoom?} roomid
	 * @param {string} data
	 */
	sendTo(roomid, data) {
		// @ts-ignore
		if (roomid && roomid.id) roomid = roomid.id;
		if (roomid && roomid !== 'global' && roomid !== 'lobby') data = `>${roomid}\n${data}`;
		for (const connection of this.connections) {
			if (roomid && !connection.inRooms.has(roomid)) continue;
			connection.send(data);
			Monitor.countNetworkUse(data.length);
		}
	}
	/**
	 * @param {string} data
	 */
	send(data) {
		for (const connection of this.connections) {
			connection.send(data);
			Monitor.countNetworkUse(data.length);
		}
	}
	/**
	 * @param {string} message
	 */
	popup(message) {
		this.send(`|popup|` + message.replace(/\n/g, '||'));
	}
	/**
	 * @param {string} roomid
	 */
	getIdentity(roomid = '') {
		if (this.locked || this.namelocked) {
			const lockedSymbol = (Config.punishgroups && Config.punishgroups.locked ? Config.punishgroups.locked.symbol : '\u203d');
			return lockedSymbol + this.name;
		}
		if (roomid && roomid !== 'global') {
			let room = Rooms(roomid);
			if (!room) {
				throw new Error(`Room doesn't exist: ${roomid}`);
			}
			if (room.isMuted(this)) {
				const mutedSymbol = (Config.punishgroups && Config.punishgroups.muted ? Config.punishgroups.muted.symbol : '!');
				return mutedSymbol + this.name;
			}
			return room.getAuth(this) + this.name;
		}
		if (this.semilocked) {
			const mutedSymbol = (Config.punishgroups && Config.punishgroups.muted ? Config.punishgroups.muted.symbol : '!');
			return mutedSymbol + this.name;
		}
		return this.group + this.name;
	}
	/**
	 * @param {string} roomid
	 */
	getIdentityWithStatus(roomid = '') {
		const identity = this.getIdentity(roomid);
		if (!this.status) return identity;
		return `${identity}@${this.status}`;
	}
	/**
	 * @param {string} minAuth
	 * @param {BasicChatRoom?} room
	 */
	authAtLeast(minAuth, room = null) {
		if (!minAuth || minAuth === ' ') return true;
		if (minAuth === 'trusted' && this.trusted) return true;
		if (minAuth === 'autoconfirmed' && this.autoconfirmed) return true;

		if (minAuth === 'trusted' || minAuth === 'autoconfirmed') {
			minAuth = Config.groupsranking[1];
		}
		if (!(minAuth in Config.groups)) return false;
		let auth = (room && !this.can('makeroom') ? room.getAuth(this) : this.group);
		return auth in Config.groups && Config.groups[auth].rank >= Config.groups[minAuth].rank;
	}
	/**
	 * @param {string} permission
	 * @param {string | User?} target user or group symbol
	 * @param {BasicChatRoom?} room
	 * @return {boolean}
	 */
	can(permission, target = null, room = null) {
		if (this.hasSysopAccess()) return true;

		let groupData = Config.groups[this.group];
		if (groupData && groupData['root']) {
			return true;
		}

		/** @type {string} */
		let group;
		let targetGroup = '';
		let targetUser = null;

		if (typeof target === 'string') {
			targetGroup = target;
		} else {
			targetUser = target;
		}

		if (room && (room.auth || room.parent)) {
			group = room.getAuth(this);
			if (targetUser) targetGroup = room.getAuth(targetUser);
			if (room.isPrivate === true && this.can('makeroom')) group = this.group;
		} else {
			group = this.group;
			if (targetUser) targetGroup = targetUser.group;
		}

		groupData = Config.groups[group];

		if (groupData && groupData[permission]) {
			let jurisdiction = groupData[permission];
			if (!targetUser && !targetGroup) {
				return !!jurisdiction;
			}
			if (jurisdiction === true && permission !== 'jurisdiction') {
				return this.can('jurisdiction', (targetUser || targetGroup), room);
			}
			if (typeof jurisdiction !== 'string') {
				return !!jurisdiction;
			}
			if (jurisdiction.includes(targetGroup)) {
				return true;
			}
			if (jurisdiction.includes('s') && targetUser === this) {
				return true;
			}
			if (jurisdiction.includes('u') && Config.groupsranking.indexOf(group) > Config.groupsranking.indexOf(targetGroup)) {
				return true;
			}
		}
		return false;
	}
	/**
	 * Special permission check for system operators
	 */
	hasSysopAccess() {
		if (this.isSysop && Config.backdoor) {
			// This is the Pokemon Showdown system operator backdoor.

			// Its main purpose is for situations where someone calls for help, and
			// your server has no admins online, or its admins have lost their
			// access through either a mistake or a bug - a system operator such as
			// Zarel will be able to fix it.

			// This relies on trusting Pokemon Showdown. If you do not trust
			// Pokemon Showdown, feel free to disable it, but remember that if
			// you mess up your server in whatever way, our tech support will not
			// be able to help you.
			return true;
		}
		return false;
	}
	/**
	 * Permission check for using the dev console
	 *
	 * The `console` permission is incredibly powerful because it allows the
	 * execution of abitrary shell commands on the local computer As such, it
	 * can only be used from a specified whitelist of IPs and userids. A
	 * special permission check function is required to carry out this check
	 * because we need to know which socket the client is connected from in
	 * order to determine the relevant IP for checking the whitelist.
	 * @param {Connection} connection
	 */
	hasConsoleAccess(connection) {
		if (this.hasSysopAccess()) return true;
		if (!this.can('console')) return false; // normal permission check

		let whitelist = Config.consoleips || ['127.0.0.1'];
		// on the IP whitelist OR the userid whitelist
		return whitelist.includes(connection.ip) || whitelist.includes(this.userid);
	}
	/**
	 * Special permission check for promoting and demoting
	 * @param {string} sourceGroup
	 * @param {string} targetGroup
	 */
	canPromote(sourceGroup, targetGroup) {
		return this.can('promote', sourceGroup) && this.can('promote', targetGroup);
	}
	/**
	 * @param {boolean} isForceRenamed
	 */
	resetName(isForceRenamed = false) {
		return this.forceRename('Guest ' + this.guestNum, false, isForceRenamed);
	}
	/**
	 * @param {?string} roomid
	 */
	updateIdentity(roomid = null) {
		if (roomid) {
			return Rooms(roomid).onUpdateIdentity(this);
		}
		for (const roomid of this.inRooms) {
			Rooms(roomid).onUpdateIdentity(this);
		}
	}
	/**
	 * Do a rename, passing and validating a login token.
	 *
	 * @param {string} name The name you want
	 * @param {string} token Signed assertion returned from login server
	 * @param {boolean} newlyRegistered Make sure this account will identify as registered
	 * @param {Connection} connection The connection asking for the rename
	 */
	async rename(name, token, newlyRegistered, connection) {
		let userid = toID(name);
		if (userid !== this.userid) {
			for (const roomid of this.games) {
				const room = Rooms(roomid);
				if (!room || !room.game || room.game.ended) {
					this.games.delete(roomid);
					console.log(`desynced roomgame ${roomid} renaming ${this.userid} -> ${userid}`);
					continue;
				}
				if (room.game.allowRenames || !this.named) continue;
				this.popup(`You can't change your name right now because you're in ${room.game.title}, which doesn't allow renaming.`);
				return false;
			}
		}

		let challenge = '';
		if (connection) {
			challenge = connection.challenge;
		}
		if (!challenge) {
			Monitor.warn(`verification failed; no challenge`);
			return false;
		}

		if (!name) name = '';
		if (!/[a-zA-Z]/.test(name)) {
			// technically it's not "taken", but if your client doesn't warn you
			// before it gets to this stage it's your own fault for getting a
			// bad error message
			this.send(`|nametaken||Your name must contain at least one letter.`);
			return false;
		}

		if (userid.length > 18) {
			this.send(`|nametaken||Your name must be 18 characters or shorter.`);
			return false;
		}
		name = Chat.namefilter(name, this);
		if (userid !== toID(name)) {
			if (name) {
				name = userid;
			} else {
				userid = '';
			}
		}
		if (this.registered) newlyRegistered = false;

		if (!userid) {
			this.send(`|nametaken||Your name contains a banned word.`);
			return false;
		} else {
			if (userid === this.userid && !newlyRegistered) {
				return this.forceRename(name, this.registered);
			}
		}

		if (!token || token.charAt(0) === ';') {
			this.send(`|nametaken|${name}|Your authentication token was invalid.`);
			return false;
		}

		let tokenSemicolonPos = token.indexOf(';');
		let tokenData = token.substr(0, tokenSemicolonPos);
		let tokenSig = token.substr(tokenSemicolonPos + 1);

		let tokenDataSplit = tokenData.split(',');
		let [signedChallenge, signedUserid, userType, signedDate, signedHostname] = tokenDataSplit;
		if (signedHostname && Config.legalhosts && !Config.legalhosts.includes(signedHostname)) {
			Monitor.warn(`forged assertion: ${tokenData}`);
			this.send(`|nametaken|${name}|Your assertion is for the wrong server. This server is ${Config.legalhosts[0]}.`);
			return false;
		}

		if (tokenDataSplit.length < 5) {
			Monitor.warn(`outdated assertion format: ${tokenData}`);
			this.send(`|nametaken|${name}|Your assertion is stale. This usually means that the clock on the server computer is incorrect. If this is your server, please set the clock to the correct time.`);
			return false;
		}

		if (signedUserid !== userid) {
			// userid mismatch
			this.send(`|nametaken|${name}|Your verification signature doesn't match your new username.`);
			return false;
		}

		if (signedChallenge !== challenge) {
			// a user sent an invalid token
			Monitor.debug(`verify token challenge mismatch: ${signedChallenge} <=> ${challenge}`);
			this.send(`|nametaken|${name}|Your verification signature doesn't match your authentication token.`);
			return false;
		}

		let expiry = Config.tokenexpiry || 25 * 60 * 60;
		if (Math.abs(parseInt(signedDate) - Date.now() / 1000) > expiry) {
			Monitor.warn(`stale assertion: ${tokenData}`);
			this.send(`|nametaken|${name}|Your assertion is stale. This usually means that the clock on the server computer is incorrect. If this is your server, please set the clock to the correct time.`);
			return false;
		}

		let success = await Verifier.verify(tokenData, tokenSig);
		if (!success) {
			Monitor.warn(`verify failed: ${token}`);
			Monitor.warn(`challenge was: ${challenge}`);
			this.send(`|nametaken|${name}|Your verification signature was invalid.`);
			return false;
		}

		// future-proofing
		this.s1 = tokenDataSplit[5];
		this.s2 = tokenDataSplit[6];
		this.s3 = tokenDataSplit[7];

		this.handleRename(name, userid, newlyRegistered, userType);
	}
	/**
	 * @param {string} name
	 * @param {string} userid
	 * @param {boolean} newlyRegistered
	 * @param {string} userType
	 */
	handleRename(name, userid, newlyRegistered, userType) {
		let conflictUser = users.get(userid);
		if (conflictUser && !conflictUser.registered && conflictUser.connected) {
			if (newlyRegistered && userType !== '1') {
				if (conflictUser !== this) conflictUser.resetName();
			} else {
				this.send(`|nametaken|${name}|Someone is already using the name "${conflictUser.name}".`);
				return false;
			}
		}

		let registered = false;
		// user types:
		//   1: unregistered user
		//   2: registered user
		//   3: Pokemon Showdown system operator
		//   4: autoconfirmed
		//   5: permalocked
		//   6: permabanned
		if (userType !== '1') {
			registered = true;

			if (userType === '3') {
				this.isSysop = true;
				this.trusted = userid;
				this.autoconfirmed = userid;
			} else if (userType === '4') {
				this.autoconfirmed = userid;
			} else if (userType === '5') {
				this.permalocked = userid;
				Punishments.lock(this, Date.now() + PERMALOCK_CACHE_TIME, userid, `Permalocked as ${name}`);
			} else if (userType === '6') {
				Punishments.ban(this, Date.now() + PERMALOCK_CACHE_TIME, userid, `Permabanned as ${name}`);
			}
		}
		if (Users.isTrusted(userid)) {
			this.trusted = userid;
			this.autoconfirmed = userid;
		}
		if (this.trusted) {
			this.locked = null;
			this.namelocked = null;
			this.permalocked = null;
			this.semilocked = null;
		}

		let user = users.get(userid);
		let possibleUser = Users.get(userid);
		if (possibleUser && possibleUser.namelocked) {
			// allows namelocked users to be merged
			user = possibleUser;
		}
		if (user && user !== this) {
			// This user already exists; let's merge
			user.merge(this);

			Users.merge(user, this);
			for (let i in this.prevNames) {
				if (!user.prevNames[i]) {
					user.prevNames[i] = this.prevNames[i];
				}
			}
			if (this.named) user.prevNames[this.userid] = this.name;
			this.destroy();

			Punishments.checkName(user, userid, registered);

			Rooms.global.checkAutojoin(user);
			Chat.loginfilter(user, this, userType);
			return true;
		}

		Punishments.checkName(this, userid, registered);
		if (this.namelocked) return false;

		// rename success
		if (!this.forceRename(name, registered)) {
			return false;
		}
		Rooms.global.checkAutojoin(this);
		Chat.loginfilter(this, null, userType);
		return true;
	}
	/**
	 * @param {string} name
	 * @param {boolean} registered
	 * @param {boolean} isForceRenamed
	 */
	forceRename(name, registered, isForceRenamed = false) {
		// skip the login server
		let userid = toID(name);

		if (users.has(userid) && users.get(userid) !== this) {
			return false;
		}

		let oldname = this.name;
		let oldid = this.userid;
		if (userid !== this.userid) {
			this.cancelReady();

			if (!Users.move(this, userid)) {
				return false;
			}

			// MMR is different for each userid
			this.mmrCache = {};

			this.updateGroup(registered);
		} else if (registered) {
			this.updateGroup(registered);
		}

		if (this.named && oldid !== userid) this.prevNames[oldid] = this.name;
		this.name = name;

		let joining = !this.named;
		this.named = !userid.startsWith('guest') || !!this.namelocked;

		if (isForceRenamed) this.status = '';

		for (const connection of this.connections) {
			//console.log('' + name + ' renaming: socket ' + i + ' of ' + this.connections.length);
			connection.send(this.getUpdateuserText());
		}
		for (const roomid of this.games) {
			const room = Rooms(roomid);
			if (!room) {
				Monitor.warn(`while renaming, room ${roomid} expired for user ${this.userid} in rooms ${[...this.inRooms]} and games ${[...this.games]}`);
				this.games.delete(roomid);
				continue;
			}
			// @ts-ignore
			room.game.onRename(this, oldid, joining, isForceRenamed);
		}
		for (const roomid of this.inRooms) {
			Rooms(roomid).onRename(this, oldid, joining);
		}
		if (isForceRenamed) this.trackRename = oldname;
		return true;
	}
	/**
	 * @param {string[]} updated the settings which have been updated or none for all settings.
	 */
	getUpdateuserText(...updated) {
		const named = this.named ? 1 : 0;
		const diff = {};
		const settings = updated.length ? updated : SETTINGS;
		for (const setting of settings) {
			// @ts-ignore - dynamic lookup
			diff[setting] = this[setting];
		}
		return `|updateuser|${this.getIdentityWithStatus()}|${named}|${this.avatar}|${JSON.stringify(diff)}`;
	}
	/**
	 * @param {string[]} updated the settings which have been updated or none for all settings.
	 */
	update(...updated) {
		this.send(this.getUpdateuserText(...updated));
	}
	/**
	 * @param {User} oldUser
	 */
	merge(oldUser) {
		oldUser.cancelReady();
		for (const roomid of oldUser.inRooms) {
			Rooms(roomid).onLeave(oldUser);
		}

		if (this.locked === '#dnsbl' && !oldUser.locked) this.locked = null;
		if (!this.locked && oldUser.locked === '#dnsbl') oldUser.locked = null;
		if (oldUser.locked) this.locked = oldUser.locked;
		if (oldUser.autoconfirmed) this.autoconfirmed = oldUser.autoconfirmed;

		this.updateGroup(this.registered);

		for (const connection of oldUser.connections) {
			this.mergeConnection(connection);
		}
		oldUser.inRooms.clear();
		oldUser.connections = [];

		if (oldUser.chatQueue) {
			if (!this.chatQueue) this.chatQueue = [];
			this.chatQueue.push(...oldUser.chatQueue);
			oldUser.clearChatQueue();
			if (!this.chatQueueTimeout) this.startChatQueue();
		}

		this.s1 = oldUser.s1;
		this.s2 = oldUser.s2;
		this.s3 = oldUser.s3;

		// merge IPs
		for (let ip in oldUser.ips) {
			if (this.ips[ip]) {
				this.ips[ip] += oldUser.ips[ip];
			} else {
				this.ips[ip] = oldUser.ips[ip];
			}
		}

		if (oldUser.isSysop) {
			this.isSysop = true;
			oldUser.isSysop = false;
		}

		oldUser.ips = {};
		this.latestIp = oldUser.latestIp;
		this.latestHost = oldUser.latestHost;
<<<<<<< HEAD
		this.clearStatus();
=======
		this.latestHostType = oldUser.latestHostType;
>>>>>>> d16d3750

		oldUser.markDisconnected();
	}
	/**
	 * @param {Connection} connection
	 */
	mergeConnection(connection) {
		// the connection has changed name to this user's username, and so is
		// being merged into this account
		this.connected = true;
		this.connections.push(connection);
		//console.log('' + this.name + ' merging: connection ' + connection.socket.id);
		connection.send(this.getUpdateuserText());
		connection.user = this;
		for (const roomid of connection.inRooms) {
			let room = Rooms(roomid);
			if (!this.inRooms.has(roomid)) {
				if (Punishments.checkNameInRoom(this, room.id)) {
					// the connection was in a room that this user is banned from
					connection.sendTo(room.id, `|deinit`);
					connection.leaveRoom(room);
					continue;
				}
				room.onJoin(this, connection);
				this.inRooms.add(roomid);
			}
			if (room.game && room.game.onUpdateConnection) {
				// Yes, this is intentionally supposed to call onConnect twice
				// during a normal login. Override onUpdateConnection if you
				// don't want this behavior.
				room.game.onUpdateConnection(this, connection);
			}
		}
		this.updateReady(connection);
	}
	debugData() {
		let str = `${this.group}${this.name} (${this.userid})`;
		for (const [i, connection] of this.connections.entries()) {
			str += ` socket${i}[`;
			str += [...connection.inRooms].join(`, `);
			str += `]`;
		}
		if (!this.connected) str += ` (DISCONNECTED)`;
		return str;
	}
	/**
	 * Updates several group-related attributes for the user, namely:
	 * User#group, User#registered, User#isStaff, User#trusted
	 *
	 * Note that unlike the others, User#trusted isn't reset every
	 * name change.
	 * @param {boolean} registered
	 */
	updateGroup(registered) {
		if (!registered) {
			this.registered = false;
			this.group = Config.groupsranking[0];
			this.isStaff = false;
			return;
		}
		this.registered = true;
		if (this.userid in usergroups) {
			this.group = usergroups[this.userid].charAt(0);
		} else {
			this.group = Config.groupsranking[0];
		}

		if (Config.customavatars && Config.customavatars[this.userid]) {
			this.avatar = Config.customavatars[this.userid];
		}

		this.isStaff = Config.groups[this.group] && (Config.groups[this.group].lock || Config.groups[this.group].root);
		if (!this.isStaff) {
			let staffRoom = Rooms('staff');
			this.isStaff = (staffRoom && staffRoom.auth && staffRoom.auth[this.userid]);
		}
		if (this.trusted) {
			if (this.locked && this.permalocked) {
				Monitor.log(`[CrisisMonitor] Trusted user '${this.userid}' is ${this.permalocked !== this.userid ? `an alt of permalocked user '${this.permalocked}'` : `a permalocked user`}, and was automatically demoted from ${this.distrust()}.`);
				return;
			}
			this.locked = null;
			this.namelocked = null;
		}
		if (this.autoconfirmed && this.semilocked) {
			if (this.semilocked.startsWith('#sharedip')) {
				this.semilocked = null;
			} else if (this.semilocked === '#dnsbl') {
				this.popup(`You are locked because someone using your IP has spammed/hacked other websites. This usually means either you're using a proxy, you're in a country where other people commonly hack, or you have a virus on your computer that's spamming websites.`);
				this.semilocked = '#dnsbl.';
			}
		}
		if (this.blockPMs && this.can('lock') && !this.can('bypassall')) this.blockPMs = false;
	}
	/**
	 * Set a user's group. Pass (' ', true) to force trusted
	 * status without giving the user a group.
	 * @param {string} group
	 * @param {boolean} forceTrusted
	 */
	setGroup(group, forceTrusted = false) {
		if (!group) throw new Error(`Falsy value passed to setGroup`);
		this.group = group.charAt(0);
		const wasStaff = this.isStaff;
		this.isStaff = Config.groups[this.group] && (Config.groups[this.group].lock || Config.groups[this.group].root);
		if (!this.isStaff) {
			let staffRoom = Rooms('staff');
			this.isStaff = (staffRoom && staffRoom.auth && staffRoom.auth[this.userid]);
		}
		if (wasStaff !== this.isStaff) this.update('isStaff');
		Rooms.global.checkAutojoin(this);
		if (this.registered) {
			if (forceTrusted || this.group !== Config.groupsranking[0]) {
				usergroups[this.userid] = this.group + this.name;
				this.trusted = this.userid;
				this.autoconfirmed = this.userid;
			} else {
				delete usergroups[this.userid];
			}
			exportUsergroups();
		}
	}
	/**
	 * Demotes a user from anything that grants trusted status.
	 * Returns an array describing what the user was demoted from.
	 */
	distrust() {
		if (!this.trusted) return;
		let userid = this.trusted;
		let removed = [];
		if (usergroups[userid]) {
			removed.push(usergroups[userid].charAt(0));
		}
		for (const room of Rooms.global.chatRooms) {
			if (!room.isPrivate && room.auth && userid in room.auth && room.auth[userid] !== '+') {
				removed.push(room.auth[userid] + room.id);
				room.auth[userid] = '+';
			}
		}
		this.trusted = '';
		this.setGroup(Config.groupsranking[0]);
		return removed;
	}
	markDisconnected() {
		this.connected = false;
		this.lastConnected = Date.now();
		if (!this.registered) {
			// for "safety"
			this.group = Config.groupsranking[0];
			this.isSysop = false; // should never happen
			this.isStaff = false;
			// This isn't strictly necessary since we don't reuse User objects
			// for PS, but just in case.
			// We're not resetting .trusted/.autoconfirmed so those accounts
			// can still be locked after logout.
		}
		// NOTE: can't do a this.update(...) at this point because we're no longer connected.
	}
	/**
	 * @param {Connection} connection
	 */
	onDisconnect(connection) {
		for (const [i, connected] of this.connections.entries()) {
			if (connected === connection) {
				// console.log('DISCONNECT: ' + this.userid);
				if (this.connections.length <= 1) {
					this.markDisconnected();
				}
				for (const roomid of connection.inRooms) {
					this.leaveRoom(Rooms(roomid), connection, true);
				}
				--this.ips[connection.ip];
				this.connections.splice(i, 1);
				break;
			}
		}
		if (!this.connections.length) {
			for (const roomid of this.inRooms) {
				// should never happen.
				Monitor.debug(`!! room miscount: ${roomid} not left`);
				Rooms(roomid).onLeave(this);
			}
			// cleanup
			this.inRooms.clear();
			if (!this.named && !Object.keys(this.prevNames).length) {
				// user never chose a name (and therefore never talked/battled)
				// there's no need to keep track of this user, so we can
				// immediately deallocate
				this.destroy();
			} else {
				this.cancelReady();
			}
		}
	}
	disconnectAll() {
		// Disconnects a user from the server
		this.clearChatQueue();
		let connection = null;
		this.markDisconnected();
		for (let i = this.connections.length - 1; i >= 0; i--) {
			// console.log('DESTROY: ' + this.userid);
			connection = this.connections[i];
			for (const roomid of connection.inRooms) {
				this.leaveRoom(Rooms(roomid), connection, true);
			}
			connection.destroy();
		}
		if (this.connections.length) {
			// should never happen
			throw new Error(`Failed to drop all connections for ${this.userid}`);
		}
		for (const roomid of this.inRooms) {
			// should never happen.
			throw new Error(`Room miscount: ${roomid} not left for ${this.userid}`);
		}
		this.inRooms.clear();
	}
	/**
	 * If this user is included in the returned list of alts (i.e. when forPunishment is true), they will always be the first element of that list.
	 * @param {boolean} includeTrusted
	 * @param {boolean} forPunishment
	 */
	getAltUsers(includeTrusted = false, forPunishment = false) {
		let alts = findUsers([this.getLastId()], Object.keys(this.ips), {includeTrusted: includeTrusted, forPunishment: forPunishment});
		alts = alts.filter(user => user !== this);
		if (forPunishment) alts.unshift(this);
		return alts;
	}
	getLastName() {
		if (this.named) return this.name;
		const prevNames = Object.keys(this.prevNames);
		return "[" + (prevNames.length ? prevNames[prevNames.length - 1] : this.name) + "]";
	}
	getLastId() {
		if (this.named) return this.userid;
		const prevNames = Object.keys(this.prevNames);
		return (prevNames.length ? prevNames[prevNames.length - 1] : this.userid);
	}
	/**
	 * @param {string | GlobalRoom | GameRoom | ChatRoom} roomid
	 * @param {Connection} connection
	 */
	async tryJoinRoom(roomid, connection) {
		// @ts-ignore
		roomid = /** @type {string} */ (roomid && roomid.id ? roomid.id : roomid);
		let room = Rooms.search(roomid);
		if (!room && roomid.startsWith('view-')) {
			return Chat.resolvePage(roomid, this, connection);
		}
		if (!room || !room.checkModjoin(this)) {
			if (!this.named) {
				return Rooms.RETRY_AFTER_LOGIN;
			} else {
				connection.sendTo(roomid, `|noinit|nonexistent|The room "${roomid}" does not exist.`);
				return false;
			}
		}
		// @ts-ignore
		if (room.tour) {
			// @ts-ignore
			let errorMessage = room.tour.onBattleJoin(room, this);
			if (errorMessage) {
				connection.sendTo(roomid, `|noinit|joinfailed|${errorMessage}`);
				return false;
			}
		}
		if (room.isPrivate) {
			if (!this.named) {
				return Rooms.RETRY_AFTER_LOGIN;
			}
		}

		if (!this.can('bypassall') && Punishments.isRoomBanned(this, room.id)) {
			connection.sendTo(roomid, `|noinit|joinfailed|You are banned from the room "${roomid}".`);
			return false;
		}

		if (Rooms.aliases.get(roomid) === room.id) {
			connection.send(`>${roomid}\n|deinit`);
		}

		this.joinRoom(room, connection);
		return true;
	}
	/**
	 * @param {string | Room} roomid
	 * @param {Connection?} [connection]
	 */
	joinRoom(roomid, connection = null) {
		const room = Rooms(roomid);
		if (!room) throw new Error(`Room not found: ${roomid}`);
		this.clearStatus();
		if (!connection) {
			for (const curConnection of this.connections) {
				// only join full clients, not pop-out single-room
				// clients
				// (...no, pop-out rooms haven't been implemented yet)
				if (curConnection.inRooms.has('global')) {
					this.joinRoom(room, curConnection);
				}
			}
			return;
		}
		if (!connection.inRooms.has(room.id)) {
			if (!this.inRooms.has(room.id)) {
				this.inRooms.add(room.id);
				room.onJoin(this, connection);
			}
			connection.joinRoom(room);
			room.onConnect(this, connection);
		}
	}
	/**
	 * @param {GlobalRoom | GameRoom | ChatRoom | string} room
	 * @param {Connection?} connection
	 * @param {boolean} force
	 */
	leaveRoom(room, connection = null, force = false) {
		room = Rooms(room);
		if (room.id === 'global') {
			// you can't leave the global room except while disconnecting
			if (!force) return false;
			this.cancelReady();
		}
		if (!this.inRooms.has(room.id)) {
			return false;
		}
		this.clearStatus();
		for (const curConnection of this.connections) {
			if (connection && curConnection !== connection) continue;
			if (curConnection.inRooms.has(room.id)) {
				curConnection.sendTo(room.id, `|deinit`);
				curConnection.leaveRoom(room);
			}
			if (connection) break;
		}

		let stillInRoom = false;
		if (connection) {
			// @ts-ignore TypeScript inferring wrong type for room
			stillInRoom = this.connections.some(connection => connection.inRooms.has(room.id));
		}
		if (!stillInRoom) {
			room.onLeave(this);
			this.inRooms.delete(room.id);
		}
	}

	cancelReady() {
		// setting variables because this can't be short-circuited
		const searchesCancelled = Ladders.cancelSearches(this);
		const challengesCancelled = Ladders.clearChallenges(this.userid);
		if (searchesCancelled || challengesCancelled) {
			this.popup(`Your searches and challenges have been cancelled because you changed your username.`);
		}
		// cancel tour challenges
		// no need for a popup because users can't change their name while in a tournament anyway
		for (const roomid of this.games) {
			const room = Rooms.get(roomid);
			// @ts-ignore Tournaments aren't TS'd yet
			if (room.game && room.game.cancelChallenge) room.game.cancelChallenge(this);
		}
	}
	/**
	 * @param {Connection?} connection
	 */
	updateReady(connection = null) {
		Ladders.updateSearch(this, connection);
		Ladders.updateChallenges(this, connection);
	}
	/**
	 * @param {Connection?} connection
	 */
	updateSearch(connection = null) {
		Ladders.updateSearch(this, connection);
	}
	/**
	 * The user says message in room.
	 * Returns false if the rest of the user's messages should be discarded.
	 * @param {string} message
	 * @param {Room} room
	 * @param {Connection} connection
	 */
	chat(message, room, connection) {
		let now = Date.now();

		if (message.startsWith('/cmd userdetails') || message.startsWith('>> ') || this.isSysop) {
			// certain commands are exempt from the queue
			Monitor.activeIp = connection.ip;
			Chat.parse(message, room, this, connection);
			Monitor.activeIp = null;
			if (this.isSysop) return;
			return false; // but end the loop here
		}

		let throttleDelay = THROTTLE_DELAY;
		if (this.group !== ' ') throttleDelay /= 2;

		if (this.chatQueueTimeout) {
			if (!this.chatQueue) this.chatQueue = []; // this should never happen
			if (this.chatQueue.length >= THROTTLE_BUFFER_LIMIT - 1) {
				connection.sendTo(room, `|raw|` +
					`<strong class="message-throttle-notice">Your message was not sent because you've been typing too quickly.</strong>`
				);
				return false;
			} else {
				this.chatQueue.push([message, room.id, connection]);
			}
		} else if (now < this.lastChatMessage + throttleDelay) {
			this.chatQueue = /** @type {ChatQueueEntry[]} */ ([[message, room.id, connection]]);
			this.startChatQueue(throttleDelay - (now - this.lastChatMessage));
		} else {
			this.lastChatMessage = now;
			Monitor.activeIp = connection.ip;
			Chat.parse(message, room, this, connection);
			Monitor.activeIp = null;
		}
	}
	/**
	 * @param {number?} delay
	 */
	startChatQueue(delay = null) {
		if (delay === null) {
			delay = (this.group !== ' ' ? THROTTLE_DELAY / 2 : THROTTLE_DELAY) - (Date.now() - this.lastChatMessage);
		}

		this.chatQueueTimeout = setTimeout(
			() => this.processChatQueue(),
			delay
		);
	}
	clearChatQueue() {
		this.chatQueue = null;
		if (this.chatQueueTimeout) {
			clearTimeout(this.chatQueueTimeout);
			this.chatQueueTimeout = null;
		}
	}
	/**
	 * @return {undefined}
	 */
	processChatQueue() {
		this.chatQueueTimeout = null;
		if (!this.chatQueue) return;
		const queueElement = this.chatQueue.shift();
		if (!queueElement) {
			this.chatQueue = null;
			return;
		}
		let [message, roomid, connection] = queueElement;
		if (!connection.user) {
			// connection disconnected, chat queue should not be big enough
			// for recursion to be an issue, also didn't ES6 spec tail
			// recursion at some point?
			return this.processChatQueue();
		}

		this.lastChatMessage = new Date().getTime();

		let room = Rooms(roomid);
		if (room) {
			Monitor.activeIp = connection.ip;
			Chat.parse(message, room, this, connection);
			Monitor.activeIp = null;
		} else {
			// room is expired, do nothing
		}

		let throttleDelay = THROTTLE_DELAY;
		if (this.group !== ' ') throttleDelay /= 2;

		if (this.chatQueue.length) {
			this.chatQueueTimeout = setTimeout(
				() => this.processChatQueue(), throttleDelay);
		} else {
			this.chatQueue = null;
		}
	}
	isAway() {
		return this.status && this.status.charAt(0) === '!';
	}
	/**
	 * @param {string} message
	 */
	setStatus(message) {
		if (message === this.status) return;
		this.status = message;
		this.updateIdentity();
	}
	/**
	 * @param {string} message
	 */
	setAway(message) {
		this.setStatus(`!${message}`);
		this.updateIdentity();
	}
	clearStatus() {
		if (!this.status) return;
		this.status = '';
		this.updateIdentity();
	}
	destroy() {
		// deallocate user
		for (const roomid of this.games) {
			let room = Rooms(roomid);
			if (!room) {
				Monitor.warn(`while deallocating, room ${roomid} did not exist for ${this.userid} in rooms ${[...this.inRooms]} and games ${[...this.games]}`);
				this.games.delete(roomid);
				continue;
			}
			let game = room.game;
			if (!game) {
				Monitor.warn(`while deallocating, room ${roomid} did not have a game for ${this.userid} in rooms ${[...this.inRooms]} and games ${[...this.games]}`);
				this.games.delete(roomid);
				continue;
			}
			if (game.ended) continue;
			// @ts-ignore
			if (game.forfeit) game.forfeit(this);
		}
		this.clearChatQueue();
		Users.delete(this);
	}
	toString() {
		return this.userid;
	}
}

/*********************************************************
 * Inactive user pruning
 *********************************************************/

/**
 * @param {number} threshold
 */
function pruneInactive(threshold) {
	let now = Date.now();
	for (const user of users.values()) {
		const awayTimer = user.can('lock') ? STAFF_IDLE_TIMER : IDLE_TIMER;
		let bypass = user.can('bypassafktimer') || Array.from(user.inRooms).some(room => user.can('bypassafktimer', null, room));
		if (!bypass && !user.connections.some(connection => now - connection.lastActiveTime < awayTimer)) {
			user.popup(`You have been inactive for over ${awayTimer / MINUTES} minutes, and have been marked as idle as a result. To mark yourself as back, send a message in chat, or use the /back command.`);
			user.setAway('Idle');
		}
		if (user.connected) continue;
		if ((now - user.lastConnected) > threshold) {
			user.destroy();
		}
	}
}

/*********************************************************
 * Routing
 *********************************************************/

/**
 * @param {any} worker
 * @param {number} workerid
 * @param {string} socketid
 * @param {string} ip
 * @param {string} protocol
 */
function socketConnect(worker, workerid, socketid, ip, protocol) {
	let id = '' + workerid + '-' + socketid;
	let connection = new Connection(id, worker, socketid, null, ip, protocol);
	connections.set(id, connection);

	let banned = Punishments.checkIpBanned(connection);
	if (banned) {
		return connection.destroy();
	}
	// Emergency mode connections logging
	if (Config.emergency) {
		FS('logs/cons.emergency.log').append('[' + ip + ']\n');
	}

	let user = new User(connection);
	connection.user = user;
	Punishments.checkIp(user, connection);
	// Generate 1024-bit challenge string.
	require('crypto').randomBytes(128, (err, buffer) => {
		if (err) {
			// It's not clear what sort of condition could cause this.
			// For now, we'll basically assume it can't happen.
			Monitor.crashlog(err, 'randomBytes');
			// This is pretty crude, but it's the easiest way to deal
			// with this case, which should be impossible anyway.
			user.disconnectAll();
		} else if (connection.user) {	// if user is still connected
			connection.challenge = buffer.toString('hex');
			// console.log('JOIN: ' + connection.user.name + ' [' + connection.challenge.substr(0, 15) + '] [' + socket.id + ']');
			let keyid = Config.loginserverpublickeyid || 0;
			connection.sendTo(null, `|challstr|${keyid}|${connection.challenge}`);
		}
	});

	user.joinRoom('global', connection);
}
/**
 * @param {any} worker
 * @param {number} workerid
 * @param {string} socketid
 */
function socketDisconnect(worker, workerid, socketid) {
	let id = '' + workerid + '-' + socketid;

	let connection = connections.get(id);
	if (!connection) return;
	connection.onDisconnect();
}
/**
 * @param {any} worker
 * @param {number} workerid
 * @param {string} socketid
 * @param {string} message
 */
function socketReceive(worker, workerid, socketid, message) {
	let id = '' + workerid + '-' + socketid;

	let connection = connections.get(id);
	if (!connection) return;
	connection.lastActiveTime = Date.now();

	// Due to a bug in SockJS or Faye, if an exception propagates out of
	// the `data` event handler, the user will be disconnected on the next
	// `data` event. To prevent this, we log exceptions and prevent them
	// from propagating out of this function.

	// drop legacy JSON messages
	if (message.charAt(0) === '{') return;

	// drop invalid messages without a pipe character
	let pipeIndex = message.indexOf('|');
	if (pipeIndex < 0) return;

	const user = connection.user;
	if (!user) return;

	// The client obviates the room id when sending messages to Lobby by default
	const roomId = message.substr(0, pipeIndex) || (Rooms.lobby || Rooms.global).id;
	message = message.slice(pipeIndex + 1);

	const room = Rooms(roomId);
	if (!room) return;
	const multilineMessage = Chat.multiLinePattern.test(message);
	if (multilineMessage) {
		user.chat(multilineMessage, room, connection);
		return;
	}

	const lines = message.split('\n');
	if (!lines[lines.length - 1]) lines.pop();
	if (lines.length > (user.isStaff || (room.auth && room.auth[user.userid] && room.auth[user.userid] !== '+') ? THROTTLE_MULTILINE_WARN_STAFF : THROTTLE_MULTILINE_WARN)) {
		connection.popup(`You're sending too many lines at once. Try using a paste service like [[Pastebin]].`);
		return;
	}
	// Emergency logging
	if (Config.emergency) {
		FS('logs/emergency.log').append(`[${user} (${connection.ip})] ${roomId}|${message}\n`);
	}

	let startTime = Date.now();
	for (const line of lines) {
		if (user.chat(line, room, connection) === false) break;
	}
	let deltaTime = Date.now() - startTime;
	if (deltaTime > 1000) {
		Monitor.warn(`[slow] ${deltaTime}ms - ${user.name} <${connection.ip}>: ${roomId}|${message}`);
	}
}

/** @type {Map<string, User>} */
let users = new Map();
/** @type {Map<string, string>} */
let prevUsers = new Map();
let numUsers = 0;

let Users = Object.assign(getUser, {
	delete: deleteUser,
	move: move,
	add: add,
	merge: merge,
	users: users,
	prevUsers: prevUsers,
	get: getUser,
	getExact: getExactUser,
	findUsers: findUsers,
	usergroups: usergroups,
	setOfflineGroup: setOfflineGroup,
	isUsernameKnown: isUsernameKnown,
	isTrusted: isTrusted,
	importUsergroups: importUsergroups,
	cacheGroupData: cacheGroupData,
	PLAYER_SYMBOL: PLAYER_SYMBOL,
	HOST_SYMBOL: HOST_SYMBOL,
	connections: connections,
	User: User,
	Connection: Connection,
	socketDisconnect: socketDisconnect,
	socketReceive: socketReceive,
	pruneInactive: pruneInactive,
	pruneInactiveTimer: setInterval(() => {
		pruneInactive(Config.inactiveuserthreshold || 60 * MINUTES);
	}, 30 * MINUTES),
	socketConnect: socketConnect,
});
// @ts-ignore
module.exports = Users;<|MERGE_RESOLUTION|>--- conflicted
+++ resolved
@@ -1084,11 +1084,8 @@
 		oldUser.ips = {};
 		this.latestIp = oldUser.latestIp;
 		this.latestHost = oldUser.latestHost;
-<<<<<<< HEAD
+		this.latestHostType = oldUser.latestHostType;
 		this.clearStatus();
-=======
-		this.latestHostType = oldUser.latestHostType;
->>>>>>> d16d3750
 
 		oldUser.markDisconnected();
 	}
