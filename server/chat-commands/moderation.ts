/**
 * Moderation commands
 * Pokemon Showdown - http://pokemonshowdown.com/
 *
 * These are commands for staff.
 *
 * For the API, see chat-plugins/COMMANDS.md
 *
 * @license MIT
 */
import {Utils} from '../../lib/utils';

/* eslint no-else-return: "error" */

const MAX_REASON_LENGTH = 300;
const MUTE_LENGTH = 7 * 60 * 1000;
const HOURMUTE_LENGTH = 60 * 60 * 1000;

/** Require reasons for punishment commands */
const REQUIRE_REASONS = true;

export const commands: ChatCommands = {

	roomowner(target, room, user) {
		room = this.requireRoom();
		if (!room.persist) {
			return this.sendReply("/roomowner - This room isn't designed for per-room moderation to be added");
		}
		if (!target) return this.parse('/help roomowner');
		target = this.splitTarget(target, true);
		if (target) return this.errorReply(`This command does not support specifying a reason.`);
		const targetUser = this.targetUser;
		const name = this.targetUsername;
		const userid = toID(name);

		if (!Users.isUsernameKnown(userid)) {
			return this.errorReply(`User '${this.targetUsername}' is offline and unrecognized, and so can't be promoted.`);
		}

		this.checkCan('makeroom');
		if (room.auth.getDirect(userid) === '#') return this.errorReply(`${name} is already a room owner.`);

		room.auth.set(userid, '#');
		this.addModAction(`${name} was appointed Room Owner by ${user.name}.`);
		this.modlog('ROOMOWNER', userid);
		if (targetUser) {
			targetUser.popup(`You were appointed Room Owner by ${user.name} in ${room.roomid}.`);
			room.onUpdateIdentity(targetUser);
			if (room.subRooms) {
				for (const subRoom of room.subRooms.values()) {
					subRoom.onUpdateIdentity(targetUser);
				}
			}
		}
		room.saveSettings();
	},
	roomownerhelp: [`/roomowner [username] - Appoints [username] as a room owner. Requires: &`],

	roomdemote: 'roompromote',
	forceroompromote: 'roompromote',
	forceroomdemote: 'roompromote',
	roompromote(target, room, user, connection, cmd) {
		if (!room) {
			// this command isn't marked as room-only because it's usable in PMs through /invite
			return this.errorReply("This command is only available in rooms");
		}
		this.checkChat();
		if (!target) return this.parse('/help roompromote');

		const force = cmd.startsWith('force');
		target = this.splitTarget(target, true);
		const targetUser = this.targetUser;
		const userid = toID(this.targetUsername);
		let name = targetUser ? targetUser.name : this.filter(this.targetUsername);
		if (!name) return;
		name = name.slice(0, 18);

		if (!userid) return this.parse('/help roompromote');
		if (!targetUser && !Users.isUsernameKnown(userid) && !force) {
			return this.errorReply(`User '${name}' is offline and unrecognized, and so can't be promoted.`);
		}
		if (targetUser && !targetUser.registered) {
			return this.errorReply(`User '${name}' is unregistered, and so can't be promoted.`);
		}

		let currentSymbol: GroupSymbol | 'whitelist' = room.auth.getDirect(userid);
		if (room.auth.has(userid) && currentSymbol === Users.Auth.defaultSymbol()) {
			currentSymbol = 'whitelist';
		}
		const currentGroup = Users.Auth.getGroup(currentSymbol);
		const nextSymbol = target === 'deauth' ? Users.Auth.defaultSymbol() : target as GroupSymbol;
		const nextGroup = Users.Auth.getGroup(nextSymbol);

		if (!nextSymbol) {
			return this.errorReply("Please specify a group such as /roomvoice or /roomdeauth");
		}
		if (!Config.groups[nextSymbol]) {
			if (!force || !user.can('bypassall')) {
				this.errorReply(`Group '${nextSymbol}' does not exist.`);
				if (user.can('bypassall')) {
					this.errorReply(`If you want to promote to a nonexistent group, use /forceroompromote`);
				}
				return;
			} else if (!Users.Auth.isValidSymbol(nextSymbol)) {
				// yes I know this excludes astral-plane characters and includes combining characters
				return this.errorReply(`Admins can forcepromote to nonexistent groups only if they are one character long`);
			}
		}

		if (!force && (nextGroup.globalonly || (nextGroup.battleonly && !room.battle))) {
			return this.errorReply(`Group 'room${nextGroup.id || nextSymbol}' does not exist as a room rank.`);
		}

		const currentGroupName = currentGroup.name || "regular user";
		const nextGroupName = nextGroup.name || "regular user";

		if (currentSymbol === nextSymbol) {
			return this.errorReply(`User '${name}' is already a ${nextGroupName} in this room.`);
		}
		if (!user.can('makeroom')) {
			if (currentGroup.id && !user.can(`room${currentGroup.id || 'voice'}` as 'roomvoice', null, room)) {
				return this.errorReply(`/${cmd} - Access denied for promoting/demoting from ${currentGroupName}.`);
			}
			if (nextSymbol !== ' ' && !user.can(`room${nextGroup.id || 'voice'}` as 'roomvoice', null, room)) {
				return this.errorReply(`/${cmd} - Access denied for promoting/demoting to ${nextGroupName}.`);
			}
		}
		if (targetUser?.locked && room.persist && room.settings.isPrivate !== true && nextGroup.rank > 2) {
			return this.errorReply("Locked users can't be promoted.");
		}

		if (nextSymbol === Users.Auth.defaultSymbol()) {
			room.auth.delete(userid);
		} else {
			room.auth.set(userid, nextSymbol);
		}

		// Only show popup if: user is online and in the room, the room is public, and not a groupchat or a battle.
		const shouldPopup = (
			targetUser && room.users[targetUser.id] && room.persist && room.settings.isPrivate !== true ?
				targetUser : null
		);

		if (this.pmTarget && targetUser) {
			const text = `${targetUser.name} was invited (and promoted to Room ${nextGroupName}) by ${user.name}.`;
			room.add(`|c|${user.getIdentity(room.roomid)}|/log ${text}`).update();
			this.modlog('INVITE', targetUser, null, {noip: 1, noalts: 1});
		} else if (
			nextSymbol in Config.groups && currentSymbol in Config.groups &&
			nextGroup.rank < currentGroup.rank
		) {
			if (targetUser && room.users[targetUser.id] && !nextGroup.modlog) {
				// if the user can't see the demotion message (i.e. rank < %), it is shown in the chat
				targetUser.send(`>${room.roomid}\n(You were demoted to Room ${nextGroupName} by ${user.name}.)`);
			}
			this.privateModAction(`${name} was demoted to Room ${nextGroupName} by ${user.name}.`);
			this.modlog(`ROOM${nextGroupName.toUpperCase()}`, userid, '(demote)');
			shouldPopup?.popup(`You were demoted to Room ${nextGroupName} by ${user.name} in ${room.roomid}.`);
		} else if (nextSymbol === '#') {
			this.addModAction(`${'' + name} was promoted to ${nextGroupName} by ${user.name}.`);
			this.modlog('ROOM OWNER', userid);
			shouldPopup?.popup(`You were promoted to ${nextGroupName} by ${user.name} in ${room.roomid}.`);
		} else {
			this.addModAction(`${'' + name} was promoted to Room ${nextGroupName} by ${user.name}.`);
			this.modlog(`ROOM${nextGroupName.toUpperCase()}`, userid);
			shouldPopup?.popup(`You were promoted to Room ${nextGroupName} by ${user.name} in ${room.roomid}.`);
		}

		if (targetUser) {
			targetUser.updateIdentity(room.roomid);
			if (room.subRooms) {
				for (const subRoom of room.subRooms.values()) {
					targetUser.updateIdentity(subRoom.roomid);
				}
			}
		}
		room.saveSettings();
	},
	roompromotehelp: [
		`/roompromote OR /roomdemote [username], [group symbol] - Promotes/demotes the user to the specified room rank. Requires: @ # &`,
		`/room[group] [username] - Promotes/demotes the user to the specified room rank. Requires: @ # &`,
		`/roomdeauth [username] - Removes all room rank from the user. Requires: @ # &`,
	],

	auth: 'authority',
	stafflist: 'authority',
	globalauth: 'authority',
	authlist: 'authority',
	authority(target, room, user, connection) {
		if (target && target !== '+') {
			const targetRoom = Rooms.search(target);
			const availableRoom = targetRoom?.checkModjoin(user);
			if (targetRoom && availableRoom) return this.parse(`/roomauth1 ${target}`);
			return this.parse(`/userauth ${target}`);
		}
		const showAll = !!target;
		const rankLists: {[k: string]: string[]} = {};
		for (const [id, symbol] of Users.globalAuth) {
			if (symbol === ' ' || (symbol === '+' && !showAll)) continue;
			if (!rankLists[symbol]) rankLists[symbol] = [];
			rankLists[symbol].push(Users.globalAuth.usernames.get(id) || id);
		}

		const buffer = Utils.sortBy(
			Object.entries(rankLists) as [GroupSymbol, string[]][],
			([symbol]) => -Users.Auth.getGroup(symbol).rank
		).map(
			([symbol, names]) => (
				`${(Config.groups[symbol] ? `**${Config.groups[symbol].name}s** (${symbol})` : symbol)}:\n` +
				Utils.sortBy(names, name => toID(name)).join(", ")
			)
		);
		if (!showAll) buffer.push(`(Use \`\`/auth +\`\` to show global voice users.)`);

		if (!buffer.length) return connection.popup("This server has no global authority.");
		connection.popup(buffer.join("\n\n"));
	},
	authhelp: [
		`/auth - Show global staff for the server.`,
		`/auth + - Show global staff for the server, including voices.`,
		`/auth [room] - Show what roomauth a room has.`,
		`/auth [user] - Show what global and roomauth a user has.`,
	],

	roomstaff: 'roomauth',
	roomauth1: 'roomauth',
	roomauth(target, room, user, connection, cmd) {
		let userLookup = '';
		if (cmd === 'roomauth1') userLookup = `\n\nTo look up auth for a user, use /userauth ${target}`;
		let targetRoom = room;
		if (target) targetRoom = Rooms.search(target)!;
		if (!targetRoom || !targetRoom.checkModjoin(user)) {
			return this.errorReply(`The room "${target}" does not exist.`);
		}
		const showAll = user.can('mute', null, targetRoom);

		const rankLists: {[groupSymbol: string]: ID[]} = {};
		for (const [id, rank] of targetRoom.auth) {
			if (rank === ' ' && !showAll) continue;
			if (!rankLists[rank]) rankLists[rank] = [];
			rankLists[rank].push(id);
		}

		const buffer = Utils.sortBy(
			Object.entries(rankLists) as [GroupSymbol, ID[]][],
			([symbol]) => -Users.Auth.getGroup(symbol).rank
		).map(([symbol, names]) => {
			let group = Config.groups[symbol] ? `${Config.groups[symbol].name}s (${symbol})` : symbol;
			if (symbol === ' ') group = 'Whitelisted (this list is only visible to staff)';
			return `${group}:\n` +
				Utils.sortBy(names).map(userid => {
					const isOnline = Users.get(userid)?.statusType === 'online';
					// targetRoom guaranteed to exist above
					return userid in targetRoom!.users && isOnline ? `**${userid}**` : userid;
				}).join(', ');
		});

		let curRoom = targetRoom;
		while (curRoom.parent) {
			const modjoinSetting = curRoom.settings.modjoin === true ? curRoom.settings.modchat : curRoom.settings.modjoin;
			const roomType = (modjoinSetting ? `modjoin ${modjoinSetting} ` : '');
			const inheritedUserType = (modjoinSetting ? ` of rank ${modjoinSetting} and above` : '');
			if (curRoom.parent) {
				const also = buffer.length === 0 ? `` : ` also`;
				buffer.push(`${curRoom.title} is a ${roomType}subroom of ${curRoom.parent.title}, so ${curRoom.parent.title} users${inheritedUserType}${also} have authority in this room.`);
			}
			curRoom = curRoom.parent;
		}
		if (!buffer.length) {
			connection.popup(`The room '${targetRoom.title}' has no auth. ${userLookup}`);
			return;
		}
		if (!curRoom.settings.isPrivate) {
			buffer.push(`${curRoom.title} is a public room, so global auth with no relevant roomauth will have authority in this room.`);
		} else if (curRoom.settings.isPrivate === 'hidden' || curRoom.settings.isPrivate === 'voice') {
			buffer.push(`${curRoom.title} is a hidden room, so global auth with no relevant roomauth will have authority in this room.`);
		}
		if (targetRoom !== room) buffer.unshift(`${targetRoom.title} room auth:`);
		connection.popup(`${buffer.join("\n\n")}${userLookup}`);
	},

	userauth(target, room, user, connection) {
		const targetId = toID(target) || user.id;
		const targetUser = Users.getExact(targetId);
		const targetUsername = targetUser?.name || target;

		const buffer = [];
		let innerBuffer = [];
		const group = Users.globalAuth.get(targetId);
		if (group !== ' ' || Users.isTrusted(targetId)) {
			buffer.push(`Global auth: ${group === ' ' ? 'trusted' : group}`);
		}
		for (const curRoom of Rooms.rooms.values()) {
			if (curRoom.settings.isPrivate) continue;
			if (!curRoom.auth.has(targetId)) continue;
			innerBuffer.push(curRoom.auth.getDirect(targetId).trim() + curRoom.roomid);
		}
		if (innerBuffer.length) {
			buffer.push(`Room auth: ${innerBuffer.join(', ')}`);
		}
		if (targetId === user.id || user.can('lock')) {
			innerBuffer = [];
			for (const curRoom of Rooms.rooms.values()) {
				if (!curRoom.settings.isPrivate) continue;
				if (curRoom.settings.isPrivate === true) continue;
				if (!curRoom.auth.has(targetId)) continue;
				innerBuffer.push(curRoom.auth.getDirect(targetId).trim() + curRoom.roomid);
			}
			if (innerBuffer.length) {
				buffer.push(`Hidden room auth: ${innerBuffer.join(', ')}`);
			}
		}
		if (targetId === user.id || user.can('makeroom')) {
			innerBuffer = [];
			for (const chatRoom of Rooms.global.chatRooms) {
				if (!chatRoom.settings.isPrivate) continue;
				if (chatRoom.settings.isPrivate !== true) continue;
				if (!chatRoom.auth.has(targetId)) continue;
				innerBuffer.push(chatRoom.auth.getDirect(targetId).trim() + chatRoom.roomid);
			}
			if (innerBuffer.length) {
				buffer.push(`Private room auth: ${innerBuffer.join(', ')}`);
			}
		}
		if (!buffer.length) {
			buffer.push("No global or room auth.");
		}

		buffer.unshift(`${targetUsername} user auth:`);
		connection.popup(buffer.join("\n\n"));
	},

	autojoin(target, room, user, connection) {
		const targets = target.split(',');
		if (targets.length > 16 || connection.inRooms.size > 1) {
			return connection.popup("To prevent DoS attacks, you can only use /autojoin for 16 or fewer rooms, when you haven't joined any rooms yet. Please use /join for each room separately.");
		}
		Rooms.global.autojoinRooms(user, connection);
		const autojoins: string[] = [];

		const promises = targets.map(
			roomid => user.tryJoinRoom(roomid as RoomID, connection).then(ret => {
				if (ret === Rooms.RETRY_AFTER_LOGIN) {
					autojoins.push(roomid);
				}
			})
		);

		return Promise.all(promises).then(() => {
			connection.autojoins = autojoins.join(',');
		});
	},

	joim: 'join',
	j: 'join',
	join(target, room, user, connection) {
		if (!target) return this.parse('/help join');
		if (target.startsWith('http://')) target = target.slice(7);
		if (target.startsWith('https://')) target = target.slice(8);
		if (target.startsWith(`${Config.routes.client}/`)) target = target.slice(Config.routes.client.length + 1);
		if (target.startsWith('psim.us/')) target = target.slice(8);
		return user.tryJoinRoom(target as RoomID, connection).then(ret => {
			if (ret === Rooms.RETRY_AFTER_LOGIN) {
				connection.sendTo(
					target as RoomID,
					`|noinit|namerequired|The room '${target}' does not exist or requires a login to join.`
				);
			}
		});
	},
	joinhelp: [`/join [roomname] - Attempt to join the room [roomname].`],

	leave: 'part',
	part(target, room, user, connection) {
		const targetRoom = target ? Rooms.search(target) : room;
		if (!targetRoom) {
			if (target.startsWith('view-')) return;
			return this.errorReply(`The room '${target}' does not exist.`);
		}
		user.leaveRoom(targetRoom, connection);
	},

	/*********************************************************
	 * Moderating: Punishments
	 *********************************************************/

	kick: 'warn',
	k: 'warn',
	warn(target, room, user) {
		if (!target) return this.parse('/help warn');
		room = this.requireRoom();
		this.checkChat();
		if (room.settings.isPersonal && !user.can('warn' as any)) {
			return this.errorReply("Warning is unavailable in group chats.");
		}
		// If used in staff, help tickets or battles, log the warn to the global modlog.
		const globalWarn = room.roomid === 'staff' || room.roomid.startsWith('help-') || (room.battle && !room.parent);

		target = this.splitTarget(target);
		let privateReason = '';
		let publicReason = target;
		const targetLowercase = target.toLowerCase();
		if (target && (targetLowercase.includes('spoiler:') || targetLowercase.includes('spoilers:'))) {
			const privateIndex = targetLowercase.indexOf(targetLowercase.includes('spoilers:') ? 'spoilers:' : 'spoiler:');
			const bump = (targetLowercase.includes('spoilers:') ? 9 : 8);
			privateReason = `(PROOF: ${target.substr(privateIndex + bump, target.length).trim()}) `;
			publicReason = target.substr(0, privateIndex).trim();
		}

		const targetUser = this.targetUser;
		if (!targetUser || !targetUser.connected) {
			if (!targetUser || !globalWarn) return this.errorReply(`User '${this.targetUsername}' not found.`);
			this.checkCan('warn', null, room);

			this.addModAction(`${targetUser.name} would be warned by ${user.name} but is offline.${(publicReason ? ` (${publicReason})` : ``)}`);
			this.globalModlog('WARN OFFLINE', targetUser, ` by ${user.id}${(target ? `: ${publicReason} ${privateReason}` : ``)}`);
			return;
		}
		if (!(targetUser.id in room.users) && !globalWarn) {
			return this.errorReply(`User ${this.targetUsername} is not in the room ${room.roomid}.`);
		}
		if (publicReason.length > MAX_REASON_LENGTH) {
			return this.errorReply(`The reason is too long. It cannot exceed ${MAX_REASON_LENGTH} characters.`);
		}
		this.checkCan('warn', targetUser, room);
		if (targetUser.can('makeroom')) return this.errorReply("You are not allowed to warn upper staff members.");

		const now = Date.now();
		const timeout = now - targetUser.lastWarnedAt;
		if (timeout < 15 * 1000) {
			const remainder = (15 - (timeout / 1000)).toFixed(2);
			return this.errorReply(`You must wait ${remainder} more seconds before you can warn ${targetUser.name} again.`);
		}

		this.addModAction(`${targetUser.name} was warned by ${user.name}.${(publicReason ? ` (${publicReason})` : ``)}`);
		if (globalWarn) {
			this.globalModlog('WARN', targetUser, ` by ${user.id}${(target ? `: ${publicReason} ${privateReason}` : ``)}`);
		} else {
			this.modlog('WARN', targetUser, target ? `${publicReason} ${privateReason}` : ``, {noalts: 1});
		}
		targetUser.send(`|c|~|/warn ${publicReason}`);

		const userid = targetUser.getLastId();

		this.add(`|hidelines|unlink|${userid}`);
		if (userid !== toID(this.inputUsername)) this.add(`|hidelines|unlink|${toID(this.inputUsername)}`);

		targetUser.lastWarnedAt = now;

		// Automatically upload replays as evidence/reference to the punishment
		if (globalWarn && room.battle) this.parse('/savereplay forpunishment');
	},
	warnhelp: [
		`/warn OR /k [username], [reason] - Warns a user showing them the site rules and [reason] in an overlay.`,
		`/warn OR /k [username], [reason] spoiler: [private reason] - Warns a user, marking [private reason] only in the modlog.`,
		`Requires: % @ # &`,
	],

	redirect: 'redir',
	redir(target, room, user, connection) {
		room = this.requireRoom();
		if (!target) return this.parse('/help redirect');
		if (room.settings.isPrivate || room.settings.isPersonal) {
			return this.errorReply("Users cannot be redirected from private or personal rooms.");
		}
		target = this.splitTarget(target);
		const targetUser = this.targetUser;
		const targetRoom = Rooms.search(target);
		if (!targetRoom || targetRoom.settings.modjoin || targetRoom.settings.staffRoom) {
			return this.errorReply(`The room "${target}" does not exist.`);
		}
		this.checkCan('warn', targetUser, room);
		this.checkCan('warn', targetUser, targetRoom);

		if (!user.can('rangeban', targetUser)) {
			this.errorReply(`Redirects have been deprecated. Instead of /redirect, use <<room links>> or /invite to guide users to the correct room, and punish if users don't cooperate.`);
			return;
		}

		if (!targetUser || !targetUser.connected) {
			return this.errorReply(`User ${this.targetUsername} not found.`);
		}
		if (targetRoom.roomid === "global") return this.errorReply(`Users cannot be redirected to the global room.`);
		if (targetRoom.settings.isPrivate || targetRoom.settings.isPersonal) {
			return this.errorReply(`The room "${target}" is not public.`);
		}
		if (targetUser.inRooms.has(targetRoom.roomid)) {
			return this.errorReply(`User ${targetUser.name} is already in the room ${targetRoom.title}!`);
		}
		if (!targetUser.inRooms.has(room.roomid)) {
			return this.errorReply(`User ${this.targetUsername} is not in the room ${room.roomid}.`);
		}
		targetUser.leaveRoom(room.roomid);
		targetUser.popup(`You are in the wrong room; please go to <<${targetRoom.roomid}>> instead`);
		this.addModAction(`${targetUser.name} was redirected to room ${targetRoom.title} by ${user.name}.`);
		this.modlog('REDIRECT', targetUser, `to ${targetRoom.title}`, {noip: 1, noalts: 1});
		targetUser.leaveRoom(room);
	},
	redirhelp: [
		`/redirect OR /redir [username], [roomname] - [DEPRECATED]`,
		`Attempts to redirect the [username] to the [roomname]. Requires: &`,
	],

	m: 'mute',
	mute(target, room, user, connection, cmd) {
		room = this.requireRoom();
		if (!target) return this.parse('/help mute');
		this.checkChat();

		target = this.splitTarget(target);
		const targetUser = this.targetUser;
		if (!targetUser) return this.errorReply(`User '${this.targetUsername}' not found.`);
		if (target.length > MAX_REASON_LENGTH) {
			return this.errorReply(`The reason is too long. It cannot exceed ${MAX_REASON_LENGTH} characters.`);
		}

		const muteDuration = ((cmd === 'hm' || cmd === 'hourmute') ? HOURMUTE_LENGTH : MUTE_LENGTH);
		this.checkCan('mute', targetUser, room);
		if (targetUser.can('makeroom')) return this.errorReply("You are not allowed to mute upper staff members.");
		const canBeMutedFurther = ((room.getMuteTime(targetUser) || 0) <= (muteDuration * 5 / 6));
		if (targetUser.locked ||
			(room.isMuted(targetUser) && !canBeMutedFurther) ||
			Punishments.isRoomBanned(targetUser, room.roomid)) {
			const alreadyPunishment = targetUser.locked ? "locked" : room.isMuted(targetUser) ? "muted" : "room banned";
			const problem = ` but was already ${alreadyPunishment}`;
			if (!target) {
				return this.privateModAction(`${targetUser.name} would be muted by ${user.name} ${problem}.`);
			}
			return this.addModAction(`${targetUser.name} would be muted by ${user.name} ${problem}. (${target})`);
		}

		if (targetUser.id in room.users) {
			targetUser.popup(`|modal|${user.name} has muted you in ${room.roomid} for ${Chat.toDurationString(muteDuration)}. ${target}`);
		}
		this.addModAction(`${targetUser.name} was muted by ${user.name} for ${Chat.toDurationString(muteDuration)}.${(target ? ` (${target})` : ``)}`);
		this.modlog(`${cmd.includes('h') ? 'HOUR' : ''}MUTE`, targetUser, target);
		if (targetUser.autoconfirmed && targetUser.autoconfirmed !== targetUser.id) {
			const displayMessage = `${targetUser.name}'s ac account: ${targetUser.autoconfirmed}`;
			this.privateModAction(displayMessage);
		}
		const userid = targetUser.getLastId();
		this.add(`|hidelines|unlink|${userid}`);
		if (userid !== toID(this.inputUsername)) this.add(`|hidelines|unlink|${toID(this.inputUsername)}`);

		room.mute(targetUser, muteDuration);
	},
	mutehelp: [`/mute OR /m [username], [reason] - Mutes a user with reason for 7 minutes. Requires: % @ # &`],

	hm: 'hourmute',
	hourmute(target) {
		if (!target) return this.parse('/help hourmute');
		this.run('mute');
	},
	hourmutehelp: [`/hourmute OR /hm [username], [reason] - Mutes a user with reason for an hour. Requires: % @ # &`],

	um: 'unmute',
	unmute(target, room, user) {
		room = this.requireRoom();
		if (!target) return this.parse('/help unmute');
		target = this.splitTarget(target);
		if (target) return this.errorReply(`This command does not support specifying a reason.`);
		this.checkChat();
		this.checkCan('mute', null, room);

		const targetUser = this.targetUser;
		const successfullyUnmuted = room.unmute(
			targetUser?.id || toID(this.targetUsername), `Your mute in '${room.title}' has been lifted.`
		);

		if (successfullyUnmuted) {
			this.addModAction(`${(targetUser ? targetUser.name : successfullyUnmuted)} was unmuted by ${user.name}.`);
			this.modlog('UNMUTE', (targetUser || successfullyUnmuted), null, {noip: 1, noalts: 1});
		} else {
			this.errorReply(`${(targetUser ? targetUser.name : this.targetUsername)} is not muted.`);
		}
	},
	unmutehelp: [`/unmute [username] - Removes mute from user. Requires: % @ # &`],

	rb: 'ban',
	weekban: 'ban',
	wb: 'ban',
	wrb: 'ban',
	forceroomban: 'ban',
	forceweekban: 'ban',
	forcerb: 'ban',
	roomban: 'ban',
	b: 'ban',
	ban(target, room, user, connection, cmd) {
		room = this.requireRoom();
		if (!target) return this.parse('/help ban');
<<<<<<< HEAD
		this.checkChat();
=======
		if (!this.canTalk()) return;
		const week = ['wrb', 'wb', 'forceweekban', 'weekban'].includes(cmd);
>>>>>>> df04c24a

		target = this.splitTarget(target);
		const targetUser = this.targetUser;
		if (!targetUser) return this.errorReply(`User '${this.targetUsername}' not found.`);
		if (target.length > MAX_REASON_LENGTH) {
			return this.errorReply(`The reason is too long. It cannot exceed ${MAX_REASON_LENGTH} characters.`);
		}
		this.checkCan('ban', targetUser, room);
		if (targetUser.can('makeroom')) return this.errorReply("You are not allowed to ban upper staff members.");
		if (Punishments.getRoomPunishType(room, this.targetUsername) === 'BLACKLIST') {
			return this.errorReply(`This user is already blacklisted from ${room.roomid}.`);
		}
		const name = targetUser.getLastName();
		const userid = targetUser.getLastId();
		const force = cmd.startsWith('force');
		if (targetUser.trusted) {
			if (!force) {
				return this.sendReply(
					`${name} is a trusted user. If you are sure you would like to ban them, use /force${week ? 'week' : 'room'}ban.`
				);
			}
		} else if (force) {
			return this.errorReply(`Use /${week ? 'week' : 'room'}ban; ${name} is not a trusted user.`);
		}
		if (Punishments.isRoomBanned(targetUser, room.roomid) && !target) {
			const problem = " but was already banned";
			return this.privateModAction(`${name} would be banned by ${user.name} ${problem}.`);
		}

		if (targetUser.trusted && room.settings.isPrivate !== true && !room.settings.isPersonal) {
			Monitor.log(`[CrisisMonitor] Trusted user ${targetUser.name} ${(targetUser.trusted !== targetUser.id ? ` (${targetUser.trusted})` : ``)} was roombanned from ${room.roomid} by ${user.name}, and should probably be demoted.`);
		}

		if (targetUser.id in room.users || user.can('lock')) {
			targetUser.popup(
				`|modal||html|<p>${Utils.escapeHTML(user.name)} has banned you from the room ${room.roomid} ` +
				`${(room.subRooms ? ` and its subrooms` : ``)}${week ? ' for a week' : ''}.` +
				`</p>${(target ? `<p>Reason: ${Utils.escapeHTML(target)}</p>` : ``)}` +
				`<p>To appeal the ban, PM the staff member that banned you${room.persist ? ` or a room owner. ` +
				`</p><p><button name="send" value="/roomauth ${room.roomid}">List Room Staff</button></p>` : `.</p>`}`
			);
		}

		const reason = (target ? ` (${target})` : ``);
		this.addModAction(`${name} was banned ${week ? ' for a week' : ''} from ${room.title} by ${user.name}.${reason}`);

		const time = week ? Date.now() + 7 * 24 * 60 * 60 * 1000 : null;
		const affected = Punishments.roomBan(room, targetUser, time, null, target);

		if (!room.settings.isPrivate && room.persist) {
			const acAccount = (targetUser.autoconfirmed !== userid && targetUser.autoconfirmed);
			let displayMessage = '';
			if (affected.length > 1) {
				displayMessage = `${name}'s ${(acAccount ? ` ac account: ${acAccount}, ` : ``)} banned alts: ${affected.slice(1).map(curUser => curUser.getLastName()).join(", ")}`;
				this.privateModAction(displayMessage);
			} else if (acAccount) {
				displayMessage = `${name}'s ac account: ${acAccount}`;
				this.privateModAction(displayMessage);
			}
		}
		room.hideText([userid, toID(this.inputUsername)]);

		if (room.settings.isPrivate !== true && room.persist) {
			this.globalModlog(`${week ? 'WEEK' : ''}ROOMBAN`, targetUser, ` by ${user.id}${(target ? `: ${target}` : ``)}`);
		} else {
			this.modlog(`${week ? 'WEEK' : ''}ROOMBAN`, targetUser, ` by ${user.id}${(target ? `: ${target}` : ``)}`);
		}
		return true;
	},
	banhelp: [
		`/ban [username], [reason] - Bans the user from the room you are in. Requires: @ # &`,
		`/weekban [username], [reason] - Bans the user from the room you are in for a week. Requires: @ # &`,
	],

	unroomban: 'unban',
	roomunban: 'unban',
	unban(target, room, user, connection) {
		room = this.requireRoom();
		if (!target) return this.parse('/help unban');
		this.checkCan('ban', null, room);

		const name = Punishments.roomUnban(room, target);

		if (name) {
			this.addModAction(`${name} was unbanned from ${room.title} by ${user.name}.`);
			if (room.settings.isPrivate !== true && room.persist) {
				this.globalModlog("UNROOMBAN", name, ` by ${user.id}`);
			}
		} else {
			this.errorReply(`User '${target}' is not banned from this room.`);
		}
	},
	unbanhelp: [`/unban [username] - Unbans the user from the room you are in. Requires: @ # &`],

	forcelock: 'lock',
	l: 'lock',
	ipmute: 'lock',
	wl: 'lock',
	weeklock: 'lock',
	monthlock: 'lock',
	async lock(target, room, user, connection, cmd) {
		const week = cmd === 'wl' || cmd === 'weeklock';
		const month = cmd === 'monthlock';

		if (!target) {
			if (week) return this.parse('/help weeklock');
			return this.parse('/help lock');
		}

		target = this.splitTarget(target);
		const targetUser = this.targetUser;
		if (!targetUser && !Punishments.search(toID(this.targetUsername)).length) {
			return this.errorReply(`User '${this.targetUsername}' not found.`);
		}
		if (target.length > MAX_REASON_LENGTH) {
			return this.errorReply(`The reason is too long. It cannot exceed ${MAX_REASON_LENGTH} characters.`);
		}
		this.checkCan('lock', targetUser);
		if (month) this.checkCan('rangeban');

		let name;
		let userid: ID;

		if (targetUser) {
			name = targetUser.getLastName();
			userid = targetUser.getLastId();

			if (targetUser.locked && !week && !month) {
				return this.privateModAction(`${name} would be locked by ${user.name} but was already locked.`);
			}

			if (targetUser.trusted) {
				if (cmd === 'forcelock') {
					const from = targetUser.distrust();
					Monitor.log(`[CrisisMonitor] ${name} was locked by ${user.name} and demoted from ${from!.join(", ")}.`);
					this.globalModlog("CRISISDEMOTE", targetUser, ` from ${from!.join(", ")}`);
				} else {
					return this.sendReply(`${name} is a trusted user. If you are sure you would like to lock them use /forcelock.`);
				}
			} else if (cmd === 'forcelock') {
				return this.errorReply(`Use /lock; ${name} is not a trusted user.`);
			}
		} else {
			name = this.targetUsername;
			userid = toID(this.targetUsername);
		}

		let proof = '';
		let userReason = target;
		const targetLowercase = target.toLowerCase();
		if (target && (targetLowercase.includes('spoiler:') || targetLowercase.includes('spoilers:'))) {
			const proofIndex = targetLowercase.indexOf(targetLowercase.includes('spoilers:') ? 'spoilers:' : 'spoiler:');
			const bump = (targetLowercase.includes('spoilers:') ? 9 : 8);
			proof = `(PROOF: ${target.substr(proofIndex + bump, target.length).trim()}) `;
			userReason = target.substr(0, proofIndex).trim();
		}


		// Use default time for locks.
		const duration = week ? Date.now() + 7 * 24 * 60 * 60 * 1000 : (month ? Date.now() + 30 * 24 * 60 * 60 * 1000 : null);
		let affected = [];

		if (targetUser) {
			const ignoreAlts = Punishments.sharedIps.has(targetUser.latestIp);
			affected = await Punishments.lock(targetUser, duration, null, ignoreAlts, userReason);
		} else {
			affected = await Punishments.lock(userid, duration, null, false, userReason);
		}

		const globalReason = (target ? `: ${userReason} ${proof}` : '');
		this.globalModlog(
			(week ? "WEEKLOCK" : (month ? "MONTHLOCK" : "LOCK")), targetUser || userid, ` by ${user.id}${globalReason}`
		);

		const durationMsg = week ? ' for a week' : (month ? ' for a month' : '');
		this.addGlobalModAction(`${name} was locked from talking${durationMsg} by ${user.name}.` + (userReason ? ` (${userReason})` : ""));

		room?.hideText([userid, toID(this.inputUsername)]);
		const acAccount = (targetUser && targetUser.autoconfirmed !== userid && targetUser.autoconfirmed);
		let displayMessage = '';
		if (affected.length > 1) {
			displayMessage = `${name}'s ${(acAccount ? ` ac account: ${acAccount}, ` : "")} locked alts: ${affected.slice(1).map((curUser: User) => curUser.getLastName()).join(", ")}`;
			this.privateModAction(displayMessage);
		} else if (acAccount) {
			displayMessage = `${name}'s ac account: ${acAccount}`;
			this.privateModAction(displayMessage);
		}

		if (targetUser) {
			let message = `|popup||html|${user.name} has locked you from talking in chats, battles, and PMing regular users${durationMsg}`;
			if (userReason) message += `\n\nReason: ${userReason}`;

			let appeal = '';
			if (Chat.pages.help) {
				appeal += `<a href="view-help-request--appeal"><button class="button"><strong>Appeal your punishment</strong></button></a>`;
			} else if (Config.appealurl) {
				appeal += `appeal: <a href="${Config.appealurl}">${Config.appealurl}</a>`;
			}

			if (appeal) message += `\n\nIf you feel that your lock was unjustified, you can ${appeal}.`;
			message += `\n\nYour lock will expire in a few days.`;
			targetUser.send(message);

			const roomauth = Rooms.global.destroyPersonalRooms(userid);
			if (roomauth.length) {
				Monitor.log(`[CrisisMonitor] Locked user ${name} has public roomauth (${roomauth.join(', ')}), and should probably be demoted.`);
			}
		}

		// Automatically upload replays as evidence/reference to the punishment
		if (room?.battle) this.parse('/savereplay forpunishment');
		return true;
	},
	lockhelp: [
		`/lock OR /l [username], [reason] - Locks the user from talking in all chats. Requires: % @ &`,
		`/weeklock OR /wl [username], [reason] - Same as /lock, but locks users for a week.`,
		`/lock OR /l [username], [reason] spoiler: [private reason] - Marks [private reason] in modlog only.`,
	],

	unlock(target, room, user) {
		if (!target) return this.parse('/help unlock');
		this.checkCan('lock');

		const targetUser = Users.get(target);
		if (targetUser?.namelocked) {
			return this.errorReply(`User ${targetUser.name} is namelocked, not locked. Use /unnamelock to unnamelock them.`);
		}
		let reason = '';
		if (targetUser?.locked && targetUser.locked.charAt(0) === '#') {
			reason = ` (${targetUser.locked})`;
		}

		const unlocked = Punishments.unlock(target);

		if (unlocked) {
			this.addGlobalModAction(`${unlocked.join(", ")} ${((unlocked.length > 1) ? "were" : "was")} unlocked by ${user.name}.${reason}`);
			if (!reason) this.globalModlog("UNLOCK", toID(target), ` by ${user.id}`);
			if (targetUser) targetUser.popup(`${user.name} has unlocked you.`);
		} else {
			this.errorReply(`User '${target}' is not locked.`);
		}
	},
	unlockname(target, room, user) {
		if (!target) return this.parse('/help unlock');
		this.checkCan('lock');

		const userid = toID(target);
		const punishment = Punishments.userids.get(userid);
		if (!punishment) return this.errorReply("This name isn't locked.");
		if (punishment[1] === userid) {
			return this.errorReply(`"${userid}" was specifically locked by a staff member (check the global modlog). Use /unlock if you really want to unlock this name.`);
		}
		Punishments.userids.delete(userid);
		Punishments.savePunishments();

		for (const curUser of Users.findUsers([userid], [])) {
			if (curUser.locked && !curUser.locked.startsWith('#') && !Punishments.getPunishType(curUser.id)) {
				curUser.locked = null;
				curUser.namelocked = null;
				curUser.updateIdentity();
			}
		}

		this.addGlobalModAction(`The name '${target}' was unlocked by ${user.name}.`);
		this.globalModlog("UNLOCKNAME", userid, ` by ${user.name}`);
	},
	unrangelock: 'unlockip',
	rangeunlock: 'unlockip',
	unlockip(target, room, user) {
		target = target.trim();
		if (!target) return this.parse('/help unlock');
		this.checkCan('globalban');
		const range = target.charAt(target.length - 1) === '*';
		if (range) this.checkCan('rangeban');

		if (!(range ? IPTools.ipRangeRegex : IPTools.ipRegex).test(target)) {
			return this.errorReply("Please enter a valid IP address.");
		}

		const punishment = Punishments.ips.get(target);
		if (!punishment) return this.errorReply(`${target} is not a locked/banned IP or IP range.`);

		Punishments.ips.delete(target);
		Punishments.savePunishments();

		for (const curUser of Users.findUsers([], [target])) {
			if (
				(range ? curUser.locked === '#rangelock' : !curUser.locked?.startsWith('#')) &&
				!Punishments.getPunishType(curUser.id)
			) {
				curUser.locked = null;
				if (curUser.namelocked) {
					curUser.namelocked = null;
					curUser.resetName();
				}
				curUser.updateIdentity();
			}
		}

		this.privateGlobalModAction(`${user.name} unlocked the ${range ? "IP range" : "IP"}: ${target}`);
		this.globalModlog(`UNLOCK${range ? 'RANGE' : 'IP'}`, target, ` by ${user.name}`);
	},
	unlockiphelp: [`/unlockip [ip] - Unlocks a punished ip while leaving the original punishment intact. Requires: @ &`],
	unlocknamehelp: [`/unlockname [name] - Unlocks a punished alt, leaving the original lock intact. Requires: % @ &`],
	unlockhelp: [
		`/unlock [username] - Unlocks the user. Requires: % @ &`,
		`/unlockname [username] - Unlocks a punished alt while leaving the original punishment intact. Requires: % @ &`,
		`/unlockip [ip] - Unlocks a punished ip while leaving the original punishment intact. Requires: @ &`,
	],

	forceglobalban: 'globalban',
	gban: 'globalban',
	async globalban(target, room, user, connection, cmd) {
		if (!target) return this.parse('/help globalban');

		target = this.splitTarget(target);
		const targetUser = this.targetUser;
		if (!targetUser) return this.errorReply(`User '${this.targetUsername}' not found.`);
		if (target.length > MAX_REASON_LENGTH) {
			return this.errorReply(`The reason is too long. It cannot exceed ${MAX_REASON_LENGTH} characters.`);
		}
		if (!target && REQUIRE_REASONS) {
			return this.errorReply("Global bans require a reason.");
		}
		this.checkCan('globalban', targetUser);
		const name = targetUser.getLastName();
		const userid = targetUser.getLastId();

		if (targetUser.trusted) {
			if (cmd === 'forceglobalban') {
				const from = targetUser.distrust();
				Monitor.log(`[CrisisMonitor] ${name} was globally banned by ${user.name} and demoted from ${from?.join(", ")}.`);
				this.globalModlog("CRISISDEMOTE", targetUser, ` from ${from?.join(", ")}`);
			} else {
				return this.sendReply(`${name} is a trusted user. If you are sure you would like to ban them use /forceglobalban.`);
			}
		} else if (cmd === 'forceglobalban') {
			return this.errorReply(`Use /globalban; ${name} is not a trusted user.`);
		}

		const roomauth = Rooms.global.destroyPersonalRooms(userid);
		if (roomauth.length) {
			Monitor.log(`[CrisisMonitor] Globally banned user ${name} has public roomauth (${roomauth.join(', ')}), and should probably be demoted.`);
		}
		let proof = '';
		let userReason = target;
		const targetLowercase = target.toLowerCase();
		if (target && (targetLowercase.includes('spoiler:') || targetLowercase.includes('spoilers:'))) {
			const proofIndex = targetLowercase.indexOf(targetLowercase.includes('spoilers:') ? 'spoilers:' : 'spoiler:');
			const bump = (targetLowercase.includes('spoilers:') ? 9 : 8);
			proof = `(PROOF: ${target.substr(proofIndex + bump, target.length).trim()}) `;
			userReason = target.substr(0, proofIndex).trim();
		}

		targetUser.popup(`|modal|${user.name} has globally banned you.${(userReason ? `\n\nReason: ${userReason}` : ``)} ${(Config.appealurl ? `\n\nIf you feel that your ban was unjustified, you can appeal:\n${Config.appealurl}` : ``)}\n\nYour ban will expire in a few days.`);

		this.addGlobalModAction(`${name} was globally banned by ${user.name}.${(userReason ? ` (${userReason})` : ``)}`);

		const affected = await Punishments.ban(targetUser, null, null, false, userReason);
		const acAccount = (targetUser.autoconfirmed !== userid && targetUser.autoconfirmed);
		let displayMessage = '';
		if (affected.length > 1) {
			let guests = affected.length - 1;
			const affectedAlts = affected.slice(1)
				.map(curUser => curUser.getLastName())
				.filter(alt => !alt.startsWith('[Guest '));
			guests -= affectedAlts.length;
			displayMessage = `${name}'s ${(acAccount ? `ac account: ${acAccount}, ` : ``)} banned alts: ${affectedAlts.join(", ")} ${(guests ? ` [${guests} guests]` : ``)}`;
			this.privateModAction(displayMessage);
			for (const id of affectedAlts) {
				this.add(`|hidelines|unlink|${toID(id)}`);
			}
		} else if (acAccount) {
			displayMessage = `${name}'s ac account: ${acAccount}`;
			this.privateModAction(displayMessage);
		}

		room?.hideText([userid, toID(this.inputUsername)]);

		const globalReason = (target ? `: ${userReason} ${proof}` : '');
		this.globalModlog("BAN", targetUser, ` by ${user.id}${globalReason}`);
		return true;
	},
	globalbanhelp: [
		`/globalban OR /gban [username], [reason] - Kick user from all rooms and ban user's IP address with reason. Requires: @ &`,
		`/globalban OR /gban [username], [reason] spoiler: [private reason] - Marks [private reason] in modlog only.`,
	],

	globalunban: 'unglobalban',
	unglobalban(target, room, user) {
		if (!target) return this.parse(`/help unglobalban`);
		this.checkCan('globalban');

		const name = Punishments.unban(target);

		if (!name) {
			return this.errorReply(`User '${target}' is not globally banned.`);
		}

		this.addGlobalModAction(`${name} was globally unbanned by ${user.name}.`);
		this.globalModlog("UNBAN", target, ` by ${user.id}`);
	},
	unglobalbanhelp: [`/unglobalban [username] - Unban a user. Requires: @ &`],

	unbanall(target, room, user) {
		this.checkCan('rangeban');
		if (!target) {
			user.lastCommand = '/unbanall';
			this.errorReply("THIS WILL UNBAN AND UNLOCK ALL USERS.");
			this.errorReply("To confirm, use: /unbanall confirm");
			return;
		}
		if (user.lastCommand !== '/unbanall' || target !== 'confirm') {
			return this.parse('/help unbanall');
		}
		user.lastCommand = '';
		Punishments.userids.clear();
		Punishments.ips.clear();
		Punishments.savePunishments();

		this.addGlobalModAction(`All bans and locks have been lifted by ${user.name}.`);
		this.modlog('UNBANALL');
	},
	unbanallhelp: [`/unbanall - Unban all IP addresses. Requires: &`],

	deroomvoiceall(target, room, user) {
		room = this.requireRoom();
		this.checkCan('editroom', null, room);
		if (!room.auth.size) return this.errorReply("Room does not have roomauth.");
		if (!target) {
			user.lastCommand = '/deroomvoiceall';
			this.errorReply("THIS WILL DEROOMVOICE ALL ROOMVOICED USERS.");
			this.errorReply("To confirm, use: /deroomvoiceall confirm");
			return;
		}
		if (user.lastCommand !== '/deroomvoiceall' || target !== 'confirm') {
			return this.parse('/help deroomvoiceall');
		}
		user.lastCommand = '';
		let count = 0;
		for (const [userid, symbol] of room.auth) {
			if (symbol === '+') {
				room.auth.delete(userid);
				if (userid in room.users) room.users[userid].updateIdentity(room.roomid);
				count++;
			}
		}
		if (!count) {
			return this.sendReply("(This room has zero roomvoices)");
		}
		room.saveSettings();
		this.addModAction(`All ${count} roomvoices have been cleared by ${user.name}.`);
		this.modlog('DEROOMVOICEALL');
	},
	deroomvoiceallhelp: [`/deroomvoiceall - Devoice all roomvoiced users. Requires: # &`],

	rangeban: 'banip',
	banip(target, room, user) {
		const [ip, reason] = this.splitOne(target);
		if (!ip || !/^[0-9.]+(?:\.\*)?$/.test(ip)) return this.parse('/help banip');
		if (!reason) return this.errorReply("/banip requires a ban reason");

		this.checkCan('rangeban');
		const ipDesc = `IP ${(ip.endsWith('*') ? `range ` : ``)}${ip}`;

		const curPunishment = Punishments.ipSearch(ip);
		if (curPunishment && curPunishment[0] === 'BAN') {
			return this.errorReply(`The ${ipDesc} is already temporarily banned.`);
		}
		Punishments.banRange(ip, reason);

		this.addGlobalModAction(`${user.name} hour-banned the ${ipDesc}: ${reason}`);
		this.modlog('RANGEBAN', null, reason);
	},
	baniphelp: [
		`/banip [ip] - Globally bans this IP or IP range for an hour. Accepts wildcards to ban ranges.`,
		`Existing users on the IP will not be banned. Requires: &`,
	],

	unrangeban: 'unbanip',
	unbanip(target, room, user) {
		target = target.trim();
		if (!target) {
			return this.parse('/help unbanip');
		}
		this.checkCan('rangeban');
		if (!Punishments.ips.has(target)) {
			return this.errorReply(`${target} is not a locked/banned IP or IP range.`);
		}
		Punishments.ips.delete(target);

		this.addGlobalModAction(`${user.name} unbanned the ${(target.charAt(target.length - 1) === '*' ? "IP range" : "IP")}: ${target}`);
		this.modlog('UNRANGEBAN', null, target);
	},
	unbaniphelp: [`/unbanip [ip] - Unbans. Accepts wildcards to ban ranges. Requires: &`],

	rangelock: 'lockip',
	yearlockip: 'lockip',
	lockip(target, room, user, connection, cmd) {
		const [ip, reason] = this.splitOne(target);
		if (!ip || !/^[0-9.]+(?:\.\*)?$/.test(ip)) return this.parse('/help lockip');
		if (!reason) return this.errorReply("/lockip requires a lock reason");

<<<<<<< HEAD
		this.checkCan('rangeban');
		const ipDesc = `IP ${(ip.endsWith('*') ? `range ` : ``)}${ip}`;
=======
		if (!this.can('rangeban')) return false;
		const ipDesc = ip.endsWith('*') ? `IP range ${ip}` : `IP ${ip}`;
>>>>>>> df04c24a

		const year = cmd === 'yearlockip';
		const curPunishment = Punishments.ipSearch(ip);
		if (!year && curPunishment && (curPunishment[0] === 'BAN' || curPunishment[0] === 'LOCK')) {
			const punishDesc = curPunishment[0] === 'BAN' ? `temporarily banned` : `temporarily locked`;
			return this.errorReply(`The ${ipDesc} is already ${punishDesc}.`);
		}

		const time = year ? Date.now() + 365 * 24 * 60 * 60 * 1000 : null;
		Punishments.lockRange(ip, reason, time);

		if (year) {
			this.addGlobalModAction(`${user.name} year-locked the ${ipDesc}: ${reason}`);
		} else {
			this.addGlobalModAction(`${user.name} hour-locked the ${ipDesc}: ${reason}`);
		}
		this.modlog(year ? 'YEARLOCK' : 'RANGELOCK', null, reason);
	},
	lockiphelp: [
		`/lockip [ip] - Globally locks this IP or IP range for an hour. Accepts wildcards to ban ranges.`,
		`/yearlockip [ip] - Globally locks this IP or IP range for one year. Accepts wildcards to ban ranges.`,
		`Existing users on the IP will not be banned. Requires: &`,
	],

	/*********************************************************
	 * Moderating: Other
	 *********************************************************/

	mn: 'modnote',
	modnote(target, room, user, connection) {
		room = this.requireRoom();
		if (!target) return this.parse('/help modnote');
		this.checkChat();

		if (target.length > MAX_REASON_LENGTH) {
			return this.errorReply(`The note is too long. It cannot exceed ${MAX_REASON_LENGTH} characters.`);
		}
		this.checkCan('receiveauthmessages', null, room);
		target = target.replace(/\n/g, "; ");
		if (room.roomid === 'staff' || room.roomid === 'upperstaff') {
			this.globalModlog('NOTE', null, ` by ${user.id}: ${target}`);
		} else {
			this.modlog('NOTE', null, target);
		}

		this.privateModAction(`${user.name} notes: ${target}`);
	},
	modnotehelp: [`/modnote [note] - Adds a moderator note that can be read through modlog. Requires: % @ # &`],

	globalpromote: 'promote',
	promote(target, room, user, connection, cmd) {
		if (!target) return this.parse('/help promote');

		target = this.splitTarget(target, true);
		const targetUser = this.targetUser;
		const userid = toID(this.targetUsername);
		const name = targetUser ? targetUser.name : this.targetUsername;

		if (!userid) return this.parse('/help promote');

		const currentGroup = targetUser?.tempGroup || Users.globalAuth.get(userid);
		let nextGroup = target as GroupSymbol;
		if (target === 'deauth') nextGroup = Users.Auth.defaultSymbol();
		if (!nextGroup) {
			return this.errorReply("Please specify a group such as /globalvoice or /globaldeauth");
		}
		if (!Config.groups[nextGroup]) {
			return this.errorReply(`Group '${nextGroup}' does not exist.`);
		}
		if (!cmd.startsWith('global')) {
			let groupid = Config.groups[nextGroup].id;
			if (!groupid && nextGroup === Users.Auth.defaultSymbol()) groupid = 'deauth' as ID;
			if (Config.groups[nextGroup].globalonly) return this.errorReply(`Did you mean "/global${groupid}"?`);
			if (Config.groups[nextGroup].roomonly) return this.errorReply(`Did you mean "/room${groupid}"?`);
			return this.errorReply(`Did you mean "/room${groupid}" or "/global${groupid}"?`);
		}
		if (Config.groups[nextGroup].roomonly || Config.groups[nextGroup].battleonly) {
			return this.errorReply(`Group '${nextGroup}' does not exist as a global rank.`);
		}

		const groupName = Config.groups[nextGroup].name || "regular user";
		if (currentGroup === nextGroup) {
			return this.errorReply(`User '${name}' is already a ${groupName}`);
		}
		if (!Users.Auth.hasPermission(user, 'promote', currentGroup)) {
			this.errorReply(`/${cmd} - Access denied for promoting from ${currentGroup}`);
			this.errorReply(`You can only promote to/from: ${Users.Auth.listJurisdiction(user, 'promote')}`);
			return;
		}
		if (!Users.Auth.hasPermission(user, 'promote', nextGroup)) {
			this.errorReply(`/${cmd} - Access denied for promoting to ${groupName}`);
			this.errorReply(`You can only promote to/from: ${Users.Auth.listJurisdiction(user, 'promote')}`);
		}

		if (!Users.isUsernameKnown(userid)) {
			return this.errorReply(`/globalpromote - WARNING: '${name}' is offline and unrecognized. The username might be misspelled (either by you or the person who told you) or unregistered. Use /forcepromote if you're sure you want to risk it.`);
		}
		if (targetUser && !targetUser.registered) {
			return this.errorReply(`User '${name}' is unregistered, and so can't be promoted.`);
		}
		if (nextGroup === Users.Auth.defaultSymbol()) {
			Users.globalAuth.delete(targetUser ? targetUser.id : userid);
		} else {
			Users.globalAuth.set(targetUser ? targetUser.id : userid, nextGroup);
		}
		if (Users.Auth.getGroup(nextGroup).rank < Users.Auth.getGroup(currentGroup).rank) {
			this.privateGlobalModAction(`${name} was demoted to ${groupName} by ${user.name}.`);
			this.globalModlog(`GLOBAL ${groupName.toUpperCase()}`, userid, ` by ${user.id}: (demote)`);
			if (targetUser) targetUser.popup(`You were demoted to ${groupName} by ${user.name}.`);
		} else {
			this.addGlobalModAction(`${name} was promoted to ${groupName} by ${user.name}.`);
			this.globalModlog(`GLOBAL ${groupName.toUpperCase()}`, userid);
			if (targetUser) targetUser.popup(`You were promoted to ${groupName} by ${user.name}.`);
		}

		if (targetUser) targetUser.updateIdentity();
	},
	promotehelp: [`/promote [username], [group] - Promotes the user to the specified group. Requires: &`],

	untrustuser: 'trustuser',
	unconfirmuser: 'trustuser',
	confirmuser: 'trustuser',
	forceconfirmuser: 'trustuser',
	forcetrustuser: 'trustuser',
	trustuser(target, room, user, connection, cmd) {
		if (!target) return this.parse('/help trustuser');
		this.checkCan('promote');

		const force = cmd.includes('force');
		const untrust = cmd.includes('un');
		target = this.splitTarget(target, true);
		if (target) return this.errorReply(`This command does not support specifying a reason.`);
		const targetUser = this.targetUser;
		const userid = toID(this.targetUsername);
		const name = targetUser ? targetUser.name : this.targetUsername;

		const currentGroup = Users.globalAuth.get(userid);

		if (untrust) {
			if (currentGroup !== Users.Auth.defaultSymbol()) {
				return this.errorReply(`User '${name}' is trusted indirectly through global rank ${currentGroup}. Demote them from that rank to remove trusted status.`);
			}
			const trustedSourceRooms = Rooms.global.chatRooms
				.filter(authRoom => authRoom.persist && authRoom.settings.isPrivate !== true && authRoom.auth.isStaff(userid))
				.map(authRoom => authRoom.auth.get(userid) + authRoom.roomid).join(' ');
			if (trustedSourceRooms.length && !Users.globalAuth.has(userid)) {
				return this.errorReply(`User '${name}' is trusted indirectly through room ranks ${trustedSourceRooms}. Demote them from those ranks to remove trusted status.`);
			}
			if (!Users.globalAuth.has(userid)) return this.errorReply(`User '${name}' is not trusted.`);

			if (targetUser) {
				targetUser.setGroup(Users.Auth.defaultSymbol());
			} else {
				Users.globalAuth.delete(userid);
			}

			this.privateGlobalModAction(`${name} was set to no longer be a trusted user by ${user.name}.`);
			this.globalModlog('UNTRUSTUSER', userid);
		} else {
			if (!targetUser && !force) return this.errorReply(`User '${name}' is offline. Use /force${cmd} if you're sure.`);
			if (currentGroup) {
				if (Users.globalAuth.has(userid)) {
					if (currentGroup === Users.Auth.defaultSymbol()) return this.errorReply(`User '${name}' is already trusted.`);
					return this.errorReply(`User '${name}' has a global rank higher than trusted.`);
				}
			}
			if (targetUser) {
				targetUser.setGroup(Users.Auth.defaultSymbol(), true);
			} else {
				Users.globalAuth.set(userid, Users.Auth.defaultSymbol());
			}

			this.privateGlobalModAction(`${name} was set as a trusted user by ${user.name}.`);
			this.globalModlog('TRUSTUSER', userid);
		}
	},
	trustuserhelp: [
		`/trustuser [username] - Trusts the user (makes them immune to locks). Requires: &`,
		`/untrustuser [username] - Removes the trusted user status from the user. Requires: &`,
	],

	globaldemote: 'demote',
	demote(target) {
		if (!target) return this.parse('/help demote');
		this.run('promote');
	},
	demotehelp: [`/demote [username], [group] - Demotes the user to the specified group. Requires: &`],

	forcepromote(target, room, user, connection) {
		// warning: never document this command in /help
		this.checkCan('forcepromote');
		target = this.splitTarget(target, true);
		let name = this.filter(this.targetUsername);
		if (!name) return;
		name = name.slice(0, 18);
		const nextGroup = target as GroupSymbol;
		if (!Config.groups[nextGroup]) return this.errorReply(`Group '${nextGroup}' does not exist.`);
		if (Config.groups[nextGroup].roomonly || Config.groups[nextGroup].battleonly) {
			return this.errorReply(`Group '${nextGroup}' does not exist as a global rank.`);
		}

		if (Users.isUsernameKnown(name)) {
			return this.errorReply("/forcepromote - Don't forcepromote unless you have to.");
		}
		Users.globalAuth.set(name as ID, nextGroup);

		this.addGlobalModAction(`${name} was promoted to ${(Config.groups[nextGroup].name || "regular user")} by ${user.name}.`);
		this.globalModlog(`GLOBAL${(Config.groups[nextGroup].name || "regular").toUpperCase()}`, toID(name));
	},

	devoice: 'deauth',
	deauth(target, room, user) {
		return this.parse(`/demote ${target}, deauth`);
	},

	deglobalvoice: 'globaldeauth',
	deglobalauth: 'globaldeauth',
	globaldevoice: 'globaldeauth',
	globaldeauth(target, room, user) {
		return this.parse(`/globaldemote ${target}, deauth`);
	},

	deroomvoice: 'roomdeauth',
	roomdevoice: 'roomdeauth',
	deroomauth: 'roomdeauth',
	roomdeauth(target, room, user) {
		return this.parse(`/roomdemote ${target}, deauth`);
	},

	declare(target, room, user) {
		target = target.trim();
		if (!target) return this.parse('/help declare');
		room = this.requireRoom();
		this.checkCan('declare', null, room);
		this.checkChat();
		if (target.length > 2000) return this.errorReply("Declares should not exceed 2000 characters.");

		for (const id in room.users) {
			room.users[id].sendTo(room, `|notify|${room.title} announcement!|${target}`);
		}
		this.add(Utils.html`|raw|<div class="broadcast-blue"><b>${target}</b></div>`);
		this.modlog('DECLARE', null, target);
	},
	declarehelp: [`/declare [message] - Anonymously announces a message. Requires: # * &`],

	htmldeclare(target, room, user) {
		if (!target) return this.parse('/help htmldeclare');
		room = this.requireRoom();
		this.checkCan('gdeclare');
		this.checkChat();
		this.checkHTML(target);

		for (const u in room.users) {
			Users.get(u)?.sendTo(
				room,
				`|notify|${room.title} announcement!|${Utils.stripHTML(target)}`
			);
		}
		this.add(`|raw|<div class="broadcast-blue"><b>${target}</b></div>`);
		this.modlog(`HTMLDECLARE`, null, target);
	},
	htmldeclarehelp: [`/htmldeclare [message] - Anonymously announces a message using safe HTML. Requires: &`],

	gdeclare: 'globaldeclare',
	globaldeclare(target, room, user) {
		if (!target) return this.parse('/help globaldeclare');
		this.checkCan('gdeclare');
		this.checkHTML(target);

		for (const u of Users.users.values()) {
			if (u.connected) u.send(`|pm|&|${u.tempGroup}${u.name}|/raw <div class="broadcast-blue"><b>${target}</b></div>`);
		}
		this.globalModlog(`GLOBALDECLARE`, null, target);
	},
	globaldeclarehelp: [`/globaldeclare [message] - Anonymously announces a message to all rooms on the site. Requires: &`],

	cdeclare: 'chatdeclare',
	chatdeclare(target, room, user) {
		if (!target) return this.parse('/help chatdeclare');
		this.checkCan('gdeclare');
		this.checkHTML(target);

		for (const curRoom of Rooms.rooms.values()) {
			if (curRoom.type !== 'battle') {
				curRoom.addRaw(`<div class="broadcast-blue"><b>${target}</b></div>`).update();
			}
		}
		this.globalModlog(`CHATDECLARE`, null, target);
	},
	chatdeclarehelp: [`/cdeclare [message] - Anonymously announces a message to all chatrooms on the server. Requires: &`],

	wall: 'announce',
	announce(target, room, user) {
		if (!target) return this.parse('/help announce');

		if (room) this.checkCan('announce', null, room);

		this.checkChat(target);

		return `/announce ${target}`;
	},
	announcehelp: [`/announce OR /wall [message] - Makes an announcement. Requires: % @ # &`],

	notifyoffrank: 'notifyrank',
	notifyrank(target, room, user, connection, cmd) {
		room = this.requireRoom();
		if (!target) return this.parse(`/help notifyrank`);
		this.checkCan('addhtml', null, room);
		this.checkChat();
		let [rank, titleNotification] = this.splitOne(target);
		if (rank === 'all') rank = ` `;
		if (!(rank in Config.groups)) return this.errorReply(`Group '${rank}' does not exist.`);
		const id = `${room.roomid}-rank-${(Config.groups[rank].id || `all`)}`;
		if (cmd === 'notifyoffrank') {
			if (rank === ' ') {
				room.send(`|tempnotifyoff|${id}`);
			} else {
				room.sendRankedUsers(`|tempnotifyoff|${id}`, rank as GroupSymbol);
			}
		} else {
			let [title, notificationHighlight] = this.splitOne(titleNotification);
			if (!title) title = `${room.title} ${(Config.groups[rank].name ? `${Config.groups[rank].name}+ ` : ``)}message!`;
			if (!user.can('addhtml')) {
				title += ` (notification from ${user.name})`;
			}
			const [notification, highlight] = this.splitOne(notificationHighlight);
			if (notification.length > 300) return this.errorReply(`Notifications should not exceed 300 characters.`);
			const message = `|tempnotify|${id}|${title}|${notification}${(highlight ? `|${highlight}` : ``)}`;
			if (rank === ' ') {
				room.send(message);
			} else {
				room.sendRankedUsers(message, rank as GroupSymbol);
			}
			this.modlog(`NOTIFYRANK`, null, target);
		}
	},
	notifyrankhelp: [
		`/notifyrank [rank], [title], [message], [highlight] - Sends a notification to users who are [rank] or higher (and highlight on [highlight], if specified). Requires: # * &`,
		`/notifyoffrank [rank] - Closes the notification previously sent with /notifyrank [rank]. Requires: # * &`,
	],

	fr: 'forcerename',
	forcerename(target, room, user) {
		if (!target) return this.parse('/help forcerename');

		const reason = this.splitTarget(target, true);
		const targetUser = this.targetUser;
		if (!targetUser) {
			this.splitTarget(target);
			if (this.targetUser) {
				return this.errorReply(`User has already changed their name to '${this.targetUser.name}'.`);
			}
			return this.errorReply(`User '${target}' not found.`);
		}
		this.checkCan('forcerename', targetUser);

		let forceRenameMessage;
		if (targetUser.connected) {
			forceRenameMessage = `was forced to choose a new name by ${user.name}${(reason ? `: ${reason}` : ``)}`;
			this.globalModlog('FORCERENAME', targetUser, ` by ${user.name}${(reason ? `: ${reason}` : ``)}`);
			Chat.forceRenames.set(targetUser.id, (Chat.forceRenames.get(targetUser.id) || 0) + 1);
			Ladders.cancelSearches(targetUser);
			targetUser.send(`|nametaken||${user.name} considers your name inappropriate${(reason ? `: ${reason}` : ".")}`);
		} else {
			forceRenameMessage = `would be forced to choose a new name by ${user.name} but is offline${(reason ? `: ${reason}` : ``)}`;
			this.globalModlog('FORCERENAME OFFLINE', targetUser, ` by ${user.name}${(reason ? `: ${reason}` : ``)}`);
			if (!Chat.forceRenames.has(targetUser.id)) Chat.forceRenames.set(targetUser.id, 0);
		}

		if (room?.roomid !== 'staff') this.privateModAction(`${targetUser.name} ${forceRenameMessage}`);
		const roomMessage = this.pmTarget ? `<PM:${this.pmTarget.id}>` :
			room && room.roomid !== 'staff' ? `«<a href="/${room.roomid}" target="_blank">${room.roomid}</a>» ` :
			'';
		const rankMessage = targetUser.getAccountStatusString();
		Rooms.global.notifyRooms(
			['staff'],
			`|html|${roomMessage}` + Utils.html`<span class="username">${targetUser.name}</span> ${rankMessage} ${forceRenameMessage}`
		);

		targetUser.resetName(true);
		return true;
	},
	forcerenamehelp: [
		`/forcerename OR /fr [username], [reason] - Forcibly change a user's name and shows them the [reason]. Requires: % @ &`,
		`/allowname [username] - Unmarks a forcerenamed username, stopping staff from being notified when it is used. Requires % @ &`,
	],

	nl: 'namelock',
	forcenamelock: 'namelock',
	async namelock(target, room, user, connection, cmd) {
		if (!target) return this.parse('/help namelock');

		const reason = this.splitTarget(target);
		const targetUser = this.targetUser;

		if (!targetUser) {
			return this.errorReply(`User '${this.targetUsername}' not found.`);
		}
		if (targetUser.id !== toID(this.inputUsername) && cmd !== 'forcenamelock') {
			return this.errorReply(`${this.inputUsername} has already changed their name to ${targetUser.name}. To namelock anyway, use /forcenamelock.`);
		}
		this.checkCan('forcerename', targetUser);
		if (targetUser.namelocked) return this.errorReply(`User '${targetUser.name}' is already namelocked.`);

		const reasonText = reason ? ` (${reason})` : `.`;
		this.privateGlobalModAction(`${targetUser.name} was namelocked by ${user.name}${reasonText}`);
		this.globalModlog("NAMELOCK", targetUser, ` by ${user.id}${reasonText}`);

		const roomauth = Rooms.global.destroyPersonalRooms(targetUser.id);
		if (roomauth.length) {
			Monitor.log(`[CrisisMonitor] Namelocked user ${targetUser.name} has public roomauth (${roomauth.join(', ')}), and should probably be demoted.`);
		}
		Ladders.cancelSearches(targetUser);
		await Punishments.namelock(targetUser, null, null, false, reason);
		targetUser.popup(`|modal|${user.name} has locked your name and you can't change names anymore${reasonText}`);
		// Automatically upload replays as evidence/reference to the punishment
		if (room?.battle) this.parse('/savereplay forpunishment');

		return true;
	},
	namelockhelp: [`/namelock OR /nl [user], [reason] - Name locks a [user] and shows the [reason]. Requires: % @ &`],

	unl: 'unnamelock',
	unnamelock(target, room, user) {
		if (!target) return this.parse('/help unnamelock');
		this.checkCan('forcerename');

		const targetUser = Users.get(target);
		let reason = '';
		if (targetUser?.namelocked) {
			reason = ` (${targetUser.namelocked})`;
		}

		const unlocked = Punishments.unnamelock(target);

		if (!unlocked) {
			return this.errorReply(`User '${target}' is not namelocked.`);
		}

		this.addGlobalModAction(`${unlocked} was unnamelocked by ${user.name}.${reason}`);
		if (!reason) this.globalModlog("UNNAMELOCK", toID(target), ` by ${user.id}`);
		if (targetUser) targetUser.popup(`${user.name} has unnamelocked you.`);
	},
	unnamelockhelp: [`/unnamelock [username] - Unnamelocks the user. Requires: % @ &`],

	hidetextalts: 'hidetext',
	hidealttext: 'hidetext',
	hidealtstext: 'hidetext',
	htext: 'hidetext',
	forcehidetext: 'hidetext',
	hidelines: 'hidetext',
	hlines: 'hidetext',
	cleartext: 'hidetext',
	clearaltstext: 'hidetext',
	clearlines: 'hidetext',
	forcecleartext: 'hidetext',
	hidetext(target, room, user, connection, cmd) {
		if (!target) return this.parse(`/help hidetext`);
		room = this.requireRoom();
		const hasLineCount = cmd.includes('lines');
		const hideRevealButton = cmd.includes('clear');
		target = this.splitTarget(target);
		let lineCount = 0;
		if (/^[0-9]+\s*(,|$)/.test(target)) {
			if (hasLineCount) {
				let lineCountString;
				[lineCountString, target] = Utils.splitFirst(target, ',');
				lineCount = parseInt(lineCountString);
			} else if (!cmd.includes('force')) {
				return this.errorReply(`Your reason was a number; use /hidelines if you wanted to clear a specific number of lines, or /forcehidetext if you really wanted your reason to be a number.`);
			}
		}
		const showAlts = cmd.includes('alt');
		const reason = target.trim();
		if (!lineCount && hasLineCount) {
			return this.errorReply(`You must specify a number of messages to clear. To clear all messages, use /hidetext.`);
		}
		if (reason.length > MAX_REASON_LENGTH) {
			return this.errorReply(`The reason is too long. It cannot exceed ${MAX_REASON_LENGTH} characters.`);
		}

		const targetUser = this.targetUser;
		const name = this.targetUsername;
		if (!targetUser && !room.log.hasUsername(name)) {
			return this.errorReply(`User ${name} not found or has no roomlogs.`);
		}
		if (lineCount && showAlts) {
			return this.errorReply(`You can't specify a line count when using /hidealtstext.`);
		}
		const userid = toID(this.inputUsername);

<<<<<<< HEAD
		this.checkCan('mute', null, room);
		if (targetUser?.trusted && targetUser !== user && !cmd.includes('force')) {
			return this.errorReply(`${name} is a trusted user, are you sure you want to hide their messages? Use /forcehidetext if you're sure.`);
		}
=======
		if (!this.can('mute', null, room)) return;
>>>>>>> df04c24a

		// if the user hiding their own text, it would clear the "cleared" message,
		// so we can't attribute it in that case
		const sender = user === targetUser ? null : user;

		if (targetUser && showAlts) {
			room.sendByUser(
				sender,
				`${name}'s alts messages were cleared from ${room.title} by ${user.name}.${(reason ? ` (${reason})` : ``)}`
			);
			this.modlog('HIDEALTSTEXT', targetUser, reason, {noip: 1});
			room.hideText([
				userid,
				...targetUser.previousIDs,
				...targetUser.getAltUsers(true).map((curUser: User) => curUser.getLastId()),
			] as ID[]);
		} else {
			if (lineCount > 0) {
				room.sendByUser(
					sender,
					`${lineCount} of ${name}'s messages were cleared from ${room.title} by ${user.name}.${(reason ? ` (${reason})` : ``)}`
				);
			} else {
				room.sendByUser(
					sender,
					`${name}'s messages were cleared from ${room.title} by ${user.name}.${(reason ? ` (${reason})` : ``)}`
				);
			}
			this.modlog('HIDETEXT', targetUser || userid, reason, {noip: 1, noalts: 1});
			room.hideText([userid], lineCount, hideRevealButton);
		}
	},
	hidetexthelp: [
		`/hidetext [username], [optional reason] - Removes a user's messages from chat, with an optional reason. Requires: % @ # &`,
		`/hidealtstext [username], [optional reason] - Removes a user's messages and their alternate accounts' messages from the chat, with an optional reason.  Requires: % @ # &`,
		`/hidelines [username], [number], [optional reason] - Removes the [number] most recent messages from a user, with an optional reason. Requires: % @ # &`,
		`Use /cleartext, /clearaltstext, and /clearlines to remove messages without displaying a button to reveal them.`,
	],

	ab: 'blacklist',
	bl: 'blacklist',
	forceblacklist: 'blacklist',
	forcebl: 'blacklist',
	blacklist(target, room, user, connection, cmd) {
		room = this.requireRoom();
		if (!target) return this.parse('/help blacklist');
		this.checkChat();
		if (toID(target) === 'show') return this.errorReply(`You're looking for /showbl`);

		target = this.splitTarget(target);
		const targetUser = this.targetUser;
		if (!targetUser) {
			this.errorReply(`User ${this.targetUsername} not found.`);
			return this.errorReply(`If you want to blacklist an offline account by name (not IP), consider /blacklistname`);
		}
		this.checkCan('editroom', targetUser, room);
		if (!room.persist) {
			return this.errorReply(`This room is not going to last long enough for a blacklist to matter - just ban the user`);
		}
		const punishment = Punishments.isRoomBanned(targetUser, room.roomid);
		if (punishment && punishment[0] === 'BLACKLIST') {
			return this.errorReply(`This user is already blacklisted from this room.`);
		}
		const force = cmd === 'forceblacklist' || cmd === 'forcebl';
		if (targetUser.trusted) {
			if (!force) {
				return this.sendReply(
					`${targetUser.name} is a trusted user. If you are sure you would like to blacklist them use /forceblacklist.`
				);
			}
		} else if (force) {
			return this.errorReply(`Use /blacklist; ${targetUser.name} is not a trusted user.`);
		}
		if (!target && REQUIRE_REASONS) {
			return this.errorReply(`Blacklists require a reason.`);
		}
		if (target.length > MAX_REASON_LENGTH) {
			return this.errorReply(`The reason is too long. It cannot exceed ${MAX_REASON_LENGTH} characters.`);
		}
		const name = targetUser.getLastName();
		const userid = targetUser.getLastId();

		if (targetUser.trusted && room.settings.isPrivate !== true) {
			Monitor.log(`[CrisisMonitor] Trusted user ${targetUser.name}${targetUser.trusted !== targetUser.id ? ` (${targetUser.trusted})` : ''} was blacklisted from ${room.roomid} by ${user.name}, and should probably be demoted.`);
		}

		if (targetUser.id in room.users || user.can('lock')) {
			targetUser.popup(
				`|modal||html|<p>${Utils.escapeHTML(user.name)} has blacklisted you from the room ${room.roomid}${(room.subRooms ? ` and its subrooms` : '')}. Reason: ${Utils.escapeHTML(target)}</p>` +
				`<p>To appeal the ban, PM the staff member that blacklisted you${room.persist ? ` or a room owner. </p><p><button name="send" value="/roomauth ${room.roomid}">List Room Staff</button></p>` : `.</p>`}`
			);
		}

		this.privateModAction(`${name} was blacklisted from ${room.title} by ${user.name}. ${target ? ` (${target})` : ''}`);

		const affected = Punishments.roomBlacklist(room, targetUser, null, null, target);

		if (!room.settings.isPrivate && room.persist) {
			const acAccount = (targetUser.autoconfirmed !== userid && targetUser.autoconfirmed);
			let displayMessage = '';
			if (affected.length > 1) {
				displayMessage = `${name}'s ${(acAccount ? ` ac account: ${acAccount},` : '')} blacklisted alts: ${affected.slice(1).map(curUser => curUser.getLastName()).join(", ")}`;
				this.privateModAction(displayMessage);
			} else if (acAccount) {
				displayMessage = `${name}'s ac account: ${acAccount}`;
				this.privateModAction(displayMessage);
			}
		}

		if (!room.settings.isPrivate && room.persist) {
			this.globalModlog("BLACKLIST", targetUser, ` by ${user.id}${target ? `: ${target}` : ''}`);
		} else {
			// Room modlog only
			this.modlog("BLACKLIST", targetUser, target);
		}
		return true;
	},
	blacklisthelp: [
		`/blacklist [username], [reason] - Blacklists the user from the room you are in for a year. Requires: # &`,
		`/unblacklist [username] - Unblacklists the user from the room you are in. Requires: # &`,
		`/showblacklist OR /showbl - show a list of blacklisted users in the room. Requires: % @ # &`,
		`/expiringblacklists OR /expiringbls - show a list of blacklisted users from the room whose blacklists are expiring in 3 months or less. Requires: % @ # &`,
	],

	forcebattleban: 'battleban',
	battleban(target, room, user, connection, cmd) {
		room = this.requireRoom();
		if (!target) return this.parse(`/help battleban`);

		const reason = this.splitTarget(target);
		const targetUser = this.targetUser;
		if (!targetUser) return this.errorReply(`User ${this.targetUsername} not found.`);
		if (target.length > MAX_REASON_LENGTH) {
			return this.errorReply(`The reason is too long. It cannot exceed ${MAX_REASON_LENGTH} characters.`);
		}
		if (!reason) {
			return this.errorReply(`Battle bans require a reason.`);
		}
		const includesUrl = reason.includes(`.${Config.routes.root}/`); // lgtm [js/incomplete-url-substring-sanitization]
		if (!room.battle && !includesUrl && cmd !== 'forcebattleban') {
			 return this.errorReply(`Battle bans require a battle replay if used outside of a battle; if the battle has expired, use /forcebattleban.`);
		}
		if (!user.can('rangeban', targetUser)) {
			this.errorReply(`Battlebans have been deprecated. Alternatives:`);
			this.errorReply(`- timerstalling and bragging about it: lock`);
			this.errorReply(`- other timerstalling: they're not timerstalling, leave them alone`);
			this.errorReply(`- bad nicknames: lock, locks prevent nicknames from appearing; you should always have been locking for this`);
			this.errorReply(`- ladder cheating: gban, get a moderator if necessary`);
			this.errorReply(`- serious ladder cheating: permaban, get an administrator`);
			this.errorReply(`- other: get an administrator`);
			return;
		}
		if (Punishments.isBattleBanned(targetUser)) {
			return this.errorReply(`User '${targetUser.name}' is already banned from battling.`);
		}
		const reasonText = reason ? ` (${reason})` : `.`;
		this.privateGlobalModAction(`${targetUser.name} was banned from starting new battles by ${user.name}${reasonText}`);

		if (targetUser.trusted) {
			Monitor.log(`[CrisisMonitor] Trusted user ${targetUser.name} was banned from battling by ${user.name}, and should probably be demoted.`);
		}

		this.globalModlog("BATTLEBAN", targetUser, ` by ${user.id}${reasonText}`);
		Ladders.cancelSearches(targetUser);
		Punishments.battleban(targetUser, null, null, reason);
		targetUser.popup(`|modal|${user.name} has prevented you from starting new battles for 2 days${reasonText}`);

		// Automatically upload replays as evidence/reference to the punishment
		if (room.battle) this.parse('/savereplay forpunishment');
		return true;
	},
	battlebanhelp: [
		`/battleban [username], [reason] - [DEPRECATED]`,
		`Prevents the user from starting new battles for 2 days and shows them the [reason]. Requires: &`,
	],

	unbattleban(target, room, user) {
		if (!target) return this.parse('/help unbattleban');
		this.checkCan('lock');

		const targetUser = Users.get(target);
		const unbanned = Punishments.unbattleban(target);

		if (unbanned) {
			this.addModAction(`${unbanned} was allowed to battle again by ${user.name}.`);
			this.globalModlog("UNBATTLEBAN", toID(target), ` by ${user.name}`);
			if (targetUser) targetUser.popup(`${user.name} has allowed you to battle again.`);
		} else {
			this.errorReply(`User ${target} is not banned from battling.`);
		}
	},
	unbattlebanhelp: [`/unbattleban [username] - [DEPRECATED] Allows a user to battle again. Requires: % @ &`],

	nameblacklist: 'blacklistname',
	blacklistname(target, room, user) {
		room = this.requireRoom();
		if (!target) return this.parse('/help blacklistname');
		this.checkChat();
		this.checkCan('editroom', null, room);
		if (!room.persist) {
			return this.errorReply("This room is not going to last long enough for a blacklist to matter - just ban the user");
		}

		const [targetStr, reason] = target.split('|').map(val => val.trim());
		if (!targetStr || (!reason && REQUIRE_REASONS)) {
			return this.errorReply("Usage: /blacklistname name1, name2, ... | reason");
		}

		const targets = targetStr.split(',').map(s => toID(s));

		const duplicates = targets.filter(userid => (
			// can be asserted, room should always exist
			Punishments.roomUserids.nestedGet(room!.roomid, userid)?.[0] === 'BLACKLIST'
		));
		if (duplicates.length) {
			return this.errorReply(`[${duplicates.join(', ')}] ${Chat.plural(duplicates, "are", "is")} already blacklisted.`);
		}

		for (const userid of targets) {
			if (!userid) return this.errorReply(`User '${userid}' is not a valid userid.`);
			if (!Users.Auth.hasPermission(user, 'ban', room.auth.get(userid), room)) {
				return this.errorReply(`/blacklistname - Access denied: ${userid} is of equal or higher authority than you.`);
			}

			Punishments.roomBlacklist(room, userid, null, null, reason);

			const trusted = Users.isTrusted(userid);
			if (trusted && room.settings.isPrivate !== true) {
				Monitor.log(`[CrisisMonitor] Trusted user ${userid}${(trusted !== userid ? ` (${trusted})` : ``)} was nameblacklisted from ${room.roomid} by ${user.name}, and should probably be demoted.`);
			}
			if (!room.settings.isPrivate && room.persist) {
				this.globalModlog("NAMEBLACKLIST", userid, ` by ${user.id}${(reason ? `: ${reason}` : '')}`);
			}
		}

		this.privateModAction(
			`${targets.join(', ')}${Chat.plural(targets, " were", " was")} nameblacklisted from ${room.title} by ${user.name}.`
		);
		return true;
	},
	blacklistnamehelp: [
		`/blacklistname OR /nameblacklist [name1, name2, etc.] | reason - Blacklists all name(s) from the room you are in for a year. Requires: # &`,
	],

	unab: 'unblacklist',
	unblacklist(target, room, user) {
		room = this.requireRoom();
		if (!target) return this.parse('/help unblacklist');
		this.checkCan('editroom', null, room);

		const name = Punishments.roomUnblacklist(room, target);

		if (name) {
			this.privateModAction(`${name} was unblacklisted by ${user.name}.`);
			if (!room.settings.isPrivate && room.persist) {
				this.globalModlog("UNBLACKLIST", name, ` by ${user.id}`);
			}
		} else {
			this.errorReply(`User '${target}' is not blacklisted.`);
		}
	},
	unblacklisthelp: [`/unblacklist [username] - Unblacklists the user from the room you are in. Requires: # &`],

	unblacklistall(target, room, user) {
		room = this.requireRoom();
		this.checkCan('editroom', null, room);

		if (!target) {
			user.lastCommand = '/unblacklistall';
			this.errorReply("THIS WILL UNBLACKLIST ALL BLACKLISTED USERS IN THIS ROOM.");
			this.errorReply("To confirm, use: /unblacklistall confirm");
			return;
		}
		if (user.lastCommand !== '/unblacklistall' || target !== 'confirm') {
			return this.parse('/help unblacklistall');
		}
		user.lastCommand = '';
		const unblacklisted = Punishments.roomUnblacklistAll(room);
		if (!unblacklisted) return this.errorReply("No users are currently blacklisted in this room to unblacklist.");
		this.addModAction(`All blacklists in this room have been lifted by ${user.name}.`);
		this.modlog('UNBLACKLISTALL');
		this.roomlog(`Unblacklisted users: ${unblacklisted.join(', ')}`);
	},
	unblacklistallhelp: [`/unblacklistall - Unblacklists all blacklisted users in the current room. Requires: # &`],

	expiringbls: 'showblacklist',
	expiringblacklists: 'showblacklist',
	blacklists: 'showblacklist',
	showbl: 'showblacklist',
	showblacklist(target, room, user, connection, cmd) {
		if (target) room = Rooms.search(target)!;
		if (!room) return this.errorReply(`The room "${target}" was not found.`);
		this.checkCan('mute', null, room);
		const SOON_EXPIRING_TIME = 3 * 30 * 24 * 60 * 60 * 1000; // 3 months

		if (!room.persist) return this.errorReply("This room does not support blacklists.");

		const roomUserids = Punishments.roomUserids.get(room.roomid);
		if (!roomUserids || roomUserids.size === 0) {
			return this.sendReply("This room has no blacklisted users.");
		}
		const blMap = new Map<ID | PunishType, any[]>();
		let ips = '';

		for (const [userid, punishment] of roomUserids) {
			const [punishType, id, expireTime] = punishment;
			if (punishType === 'BLACKLIST') {
				if (!blMap.has(id)) blMap.set(id, [expireTime]);
				if (id !== userid) blMap.get(id)!.push(userid);
			}
		}

		if (user.can('ip')) {
			const roomIps = Punishments.roomIps.get(room.roomid);

			if (roomIps) {
				ips = '/ips';
				for (const [ip, punishment] of roomIps) {
					const [punishType, id] = punishment;
					if (punishType === 'BLACKLIST') {
						if (!blMap.has(id)) blMap.set(id, []);
						blMap.get(id)!.push(ip);
					}
				}
			}
		}

		const soonExpiring = (cmd === 'expiringblacklists' || cmd === 'expiringbls');
		let buf = Utils.html`Blacklist for ${room.title}${soonExpiring ? ` (expiring within 3 months)` : ''}:<br />`;

		for (const [userid, data] of blMap) {
			const [expireTime, ...alts] = data;
			if (soonExpiring && expireTime > Date.now() + SOON_EXPIRING_TIME) continue;
			const expiresIn = new Date(expireTime).getTime() - Date.now();
			const expiresDays = Math.round(expiresIn / 1000 / 60 / 60 / 24);
			buf += `- <strong>${userid}</strong>, for ${Chat.count(expiresDays, "days")}`;
			if (alts.length) buf += `, alts${ips}: ${alts.join(', ')}`;
			buf += `<br />`;
		}

		this.sendReplyBox(buf);
	},
	showblacklisthelp: [
		`/showblacklist OR /showbl - show a list of blacklisted users in the room. Requires: % @ # &`,
		`/expiringblacklists OR /expiringbls - show a list of blacklisted users from the room whose blacklists are expiring in 3 months or less. Requires: % @ # &`,
	],
};<|MERGE_RESOLUTION|>--- conflicted
+++ resolved
@@ -588,12 +588,8 @@
 	ban(target, room, user, connection, cmd) {
 		room = this.requireRoom();
 		if (!target) return this.parse('/help ban');
-<<<<<<< HEAD
 		this.checkChat();
-=======
-		if (!this.canTalk()) return;
 		const week = ['wrb', 'wb', 'forceweekban', 'weekban'].includes(cmd);
->>>>>>> df04c24a
 
 		target = this.splitTarget(target);
 		const targetUser = this.targetUser;
@@ -1097,13 +1093,8 @@
 		if (!ip || !/^[0-9.]+(?:\.\*)?$/.test(ip)) return this.parse('/help lockip');
 		if (!reason) return this.errorReply("/lockip requires a lock reason");
 
-<<<<<<< HEAD
 		this.checkCan('rangeban');
-		const ipDesc = `IP ${(ip.endsWith('*') ? `range ` : ``)}${ip}`;
-=======
-		if (!this.can('rangeban')) return false;
 		const ipDesc = ip.endsWith('*') ? `IP range ${ip}` : `IP ${ip}`;
->>>>>>> df04c24a
 
 		const year = cmd === 'yearlockip';
 		const curPunishment = Punishments.ipSearch(ip);
@@ -1594,15 +1585,8 @@
 			return this.errorReply(`You can't specify a line count when using /hidealtstext.`);
 		}
 		const userid = toID(this.inputUsername);
-
-<<<<<<< HEAD
+      
 		this.checkCan('mute', null, room);
-		if (targetUser?.trusted && targetUser !== user && !cmd.includes('force')) {
-			return this.errorReply(`${name} is a trusted user, are you sure you want to hide their messages? Use /forcehidetext if you're sure.`);
-		}
-=======
-		if (!this.can('mute', null, room)) return;
->>>>>>> df04c24a
 
 		// if the user hiding their own text, it would clear the "cleared" message,
 		// so we can't attribute it in that case
