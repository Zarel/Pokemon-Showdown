--- conflicted
+++ resolved
@@ -1615,10 +1615,7 @@
 	forceweeknamelock: 'namelock',
 	async namelock(target, room, user, connection, cmd) {
 		if (!target) return this.parse('/help namelock');
-<<<<<<< HEAD
-=======
 		const week = cmd.includes('w');
->>>>>>> 6d9fe41a
 		const force = cmd.includes('force');
 
 		const reason = this.splitTarget(target);
@@ -1628,13 +1625,8 @@
 		if (!targetUser && !force) {
 			return this.errorReply(`User '${this.targetUsername}' not found.`);
 		}
-<<<<<<< HEAD
-		if (targetUser?.id !== toID(this.inputUsername) && cmd !== 'forcenamelock') {
-			return this.errorReply(`${this.inputUsername} has already changed their name to ${targetUser?.name}. To namelock anyway, use /forcenamelock.`);
-=======
-		if (targetUser.id !== toID(this.inputUsername) && !force) {
+		if (targetUser?.id !== toID(this.inputUsername) && !force) {
 			return this.errorReply(`${this.inputUsername} has already changed their name to ${targetUser.name}. To namelock anyway, use /forcenamelock.`);
->>>>>>> 6d9fe41a
 		}
 		this.checkCan('forcerename', userid);
 		if (targetUser?.namelocked) return this.errorReply(`User '${targetUser.name}' is already namelocked.`);
@@ -1648,30 +1640,19 @@
 			publicReason = target.substr(0, privateIndex).trim();
 		}
 		const reasonText = publicReason ? ` (${publicReason})` : `.`;
-<<<<<<< HEAD
-		this.privateGlobalModAction(`${this.targetUsername} was namelocked by ${user.name}${reasonText}`);
-		this.globalModlog("NAMELOCK", targetUser || userid, target ? `${publicReason} ${privateReason}` : ``);
-=======
 		this.privateGlobalModAction(`${targetUser.name} was ${week ? 'week' : ''}namelocked by ${user.name}${reasonText}`);
-		this.globalModlog(`${week ? 'WEEK' : ""}NAMELOCK`, targetUser, target ? `${publicReason} ${privateReason}` : ``);
->>>>>>> 6d9fe41a
+		this.globalModlog(`${week ? 'WEEK' : ""}NAMELOCK`, targetUser || userid, target ? `${publicReason} ${privateReason}` : ``);
 
 		const roomauth = Rooms.global.destroyPersonalRooms(userid);
 		if (roomauth.length) {
 			Monitor.log(`[CrisisMonitor] Namelocked user ${userid} has public roomauth (${roomauth.join(', ')}), and should probably be demoted.`);
 		}
-<<<<<<< HEAD
 		if (targetUser) {
 			Ladders.cancelSearches(targetUser);
 			targetUser.popup(`|modal|${user.name} has locked your name and you can't change names anymore${reasonText}`);
 		}
-		await Punishments.namelock(userid, null, null, false, reason);
-=======
-		Ladders.cancelSearches(targetUser);
 		const duration = week ? 7 * 24 * 60 * 60 * 1000 : 48 * 60 * 60 * 1000;
 		await Punishments.namelock(targetUser, Date.now() + duration, null, false, publicReason);
-		targetUser.popup(`|modal|${user.name} has locked your name and you can't change names anymore${reasonText}`);
->>>>>>> 6d9fe41a
 		// Automatically upload replays as evidence/reference to the punishment
 		if (room?.battle) this.parse('/savereplay forpunishment');
 
