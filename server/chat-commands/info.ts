--- conflicted
+++ resolved
@@ -1947,11 +1947,7 @@
 			if (!this.runBroadcast()) return;
 			this.sendReplyBox(
 				`${room ? this.tr("Please follow the rules:") + '<br />' : ``}` +
-<<<<<<< HEAD
-				`${room?.rulesLink ? Utils.html`- <a href="${room.rulesLink}">${this.tr `${room.title} room rules`}</a><br />` : ``}` +
-=======
-				`${room?.settings.rulesLink ? Chat.html`- <a href="${room.settings.rulesLink}">${this.tr `${room.title} room rules`}</a><br />` : ``}` +
->>>>>>> 8c4d55b1
+				`${room?.settings.rulesLink ? Utils.html`- <a href="${room.settings.rulesLink}">${this.tr `${room.title} room rules`}</a><br />` : ``}` +
 				`- <a href="https://${Config.routes.root}${this.tr('/rules')}">${this.tr("Global Rules")}</a>`
 			);
 			return;
@@ -2128,13 +2124,9 @@
 				room?.settings.language && room.settings.language in supportedLanguages) {
 				// Limited support for translated analysis
 				// Translated analysis do not support automatic redirects from a id to the proper page
-<<<<<<< HEAD
-				this.sendReplyBox(Utils.html`<a href="https://www.smogon.com/dex/${generation}/pokemon/${id}/${formatId}/?lang=${supportedLanguages[room.language]}">${generation.toUpperCase()} ${formatName} ${pokemon.name} analysis</a>, brought to you by <a href="https://www.smogon.com">Smogon University</a>`);
-=======
 				this.sendReplyBox(
-					Chat.html`<a href="https://www.smogon.com/dex/${generation}/pokemon/${id}/${formatId}/?lang=${supportedLanguages[room.settings.language]}">${generation.toUpperCase()} ${formatName} ${pokemon.name} analysis</a>, brought to you by <a href="https://www.smogon.com">Smogon University</a>`
+					Utils.html`<a href="https://www.smogon.com/dex/${generation}/pokemon/${id}/${formatId}/?lang=${supportedLanguages[room.settings.language]}">${generation.toUpperCase()} ${formatName} ${pokemon.name} analysis</a>, brought to you by <a href="https://www.smogon.com">Smogon University</a>`
 				);
->>>>>>> 8c4d55b1
 			} else if (['ou', 'uu'].includes(formatId) && generation === 'sm') {
 				this.sendReplyBox(
 					Utils.html`<a href="https://www.smogon.com/dex/${generation}/pokemon/${id}/${formatId}">${generation.toUpperCase()} ${formatName} ${pokemon.name} analysis</a>, brought to you by <a href="https://www.smogon.com">Smogon University</a><br />` +
