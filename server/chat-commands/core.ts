--- conflicted
+++ resolved
@@ -667,33 +667,19 @@
 			// Clearing another user's status
 			const reason = this.splitTarget(target);
 			const targetUser = this.targetUser;
-<<<<<<< HEAD
-			if (!targetUser) return this.errorReply(`User '${target}' not found.`);
-			const targetStatus = targetUser.settings.statusMessage;
-			if (!targetStatus) return this.errorReply(`${targetUser.name} does not have a status set.`);
-			if (!this.can('forcerename', targetUser)) return false;
-
-			this.privateModAction(`${targetUser.name}'s status "${targetStatus}" was cleared by ${user.name}${reason ? `: ${reason}` : ``}`);
-			this.globalModlog('CLEARSTATUS', targetUser, ` from "${targetStatus}" by ${user.name}${reason ? `: ${reason}` : ``}`);
-=======
 			if (!targetUser) return this.errorReply(this.tr`User '${target}' not found.`);
-			if (!targetUser.userMessage) return this.errorReply(this.tr`${targetUser.name} does not have a status set.`);
+			if (!targetUser.settings.userMessage) return this.errorReply(this.tr`${targetUser.name} does not have a status set.`);
 			this.checkCan('forcerename', targetUser);
 
 			const displayReason = reason ? `: ${reason}` : ``;
 			this.privateGlobalModAction(room.tr`${targetUser.name}'s status "${targetUser.userMessage}" was cleared by ${user.name}${displayReason}.`);
 			this.globalModlog('CLEARSTATUS', targetUser, ` from "${targetUser.userMessage}"${displayReason}`);
->>>>>>> e2cb3a1f
 			targetUser.clearStatus();
 			targetUser.popup(`${user.name} has cleared your status message for being inappropriate${displayReason || '.'}`);
 			return;
 		}
 
-<<<<<<< HEAD
 		if (!user.settings.statusMessage) return this.sendReply("You don't have a status message set.");
-=======
-		if (!user.userMessage) return this.sendReply(this.tr("You don't have a status message set."));
->>>>>>> e2cb3a1f
 		user.setUserMessage('');
 
 		return this.sendReply(this.tr("You have cleared your status message."));
@@ -706,13 +692,8 @@
 	unaway: 'back',
 	unafk: 'back',
 	back(target, room, user) {
-<<<<<<< HEAD
 		if (user.settings.statusType === 'online') return this.errorReply("You are already marked as back.");
 		const statusType = user.settings.statusType;
-=======
-		if (user.statusType === 'online') return this.errorReply(this.tr("You are already marked as back."));
-		const statusType = user.statusType;
->>>>>>> e2cb3a1f
 		user.setStatusType('online');
 
 		if (user.settings.doNotDisturb) {
