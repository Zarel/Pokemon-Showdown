--- conflicted
+++ resolved
@@ -340,7 +340,6 @@
 for (const avatar of avatarTableBeliot419) avatarTable.add(avatar);
 for (const avatar of avatarTableGnomowladny) avatarTable.add(avatar);
 
-<<<<<<< HEAD
 export const crqHandlers: {[k: string]: Chat.CRQHandler} = {
 	userdetails(target, user, trustable) {
 		if (target.length > 18) {
@@ -455,10 +454,7 @@
 	},
 };
 
-export const commands: ChatCommands = {
-=======
 export const commands: Chat.ChatCommands = {
->>>>>>> 810aff74
 
 	version(target, room, user) {
 		if (!this.runBroadcast()) return;
