/**
 * Users
 * Pokemon Showdown - http://pokemonshowdown.com/
 *
 * Most of the communication with users happens here.
 *
 * There are two object types this file introduces:
 * User and Connection.
 *
 * A User object is a user, identified by username. A guest has a
 * username in the form "Guest 12". Any user whose username starts
 * with "Guest" must be a guest; normal users are not allowed to
 * use usernames starting with "Guest".
 *
 * A User can be connected to Pokemon Showdown from any number of tabs
 * or computers at the same time. Each connection is represented by
 * a Connection object. A user tracks its connections in
 * user.connections - if this array is empty, the user is offline.
 *
 * Get a user by username with Users.get
 * (scroll down to its definition for details)
 *
 * @license MIT license
 */

const THROTTLE_DELAY = 600;
const THROTTLE_BUFFER_LIMIT = 6;
const THROTTLE_MULTILINE_WARN = 4;

var fs = require('fs');
var dns = require('dns');

/* global Users: true */
var Users = module.exports = getUser;

var User, Connection;

// basic initialization
var users = Users.users = Object.create(null);
var prevUsers = Users.prevUsers = Object.create(null);
var numUsers = 0;

/**
 * Get a user.
 *
 * Usage:
 *   Users.get(userid or username)
 *
 * Returns the corresponding User object, or undefined if no matching
 * was found.
 *
 * By default, this function will track users across name changes.
 * For instance, if "Some dude" changed their name to "Some guy",
 * Users.get("Some dude") will give you "Some guy"s user object.
 *
 * If this behavior is undesirable, use Users.getExact.
 */
function getUser(name, exactName) {
	if (!name || name === '!') return null;
	if (name && name.userid) return name;
	var userid = toId(name);
	var i = 0;
	while (!exactName && userid && !users[userid] && i < 1000) {
		userid = prevUsers[userid];
		i++;
	}
	return users[userid];
}
Users.get = getUser;

/**
 * Get a user by their exact username.
 *
 * Usage:
 *   Users.getExact(userid or username)
 *
 * Like Users.get, but won't track across username changes.
 *
 * You can also pass a boolean as Users.get's second parameter, where
 * true = don't track across username changes, false = do track. This
 * is not recommended since it's less readable.
 */
var getExactUser = Users.getExact = function(name) {
	return getUser(name, true);
};

/*********************************************************
 * Locks and bans
 *********************************************************/

var bannedIps = Users.bannedIps = Object.create(null);
var bannedUsers = Object.create(null);
var lockedIps = Users.lockedIps = Object.create(null);
var lockedUsers = Object.create(null);

/**
 * Searches for IP in table.
 *
 * For instance, if IP is '1.2.3.4', will return the value corresponding
 * to any of the keys in table match '1.2.3.4', '1.2.3.*', '1.2.*', or '1.*'
 */
function ipSearch(ip, table) {
	if (table[ip]) return table[ip];
	var dotIndex = ip.lastIndexOf('.');
	for (var i = 0; i < 4 && dotIndex > 0; i++) {
		ip = ip.substr(0, dotIndex);
		if (table[ip + '.*']) return table[ip + '.*'];
		dotIndex = ip.lastIndexOf('.');
	}
	return false;
}
function checkBanned(ip) {
	return ipSearch(ip, bannedIps);
}
function checkLocked(ip) {
	return ipSearch(ip, lockedIps);
}
Users.checkBanned = checkBanned;
Users.checkLocked = checkLocked;

// Defined in commands.js
Users.checkRangeBanned = function () {};

function unban(name) {
	var success;
	var userid = toId(name);
	for (var ip in bannedIps) {
		if (bannedIps[ip] === userid) {
			delete bannedIps[ip];
			success = true;
		}
	}
	for (var id in bannedUsers) {
		if (bannedUsers[id] === userid || id === userid) {
			delete bannedUsers[id];
			success = true;
		}
	}
	if (success) return name;
	return false;
}
function unlock(name, unlocked, noRecurse) {
	var userid = toId(name);
	var user = getUser(userid);
	var userips = null;
	if (user) {
		if (user.userid === userid) name = user.name;
		if (user.locked) {
			user.locked = false;
			user.updateIdentity();
			unlocked = unlocked || {};
			unlocked[name] = 1;
		}
		if (!noRecurse) userips = user.ips;
	}
	for (var ip in lockedIps) {
		if (userips && (ip in user.ips) && Users.lockedIps[ip] !== userid) {
			unlocked = unlock(Users.lockedIps[ip], unlocked, true); // avoid infinite recursion
		}
		if (Users.lockedIps[ip] === userid) {
			delete Users.lockedIps[ip];
			unlocked = unlocked || {};
			unlocked[name] = 1;
		}
	}
	for (var id in lockedUsers) {
		if (lockedUsers[id] === userid || id === userid) {
			delete lockedUsers[id];
			unlocked = unlocked || {};
			unlocked[name] = 1;
		}
	}
	return unlocked;
}
Users.unban = unban;
Users.unlock = unlock;

/*********************************************************
 * Routing
 *********************************************************/

var connections = Users.connections = Object.create(null);

Users.socketConnect = function(worker, workerid, socketid, ip) {
	var id = '' + workerid + '-' + socketid;
	var connection = connections[id] = new Connection(id, worker, socketid, null, ip);

	if (ResourceMonitor.countConnection(ip)) {
		connection.destroy();
		bannedIps[ip] = '#cflood';
		return;
	}
	var checkResult = Users.checkBanned(ip);
	if (!checkResult && Users.checkRangeBanned(ip)) {
		checkResult = '#ipban';
	}
	if (checkResult) {
		console.log('CONNECT BLOCKED - IP BANNED: ' + ip + ' (' + checkResult + ')');
		if (checkResult === '#ipban') {
			connection.send("|popup|Your IP (" + ip + ") is not allowed to connect to PS, because it has been used to spam, hack, or otherwise attack our server.||Make sure you are not using any proxies to connect to PS.");
		} else if (checkResult === '#cflood') {
			connection.send("|popup|PS is under heavy load and cannot accommodate your connection right now.");
		} else {
<<<<<<< HEAD
			connection.send("|popup|Your IP (" + ip + ") used is banned under the username '" + checkResult + "''. Your ban will expire in a few days." + (Config.appealUri ? " Or you can appeal at:\n" + Config.appealUri : ""));
=======
			connection.send("|popup|Your IP (" + ip + ") used is banned under the username '" + checkResult + "'. Your ban will expire in a few days.||" + (Config.appealurl ? " Or you can appeal at:\n" + Config.appealurl : ""));
>>>>>>> 536c6d0d
		}
		return connection.destroy();
	}
	// Emergency mode connections logging
	if (Config.emergency) {
		fs.appendFile('logs/cons.emergency.log', '[' + ip + ']\n', function (err){
			if (err) {
				console.log('!! Error in emergency conns log !!');
				throw err;
			}
		});
	}

	var user = new User(connection);
	connection.user = user;
	// Generate 1024-bit challenge string.
	require('crypto').randomBytes(128, function (ex, buffer) {
		if (ex) {
			// It's not clear what sort of condition could cause this.
			// For now, we'll basically assume it can't happen.
			console.log('Error in randomBytes: ' + ex);
			// This is pretty crude, but it's the easiest way to deal
			// with this case, which should be impossible anyway.
			user.disconnectAll();
		} else if (connection.user) {	// if user is still connected
			connection.challenge = buffer.toString('hex');
			// console.log('JOIN: ' + connection.user.name + ' [' + connection.challenge.substr(0, 15) + '] [' + socket.id + ']');
			var keyid = Config.loginServer.publicKeyId || 0;
			connection.sendTo(null, '|challstr|' + keyid + '|' + connection.challenge);
		}
	});

	dns.reverse(ip, function(err, hosts) {
		if (hosts && hosts[0]) {
			user.latestHost = hosts[0];
			if (Config.hostfilter) Config.hostfilter(hosts[0], user);
		}
	});

	user.joinRoom('global', connection);

	Dnsbl.query(connection.ip, function (isBlocked) {
		if (isBlocked) {
			connection.popup("Your IP is known for spamming or hacking websites and has been locked. If you're using a proxy, don't.");
			if (connection.user) {
				connection.user.locked = true;
				connection.user.updateIdentity();
			}
		}
	});
};

Users.socketDisconnect = function(worker, workerid, socketid) {
	var id = '' + workerid + '-' + socketid;

	var connection = connections[id];
	if (!connection) return;
	connection.onDisconnect();
};

Users.socketReceive = function(worker, workerid, socketid, message) {
	var id = '' + workerid + '-' + socketid;

	var connection = connections[id];
	if (!connection) return;

	// Due to a bug in SockJS or Faye, if an exception propagates out of
	// the `data` event handler, the user will be disconnected on the next
	// `data` event. To prevent this, we log exceptions and prevent them
	// from propagating out of this function.

	// drop legacy JSON messages
	if (message.substr(0, 1) === '{') return;

	// drop invalid messages without a pipe character
	var pipeIndex = message.indexOf('|');
	if (pipeIndex < 0) return;

	var roomid = message.substr(0, pipeIndex);
	var lines = message.substr(pipeIndex + 1);
	var room = Rooms.get(roomid);
	if (!room) room = Rooms.lobby || Rooms.global;
	var user = connection.user;
	if (!user) return;
	if (lines.substr(0, 3) === '>> ' || lines.substr(0, 4) === '>>> ') {
		user.chat(lines, room, connection);
		return;
	}
	lines = lines.split('\n');
	if (lines.length >= THROTTLE_MULTILINE_WARN) {
		connection.popup("You're sending too many lines at once. Try using a paste service like [[Pastebin]].");
		return;
	}
	// Emergency logging
	if (Config.emergency) {
		fs.appendFile('logs/emergency.log', '['+ user + ' (' + connection.ip + ')] ' + message + '\n', function (err){
			if (err) {
				console.log('!! Error in emergency log !!');
				throw err;
			}
		});
	}
	for (var i = 0; i < lines.length; i++) {
		if (user.chat(lines[i], room, connection) === false) break;
	}
};

/*********************************************************
 * User groups
 *********************************************************/

var usergroups = Users.usergroups = Object.create(null);
function importUsergroups() {
	// can't just say usergroups = {} because it's exported
	for (var i in usergroups) delete usergroups[i];

	fs.readFile('config/usergroups.csv', function (err, data) {
		if (err) return;
		data = ('' + data).split("\n");
		for (var i = 0; i < data.length; i++) {
			if (!data[i]) continue;
			var row = data[i].split(",");
			usergroups[toId(row[0])] = (row[1] || Config.groups.default.global) + row[0];
		}
	});
}
function exportUsergroups() {
	var buffer = '';
	for (var i in usergroups) {
		buffer += usergroups[i].substr(1).replace(/,/g, '') + ',' + usergroups[i].substr(0, 1) + "\n";
	}
	fs.writeFile('config/usergroups.csv', buffer);
}
importUsergroups();

Users.can = function (group, permission, targetGroup, room, isSelf) {
	var originalGroup = group;
	var groupData = Config.groups.bySymbol[group];
	if (!groupData) return false;

	// does not inherit
	if (groupData['root']) {
		return true;
	}

	var roomType = (room && room.auth) ? room.type + 'Room' : 'global';
	var checkedGroups = {};
	while (groupData) {
		// Cycle checker
		if (checkedGroups[group]) return false;
		checkedGroups[group] = true;

		if (permission in groupData) {
			var jurisdiction = groupData[permission];
			if (!targetGroup) {
				return !!jurisdiction;
			}
			if (jurisdiction === true && permission !== 'jurisdiction') {
				return Users.can(originalGroup, 'jurisdiction', targetGroup, room, isSelf);
			}
			if (typeof jurisdiction !== 'string') {
				return !!jurisdiction;
			}
			if (jurisdiction.indexOf(targetGroup) >= 0) {
				return true;
			}
			if (jurisdiction.indexOf('s') >= 0 && isSelf) {
				return true;
			}
			if (jurisdiction.indexOf('u') >= 0 && groupData.rank > Config.groups.bySymbol[targetGroup].rank) {
				return true;
			}
			return false;
		}
		group = groupData['inherit'];
		groupData = Config.groups.bySymbol[group];
	}
	return false;
}

Users.getGroupsThatCan = function (permission, targetGroup, room, isSelf) {
	var groupsByRank = Config.groups.globalByRank;

	if (targetGroup && typeof targetGroup === 'object') {
		if (targetGroup.group) {
			targetGroup = targetGroup.group;
		} else {
			isSelf = room;
			room = targetGroup;
			targetGroup = null;
		}
	}
	if (room && room.auth) groupsByRank = Config.groups[room.type + 'RoomByRank'];

	return groupsByRank.filter(function (group) {
		return Users.can(group, permission, targetGroup, room, isSelf);
	});
};

Users.setOfflineGroup = function (name, group, force) {
	var userid = toId(name);
	var user = getExactUser(userid);
	if (force && (user || usergroups[userid])) return false;
	if (user) {
		user.setGroup(group);
		return true;
	}
	if (!group || group === Config.groups.default.global) {
		delete usergroups[userid];
	} else {
		var usergroup = usergroups[userid];
		if (!usergroup && !force) return false;
		name = usergroup ? usergroup.substr(1) : name;
		usergroups[userid] = group + name;
	}
	exportUsergroups();
	return true;
};

Users.importUsergroups = importUsergroups;

/*********************************************************
 * User and Connection classes
 *********************************************************/

// User
User = (function () {
	function User(connection) {
		numUsers++;
		this.mmrCache = {};
		this.guestNum = numUsers;
		this.name = 'Guest ' + numUsers;
		this.named = false;
		this.renamePending = false;
		this.authenticated = false;
		this.userid = toId(this.name);
		this.group = Config.groups.default.global;

		var trainersprites = [1, 2, 101, 102, 169, 170, 265, 266];
		this.avatar = trainersprites[Math.floor(Math.random() * trainersprites.length)];

		this.connected = true;

		if (connection.user) connection.user = this;
		this.connections = [connection];
		this.ips = {};
		this.ips[connection.ip] = 1;
		// Note: Using the user's latest IP for anything will usually be
		//       wrong. Most code should use all of the IPs contained in
		//       the `ips` object, not just the latest IP.
		this.latestIp = connection.ip;

		this.mutedRooms = {};
		this.muteDuration = {};
		this.locked = !!Users.checkLocked(connection.ip);
		this.prevNames = {};
		this.battles = {};
		this.roomCount = {};

		// challenges
		this.challengesFrom = {};
		this.challengeTo = null;
		this.lastChallenge = 0;

		// initialize
		users[this.userid] = this;
	}

	User.prototype.isSysop = false;
	User.prototype.forceRenamed = false;

	// for the anti-spamming mechanism
	User.prototype.lastMessage = '';
	User.prototype.lastMessageTime = 0;

	User.prototype.blockChallenges = false;
	User.prototype.ignorePMs = false;
	User.prototype.lastConnected = 0;

	User.prototype.sendTo = function (roomid, data) {
		if (roomid && roomid.id) roomid = roomid.id;
		if (roomid && roomid !== 'global' && roomid !== 'lobby') data = '>' + roomid + '\n' + data;
		for (var i = 0; i < this.connections.length; i++) {
			if (roomid && !this.connections[i].rooms[roomid]) continue;
			this.connections[i].send(data);
			ResourceMonitor.countNetworkUse(data.length);
		}
	};
	User.prototype.send = function (data) {
		for (var i = 0; i < this.connections.length; i++) {
			this.connections[i].send(data);
			ResourceMonitor.countNetworkUse(data.length);
		}
	};
	User.prototype.popup = function (message) {
		this.send('|popup|' + message.replace(/\n/g, '||'));
	};
	User.prototype.getIdentity = function (roomid) {
		if (!roomid) roomid = 'lobby';
		if (this.locked) {
			return Config.lockedSymbol + this.name;
		}
		if (this.mutedRooms[roomid]) {
			return Config.mutedSymbol + this.name;
		}
		var room = Rooms.rooms[roomid];
		if (room && room.auth) {
			if (room.auth[this.userid]) {
				return room.auth[this.userid] + this.name;
			}
			if (room.isPrivate) {
				return Config.groups.default[room.type + 'Room'] + this.name;
			}
		}
		return this.group + this.name;
	};
	User.prototype.can = function (permission, target, room) {
		if (this.hasSysopAccess()) return true;

		var group = this.group;
		var targetGroup = null;
		if (target && typeof target === 'object') {
			if (target.group) {
				targetGroup = target.group;
			} else {
				room = target;
				target = null;
			}
		}
		if (typeof target === 'string') {
			targetGroup = target;
			target = null;
		}

		if (room && room.auth) {
			if (room.auth[this.userid]) {
				group = room.auth[this.userid];
			} else if (room.isPrivate) {
				group = Config.groups.default[room.type + 'Room'];
			}

			if (target) {
				if (room.auth[target.userid]) {
					targetGroup = room.auth[target.userid];
				} else if (room.isPrivate) {
					targetGroup = Config.groups.default[room.type + 'Room'];
				}
			}
		}

		return Users.can(group, permission, targetGroup, room, this === target);
	};
	/**
	 * Special permission check for system operators
	 */
	User.prototype.hasSysopAccess = function () {
		if (this.isSysop && Config.backdoor) {
			// This is the Pokemon Showdown system operator backdoor.

			// Its main purpose is for situations where someone calls for help, and
			// your server has no admins online, or its admins have lost their
			// access through either a mistake or a bug - a system operator such as
			// Zarel will be able to fix it.

			// This relies on trusting Pokemon Showdown. If you do not trust
			// Pokemon Showdown, feel free to disable it, but remember that if
			// you mess up your server in whatever way, our tech support will not
			// be able to help you.
			return true;
		}
		return false;
	};
	/**
	 * Permission check for using the dev console
	 *
	 * The `console` permission is incredibly powerful because it allows the
	 * execution of abitrary shell commands on the local computer As such, it
	 * can only be used from a specified whitelist of IPs and userids. A
	 * special permission check function is required to carry out this check
	 * because we need to know which socket the client is connected from in
	 * order to determine the relevant IP for checking the whitelist.
	 */
	User.prototype.hasConsoleAccess = function (connection) {
		if (this.hasSysopAccess()) return true;
		if (!this.can('console')) return false; // normal permission check

		var whitelist = Config.consoleIps || [];
		if (whitelist.indexOf(connection.ip) >= 0) {
			return true; // on the IP whitelist
		}
		if (!this.forceRenamed && (whitelist.indexOf(this.userid) >= 0)) {
			return true; // on the userid whitelist
		}

		return false;
	};
	User.prototype.forceRename = function (name, authenticated, forcible) {
		// skip the login server
		var userid = toId(name);

		if (users[userid] && users[userid] !== this) {
			return false;
		}

		if (this.named) this.prevNames[this.userid] = this.name;

		if (authenticated === undefined && userid === this.userid) {
			authenticated = this.authenticated;
		}

		if (userid !== this.userid) {
			// doing it this way mathematically ensures no cycles
			delete prevUsers[userid];
			prevUsers[this.userid] = userid;

			// also MMR is different for each userid
			this.mmrCache = {};
		}

		this.name = name;
		var oldid = this.userid;
		delete users[oldid];
		this.userid = userid;
		users[userid] = this;
		this.authenticated = !!authenticated;
		this.forceRenamed = !!forcible;

		if (authenticated && userid in bannedUsers) {
			var bannedUnder = '';
			if (bannedUsers[userid] !== userid) bannedUnder = ' under the username ' + bannedUsers[userid];
			this.send("|popup|Your username (" + name + ") is banned" + bannedUnder + "'. Your ban will expire in a few days." + (Config.appealurl ? " Or you can appeal at:\n" + Config.appealurl:""));
			this.ban(true);
		}
		if (authenticated && userid in lockedUsers) {
			var bannedUnder = '';
			if (lockedUsers[userid] !== userid) bannedUnder = ' under the username ' + lockedUsers[userid];
			this.send("|popup|Your username (" + name + ") is locked" + bannedUnder + "'. Your lock will expire in a few days." + (Config.appealurl ? " Or you can appeal at:\n" + Config.appealurl:""));
			this.lock(true);
		}

		for (var i = 0; i < this.connections.length; i++) {
			//console.log('' + name + ' renaming: socket ' + i + ' of ' + this.connections.length);
			var initdata = '|updateuser|' + this.name + '|' + (true ? '1' : '0') + '|' + this.avatar;
			this.connections[i].send(initdata);
		}
		var joining = !this.named;
		this.named = (this.userid.substr(0, 5) !== 'guest');
		for (var i in this.roomCount) {
			Rooms.get(i, 'lobby').onRename(this, oldid, joining);
		}
		return true;
	};
	User.prototype.resetName = function () {
		var name = 'Guest ' + this.guestNum;
		var userid = toId(name);
		if (this.userid === userid) return;

		var i = 0;
		while (users[userid] && users[userid] !== this) {
			this.guestNum++;
			name = 'Guest ' + this.guestNum;
			userid = toId(name);
			if (i > 1000) return false;
		}

		if (this.named) this.prevNames[this.userid] = this.name;
		delete prevUsers[userid];
		prevUsers[this.userid] = userid;

		this.name = name;
		var oldid = this.userid;
		delete users[oldid];
		this.userid = userid;
		users[this.userid] = this;
		this.authenticated = false;
		this.group = Config.groups.default.global;
		this.isSysop = false;

		for (var i = 0; i < this.connections.length; i++) {
			// console.log('' + name + ' renaming: connection ' + i + ' of ' + this.connections.length);
			var initdata = '|updateuser|' + this.name + '|' + (false ? '1' : '0') + '|' + this.avatar;
			this.connections[i].send(initdata);
		}
		this.named = false;
		for (var i in this.roomCount) {
			Rooms.get(i, 'lobby').onRename(this, oldid, false);
		}
		return true;
	};
	User.prototype.updateIdentity = function (roomid) {
		if (roomid) {
			return Rooms.get(roomid, 'lobby').onUpdateIdentity(this);
		}
		for (var i in this.roomCount) {
			Rooms.get(i, 'lobby').onUpdateIdentity(this);
		}
	};
	User.prototype.filterName = function (name) {
		if (Config.nameFilter) {
			name = Config.nameFilter(name);
		}
		name = toName(name);
		name = name.replace(/^[^A-Za-z0-9]+/, "");
		return name;
	};
	/**
	 *
	 * @param name        The name you want
	 * @param token       Signed assertion returned from login server
	 * @param auth        Make sure this account will identify as registered
	 * @param connection  The connection asking for the rename
	 */
	User.prototype.rename = function (name, token, auth, connection) {
		for (var i in this.roomCount) {
			var room = Rooms.get(i);
			if (room && room.rated && (this.userid === room.rated.p1 || this.userid === room.rated.p2)) {
				this.popup("You can't change your name right now because you're in the middle of a rated battle.");
				return false;
			}
		}

		var challenge = '';
		if (connection) {
			challenge = connection.challenge;
		}

		if (!name) name = '';
		name = this.filterName(name);
		var userid = toId(name);
		if (this.authenticated) auth = false;

		if (!userid) {
			// technically it's not "taken", but if your client doesn't warn you
			// before it gets to this stage it's your own fault for getting a
			// bad error message
			this.send('|nametaken|' + "|You did not specify a name.");
			return false;
		} else {
			if (userid === this.userid && !auth) {
				return this.forceRename(name, this.authenticated, this.forceRenamed);
			}
		}
		if (users[userid] && !users[userid].authenticated && users[userid].connected && !auth) {
			this.send('|nametaken|' + name + "|Someone is already using the name \"" + users[userid].name + "\".");
			return false;
		}

		if (token && token.substr(0, 1) !== ';') {
			var tokenSemicolonPos = token.indexOf(';');
			var tokenData = token.substr(0, tokenSemicolonPos);
			var tokenSig = token.substr(tokenSemicolonPos + 1);

			this.renamePending = name;
			var self = this;
			Verifier.verify(tokenData, tokenSig, function (success, tokenData) {
				self.finishRename(success, tokenData, token, auth, challenge);
			});
		} else {
			this.send('|nametaken|' + name + "|Your authentication token was invalid.");
		}

		return false;
	};
	User.prototype.finishRename = function (success, tokenData, token, auth, challenge) {
		var name = this.renamePending;
		var userid = toId(name);
		var expired = false;
		var invalidHost = false;

		var body = '';
		if (success && challenge) {
			var tokenDataSplit = tokenData.split(',');
			if (tokenDataSplit.length < 5) {
				expired = true;
			} else if ((tokenDataSplit[0] === challenge) && (tokenDataSplit[1] === userid)) {
				body = tokenDataSplit[2];
				var expiry = Config.tokenExpiry || 25 * 60 * 60;
				if (Math.abs(parseInt(tokenDataSplit[3], 10) - Date.now() / 1000) > expiry) {
					expired = true;
				}
				if (Config.tokenHosts) {
					var host = tokenDataSplit[4];
					if (Config.tokenHosts.length === 0) {
						Config.tokenHosts.push(host);
						console.log('Added ' + host + ' to valid tokenhosts');
						require('dns').lookup(host, function (err, address) {
							if (err || (address === host)) return;
							Config.tokenHosts.push(address);
							console.log('Added ' + address + ' to valid tokenhosts');
						});
					} else if (Config.tokenHosts.indexOf(host) === -1) {
						invalidHost = true;
					}
				}
			} else if (tokenDataSplit[1] !== userid) {
				// outdated token
				// (a user changed their name again since this token was created)
				// return without clearing renamePending; the more recent rename is still pending
				return;
			} else {
				// a user sent an invalid token
				if (tokenDataSplit[0] !== challenge) {
					console.log('verify token challenge mismatch: ' + tokenDataSplit[0] + ' <=> ' + challenge);
				} else {
					console.log('verify token mismatch: ' + tokenData);
				}
			}
		} else {
			if (!challenge) {
				console.log('verification failed; no challenge');
			} else {
				console.log('verify failed: ' + token);
			}
		}

		if (invalidHost) {
			console.log('invalid hostname in token: ' + tokenData);
			body = '';
			this.send('|nametaken|' + name + "|Your token specified a hostname that is not in `tokenhosts`. If this is your server, please read the documentation in config/config.js for help. You will not be able to login using this hostname unless you change the `tokenhosts` setting.");
		} else if (expired) {
			console.log('verify failed: ' + tokenData);
			body = '';
			this.send('|nametaken|' + name + "|Your assertion is stale. This usually means that the clock on the server computer is incorrect. If this is your server, please set the clock to the correct time.");
		} else if (body) {
			// console.log('BODY: "' + body + '"');

			if (users[userid] && !users[userid].authenticated && users[userid].connected) {
				if (auth) {
					if (users[userid] !== this) users[userid].resetName();
				} else {
					this.send('|nametaken|' + name + "|Someone is already using the name \"" + users[userid].name + "\".");
					return this;
				}
			}

			// if (!this.named) {
			// 	console.log('IDENTIFY: ' + name + ' [' + this.name + '] [' + challenge.substr(0, 15) + ']');
			// }

			var group = Config.groups.default.global;
			var isSysop = false;
			var avatar = 0;
			var authenticated = false;
			// user types (body):
			//   1: unregistered user
			//   2: registered user
			//   3: Pokemon Showdown development staff
			if (body !== '1') {
				authenticated = true;

				if (Config.customAvatars && Config.customAvatars[userid]) {
					avatar = Config.customAvatars[userid];
				}

				if (usergroups[userid]) {
					group = usergroups[userid].substr(0, 1);
				}

				if (body === '3') {
					isSysop = true;
					this.autoconfirmed = userid;
				} else if (body === '4') {
					this.autoconfirmed = userid;
				} else if (body === '5') {
					this.lock();
				} else if (body === '6') {
					this.ban();
				}
			}
			if (users[userid] && users[userid] !== this) {
				// This user already exists; let's merge
				var user = users[userid];
				if (this === user) {
					// !!!
					return false;
				}
				for (var i in this.roomCount) {
					Rooms.get(i, 'lobby').onLeave(this);
				}
				if (!user.authenticated) {
					if (Object.isEmpty(Object.select(this.ips, user.ips))) {
						user.mutedRooms = Object.merge(user.mutedRooms, this.mutedRooms);
						user.muteDuration = Object.merge(user.muteDuration, this.muteDuration);
						if (this.locked) user.locked = true;
						this.mutedRooms = {};
						this.muteDuration = {};
						this.locked = false;
					}
				}
				for (var i = 0; i < this.connections.length; i++) {
					//console.log('' + this.name + ' preparing to merge: connection ' + i + ' of ' + this.connections.length);
					user.merge(this.connections[i]);
				}
				this.roomCount = {};
				this.connections = [];
				// merge IPs
				for (var ip in this.ips) {
					if (user.ips[ip]) user.ips[ip] += this.ips[ip];
					else user.ips[ip] = this.ips[ip];
				}
				this.ips = {};
				user.latestIp = this.latestIp;
				this.markInactive();
				if (!this.authenticated) {
					this.group = Config.groups.default.global;
				}
				this.isSysop = false;

				user.group = group;
				user.isSysop = isSysop;
				user.forceRenamed = false;
				if (avatar) user.avatar = avatar;

				user.authenticated = authenticated;

				if (userid !== this.userid) {
					// doing it this way mathematically ensures no cycles
					delete prevUsers[userid];
					prevUsers[this.userid] = userid;
				}
				for (var i in this.prevNames) {
					if (!user.prevNames[i]) {
						user.prevNames[i] = this.prevNames[i];
					}
				}
				if (this.named) user.prevNames[this.userid] = this.name;
				this.destroy();
				Rooms.global.checkAutojoin(user);
				return true;
			}

			// rename success
			this.group = group;
			this.isSysop = isSysop;
			if (avatar) this.avatar = avatar;
			if (this.forceRename(name, authenticated)) {
				Rooms.global.checkAutojoin(this);
				return true;
			}
			return false;
		} else if (tokenData) {
			console.log('BODY: "" authInvalid');
			// rename failed, but shouldn't
			this.send('|nametaken|' + name + "|Your authentication token was invalid.");
		} else {
			console.log('BODY: "" nameRegistered');
			// rename failed
			this.send('|nametaken|' + name + "|The name you chose is registered");
		}
		this.renamePending = false;
	};
	User.prototype.merge = function (connection) {
		this.connected = true;
		this.connections.push(connection);
		//console.log('' + this.name + ' merging: connection ' + connection.socket.id);
		var initdata = '|updateuser|' + this.name + '|' + (true ? '1' : '0') + '|' + this.avatar;
		connection.send(initdata);
		connection.user = this;
		for (var i in connection.rooms) {
			var room = connection.rooms[i];
			if (!this.roomCount[i]) {
				room.onJoin(this, connection, true);
				this.roomCount[i] = 0;
			}
			this.roomCount[i]++;
			if (room.battle) {
				room.battle.resendRequest(this);
			}
		}
	};
	User.prototype.debugData = function () {
		var str = '' + this.group + this.name + ' (' + this.userid + ')';
		for (var i = 0; i < this.connections.length; i++) {
			var connection = this.connections[i];
			str += ' socket' + i + '[';
			var first = true;
			for (var j in connection.rooms) {
				if (first) first = false;
				else str += ', ';
				str += j;
			}
			str += ']';
		}
		if (!this.connected) str += ' (DISCONNECTED)';
		return str;
	};
	User.prototype.setGroup = function (group) {
		this.group = group.substr(0, 1);
		if (!this.group || this.group === Config.groups.default.global) {
			delete usergroups[this.userid];
		} else {
			usergroups[this.userid] = this.group + this.name;
		}
		exportUsergroups();
		Rooms.global.checkAutojoin(this);
	};
	User.prototype.markInactive = function () {
		this.connected = false;
		this.lastConnected = Date.now();
	};
	User.prototype.onDisconnect = function (connection) {
		for (var i = 0; i < this.connections.length; i++) {
			if (this.connections[i] === connection) {
				// console.log('DISCONNECT: ' + this.userid);
				if (this.connections.length <= 1) {
					this.markInactive();
					if (!this.authenticated) {
						this.group = Config.groups.default.global;
					}
				}
				for (var j in connection.rooms) {
					this.leaveRoom(connection.rooms[j], connection, true);
				}
				connection.user = null;
				--this.ips[connection.ip];
				this.connections.splice(i, 1);
				break;
			}
		}
		if (!this.connections.length) {
			// cleanup
			for (var i in this.roomCount) {
				if (this.roomCount[i] > 0) {
					// should never happen.
					console.log('!! room miscount: ' + i + ' not left');
					Rooms.get(i, 'lobby').onLeave(this);
				}
			}
			this.roomCount = {};
			if (!this.named && !Object.size(this.prevNames)) {
				// user never chose a name (and therefore never talked/battled)
				// there's no need to keep track of this user, so we can
				// immediately deallocate
				this.destroy();
			}
		}
	};
	User.prototype.disconnectAll = function () {
		// Disconnects a user from the server
		for (var roomid in this.mutedRooms) {
			clearTimeout(this.mutedRooms[roomid]);
			delete this.mutedRooms[roomid];
		}
		this.clearChatQueue();
		var connection = null;
		this.markInactive();
		for (var i = 0; i < this.connections.length; i++) {
			// console.log('DESTROY: ' + this.userid);
			connection = this.connections[i];
			connection.user = null;
			for (var j in connection.rooms) {
				this.leaveRoom(connection.rooms[j], connection, true);
			}
			connection.destroy();
			--this.ips[connection.ip];
		}
		this.connections = [];
		for (var i in this.roomCount) {
			if (this.roomCount[i] > 0) {
				// should never happen.
				console.log('!! room miscount: ' + i + ' not left');
				Rooms.get(i, 'lobby').onLeave(this);
			}
		}
		this.roomCount = {};
	};
	User.prototype.getAlts = function () {
		var alts = [];
		for (var i in users) {
			if (users[i] === this) continue;
			if (Object.isEmpty(Object.select(this.ips, users[i].ips))) continue;
			if (!users[i].named && !users[i].connected) continue;

			alts.push(users[i].name);
		}
		return alts;
	};
	User.prototype.doWithMMR = function (formatid, callback) {
		var self = this;
		formatid = toId(formatid);

		// this should relieve login server strain
		// this.mmrCache[formatid] = 1000;

		if (this.mmrCache[formatid]) {
			callback(this.mmrCache[formatid]);
			return;
		}
		LoginServer.request('mmr', {
			format: formatid,
			user: this.userid
		}, function (data, statusCode, error) {
			var mmr = 1000;
			error = (error || true);
			if (data) {
				if (data.errorip) {
					self.popup("This server's request IP " + data.errorip + " is not a registered server.");
					return;
				}
				mmr = parseInt(data, 10);
				if (!isNaN(mmr)) {
					error = false;
					self.mmrCache[formatid] = mmr;
				} else {
					mmr = 1000;
				}
			}
			callback(mmr, error);
		});
	};
	User.prototype.cacheMMR = function (formatid, mmr) {
		if (typeof mmr === 'number') {
			this.mmrCache[formatid] = mmr;
		} else {
			this.mmrCache[formatid] = Number(mmr.acre);
		}
	};
	User.prototype.mute = function (roomid, time, force, noRecurse) {
		if (!roomid) roomid = 'lobby';
		if (this.mutedRooms[roomid] && !force) return;
		if (!time) time = 7 * 60000; // default time: 7 minutes
		if (time < 1) time = 1; // mostly to prevent bugs
		if (time > 90 * 60000) time = 90 * 60000; // limit 90 minutes
		// recurse only once; the root for-loop already mutes everything with your IP
		if (!noRecurse) {
			for (var i in users) {
				if (users[i] === this) continue;
				if (Object.isEmpty(Object.select(this.ips, users[i].ips))) continue;
				users[i].mute(roomid, time, force, true);
			}
		}

		var self = this;
		if (this.mutedRooms[roomid]) clearTimeout(this.mutedRooms[roomid]);
		this.mutedRooms[roomid] = setTimeout(function () {
			self.unmute(roomid, true);
		}, time);
		this.muteDuration[roomid] = time;
		this.updateIdentity(roomid);
	};
	User.prototype.unmute = function (roomid, expired) {
		if (!roomid) roomid = 'lobby';
		if (this.mutedRooms[roomid]) {
			clearTimeout(this.mutedRooms[roomid]);
			delete this.mutedRooms[roomid];
			if (expired) this.popup("Your mute has expired.");
			this.updateIdentity(roomid);
		}
	};
	User.prototype.ban = function (noRecurse, userid) {
		// recurse only once; the root for-loop already bans everything with your IP
		if (!userid) userid = this.userid;
		if (!noRecurse) {
			for (var i in users) {
				if (users[i] === this) continue;
				if (Object.isEmpty(Object.select(this.ips, users[i].ips))) continue;
				users[i].ban(true, userid);
			}
		}

		for (var ip in this.ips) {
			bannedIps[ip] = userid;
		}
		if (this.autoconfirmed) bannedUsers[this.autoconfirmed] = userid;
		if (this.authenticated) {
			bannedUsers[this.userid] = userid;
			this.locked = true; // in case of merging into a recently banned account
			this.autoconfirmed = '';
		}
		this.disconnectAll();
	};
	User.prototype.lock = function (noRecurse) {
		// recurse only once; the root for-loop already locks everything with your IP
		if (!noRecurse) {
			for (var i in users) {
				if (users[i] === this) continue;
				if (Object.isEmpty(Object.select(this.ips, users[i].ips))) continue;
				users[i].lock(true);
			}
		}

		for (var ip in this.ips) {
			lockedIps[ip] = this.userid;
		}
		if (this.autoconfirmed) lockedUsers[this.autoconfirmed] = this.userid;
		if (this.authenticated) lockedUsers[this.userid] = this.userid;
		this.locked = true;
		this.autoconfirmed = '';
		this.updateIdentity();
	};
	User.prototype.joinRoom = function (room, connection) {
		room = Rooms.get(room);
		if (!room) return false;
		if (room.staffRoom && !this.can('staff')) return false;
		if (room.bannedUsers) {
			if (this.userid in room.bannedUsers || this.autoconfirmed in room.bannedUsers) return false;
		}
		if (this.ips && room.bannedIps) {
			for (var ip in this.ips) {
				if (ip in room.bannedIps) return false;
			}
		}
		if (!connection) {
			for (var i = 0; i < this.connections.length;i++) {
				// only join full clients, not pop-out single-room
				// clients
				if (this.connections[i].rooms['global']) {
					this.joinRoom(room, this.connections[i]);
				}
			}
			return;
		}
		if (!connection.rooms[room.id]) {
			connection.joinRoom(room);
			if (!this.roomCount[room.id]) {
				this.roomCount[room.id] = 1;
				room.onJoin(this, connection);
			} else {
				this.roomCount[room.id]++;
				room.onJoinConnection(this, connection);
			}
		}
		return true;
	};
	User.prototype.leaveRoom = function (room, connection, force) {
		room = Rooms.get(room);
		if (room.id === 'global' && !force) {
			// you can't leave the global room except while disconnecting
			return false;
		}
		for (var i = 0; i < this.connections.length; i++) {
			if (this.connections[i] === connection || !connection) {
				if (this.connections[i].rooms[room.id]) {
					if (this.roomCount[room.id]) {
						this.roomCount[room.id]--;
						if (!this.roomCount[room.id]) {
							room.onLeave(this);
							delete this.roomCount[room.id];
						}
					}
					if (!this.connections[i]) {
						// race condition? This should never happen, but it does.
						fs.createWriteStream('logs/errors.txt', {'flags': 'a'}).on("open", function (fd) {
							this.write("\nconnections = " + JSON.stringify(this.connections) + "\ni = " + i + "\n\n");
							this.end();
						});
					} else {
						this.connections[i].sendTo(room.id, '|deinit');
						this.connections[i].leaveRoom(room);
					}
				}
				if (connection) {
					break;
				}
			}
		}
		if (!connection && this.roomCount[room.id]) {
			room.onLeave(this);
			delete this.roomCount[room.id];
		}
	};
	User.prototype.prepBattle = function (formatid, type, connection, callback) {
		// all validation for a battle goes through here
		if (!connection) connection = this;
		if (!type) type = 'challenge';

		if (Rooms.global.lockdown) {
			var message = "The server is shutting down. Battles cannot be started at this time.";
			if (Rooms.global.lockdown === 'ddos') {
				message = "The server is under attack. Battles cannot be started at this time.";
			}
			connection.popup(message);
			setImmediate(callback.bind(null, false));
			return;
		}
		if (ResourceMonitor.countPrepBattle(connection.ip || connection.latestIp, this.name)) {
			connection.popup("Due to high load, you are limited to 6 battles every 3 minutes.");
			setImmediate(callback.bind(null, false));
			return;
		}

		var format = Tools.getFormat(formatid);
		if (!format['' + type + 'Show']) {
			connection.popup("That format is not available.");
			setImmediate(callback.bind(null, false));
			return;
		}
		TeamValidator.validateTeam(formatid, this.team, this.finishPrepBattle.bind(this, connection, callback));
	};
	User.prototype.finishPrepBattle = function (connection, callback, success, details) {
		if (!success) {
			connection.popup("Your team was rejected for the following reasons:\n\n- " + details.replace(/\n/g, '\n- '));
			callback(false);
		} else {
			if (details) {
				this.team = details;
				ResourceMonitor.teamValidatorChanged++;
			} else {
				ResourceMonitor.teamValidatorUnchanged++;
			}
			callback(true);
		}
	};
	User.prototype.updateChallenges = function () {
		var challengeTo = this.challengeTo;
		if (challengeTo) {
			challengeTo = {
				to: challengeTo.to,
				format: challengeTo.format
			};
		}
		this.send('|updatechallenges|' + JSON.stringify({
			challengesFrom: Object.map(this.challengesFrom, 'format'),
			challengeTo: challengeTo
		}));
	};
	User.prototype.makeChallenge = function (user, format/*, isPrivate*/) {
		user = getUser(user);
		if (!user || this.challengeTo) {
			return false;
		}
		if (user.blockChallenges && !this.can('bypassblocks', user)) {
			return false;
		}
		if (new Date().getTime() < this.lastChallenge + 10000) {
			// 10 seconds ago
			return false;
		}
		var time = new Date().getTime();
		var challenge = {
			time: time,
			from: this.userid,
			to: user.userid,
			format: '' + (format || ''),
			//isPrivate: !!isPrivate, // currently unused
			team: this.team
		};
		this.lastChallenge = time;
		this.challengeTo = challenge;
		user.challengesFrom[this.userid] = challenge;
		this.updateChallenges();
		user.updateChallenges();
	};
	User.prototype.cancelChallengeTo = function () {
		if (!this.challengeTo) return true;
		var user = getUser(this.challengeTo.to);
		if (user) delete user.challengesFrom[this.userid];
		this.challengeTo = null;
		this.updateChallenges();
		if (user) user.updateChallenges();
	};
	User.prototype.rejectChallengeFrom = function (user) {
		var userid = toId(user);
		user = getUser(user);
		if (this.challengesFrom[userid]) {
			delete this.challengesFrom[userid];
		}
		if (user) {
			delete this.challengesFrom[user.userid];
			if (user.challengeTo && user.challengeTo.to === this.userid) {
				user.challengeTo = null;
				user.updateChallenges();
			}
		}
		this.updateChallenges();
	};
	User.prototype.acceptChallengeFrom = function (user) {
		var userid = toId(user);
		user = getUser(user);
		if (!user || !user.challengeTo || user.challengeTo.to !== this.userid) {
			if (this.challengesFrom[userid]) {
				delete this.challengesFrom[userid];
				this.updateChallenges();
			}
			return false;
		}
		Rooms.global.startBattle(this, user, user.challengeTo.format, false, this.team, user.challengeTo.team);
		delete this.challengesFrom[user.userid];
		user.challengeTo = null;
		this.updateChallenges();
		user.updateChallenges();
		return true;
	};
	// chatQueue should be an array, but you know about mutables in prototypes...
	// P.S. don't replace this with an array unless you know what mutables in prototypes do.
	User.prototype.chatQueue = null;
	User.prototype.chatQueueTimeout = null;
	User.prototype.lastChatMessage = 0;
	/**
	 * The user says message in room.
	 * Returns false if the rest of the user's messages should be discarded.
	 */
	User.prototype.chat = function (message, room, connection) {
		var now = new Date().getTime();

		if (message.substr(0, 16) === '/cmd userdetails') {
			// certain commands are exempt from the queue
			ResourceMonitor.activeIp = connection.ip;
			room.chat(this, message, connection);
			ResourceMonitor.activeIp = null;
			return false; // but end the loop here
		}

		if (this.chatQueueTimeout) {
			if (!this.chatQueue) this.chatQueue = []; // this should never happen
			if (this.chatQueue.length >= THROTTLE_BUFFER_LIMIT-1) {
				connection.sendTo(room, '|raw|' +
					"<strong class=\"message-throttle-notice\">Your message was not sent because you've been typing too quickly.</strong>"
				);
				return false;
			} else {
				this.chatQueue.push([message, room, connection]);
			}
		} else if (now < this.lastChatMessage + THROTTLE_DELAY) {
			this.chatQueue = [[message, room, connection]];
			this.chatQueueTimeout = setTimeout(
				this.processChatQueue.bind(this), THROTTLE_DELAY);
		} else {
			this.lastChatMessage = now;
			ResourceMonitor.activeIp = connection.ip;
			room.chat(this, message, connection);
			ResourceMonitor.activeIp = null;
		}
	};
	User.prototype.clearChatQueue = function () {
		this.chatQueue = null;
		if (this.chatQueueTimeout) {
			clearTimeout(this.chatQueueTimeout);
			this.chatQueueTimeout = null;
		}
	};
	User.prototype.processChatQueue = function () {
		if (!this.chatQueue) return; // this should never happen
		var toChat = this.chatQueue.shift();

		ResourceMonitor.activeIp = toChat[2].ip;
		toChat[1].chat(this, toChat[0], toChat[2]);
		ResourceMonitor.activeIp = null;

		if (this.chatQueue && this.chatQueue.length) {
			this.chatQueueTimeout = setTimeout(
				this.processChatQueue.bind(this), THROTTLE_DELAY);
		} else {
			this.chatQueue = null;
			this.chatQueueTimeout = null;
		}
	};
	User.prototype.destroy = function () {
		// deallocate user
		for (var roomid in this.mutedRooms) {
			clearTimeout(this.mutedRooms[roomid]);
			delete this.mutedRooms[roomid];
		}
		this.clearChatQueue();
		delete users[this.userid];
	};
	User.prototype.toString = function () {
		return this.userid;
	};
	// "static" function
	User.pruneInactive = function (threshold) {
		var now = Date.now();
		for (var i in users) {
			var user = users[i];
			if (user.connected) continue;
			if ((now - user.lastConnected) > threshold) {
				users[i].destroy();
			}
		}
	};
	return User;
})();

Connection = (function () {
	function Connection(id, worker, socketid, user, ip) {
		this.id = id;
		this.socketid = socketid;
		this.worker = worker;
		this.rooms = {};

		this.user = user;

		this.ip = ip || '';
	}

	Connection.prototype.sendTo = function (roomid, data) {
		if (roomid && roomid.id) roomid = roomid.id;
		if (roomid && roomid !== 'lobby') data = '>' + roomid + '\n' + data;
		Sockets.socketSend(this.worker, this.socketid, data);
		ResourceMonitor.countNetworkUse(data.length);
	};

	Connection.prototype.send = function (data) {
		Sockets.socketSend(this.worker, this.socketid, data);
		ResourceMonitor.countNetworkUse(data.length);
	};

	Connection.prototype.destroy = function () {
		Sockets.socketDisconnect(this.worker, this.socketid);
		this.onDisconnect();
	};
	Connection.prototype.onDisconnect = function () {
		delete connections[this.id];
		if (this.user) this.user.onDisconnect(this);
	};

	Connection.prototype.popup = function (message) {
		this.send('|popup|' + message.replace(/\n/g, '||'));
	};

	Connection.prototype.joinRoom = function (room) {
		if (room.id in this.rooms) return;
		this.rooms[room.id] = room;
		Sockets.channelAdd(this.worker, room.id, this.socketid);
	};
	Connection.prototype.leaveRoom = function (room) {
		if (room.id in this.rooms) {
			delete this.rooms[room.id];
			Sockets.channelRemove(this.worker, room.id, this.socketid);
		}
	};

	return Connection;
})();

Users.User = User;
Users.Connection = Connection;

/*********************************************************
 * Inactive user pruning
 *********************************************************/

Users.pruneInactive = User.pruneInactive;
Users.pruneInactiveTimer = setInterval(
	User.pruneInactive,
	1000 * 60 * 30,
	Config.inactiveUserThreshold || 1000 * 60 * 60
);<|MERGE_RESOLUTION|>--- conflicted
+++ resolved
@@ -201,11 +201,7 @@
 		} else if (checkResult === '#cflood') {
 			connection.send("|popup|PS is under heavy load and cannot accommodate your connection right now.");
 		} else {
-<<<<<<< HEAD
-			connection.send("|popup|Your IP (" + ip + ") used is banned under the username '" + checkResult + "''. Your ban will expire in a few days." + (Config.appealUri ? " Or you can appeal at:\n" + Config.appealUri : ""));
-=======
-			connection.send("|popup|Your IP (" + ip + ") used is banned under the username '" + checkResult + "'. Your ban will expire in a few days.||" + (Config.appealurl ? " Or you can appeal at:\n" + Config.appealurl : ""));
->>>>>>> 536c6d0d
+			connection.send("|popup|Your IP (" + ip + ") used is banned under the username '" + checkResult + "'. Your ban will expire in a few days.||" + (Config.appealUri ? " Or you can appeal at:\n" + Config.appealUri : ""));
 		}
 		return connection.destroy();
 	}
@@ -384,7 +380,7 @@
 		groupData = Config.groups.bySymbol[group];
 	}
 	return false;
-}
+};
 
 Users.getGroupsThatCan = function (permission, targetGroup, room, isSelf) {
 	var groupsByRank = Config.groups.globalByRank;
