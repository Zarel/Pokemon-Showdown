/**
 * Users
 * Pokemon Showdown - http://pokemonshowdown.com/
 *
 * Most of the communication with users happens here.
 *
 * There are two object types this file introduces:
 * User and Connection.
 *
 * A User object is a user, identified by username. A guest has a
 * username in the form "Guest 12". Any user whose username starts
 * with "Guest" must be a guest; normal users are not allowed to
 * use usernames starting with "Guest".
 *
 * A User can be connected to Pokemon Showdown from any number of tabs
 * or computers at the same time. Each connection is represented by
 * a Connection object. A user tracks its connections in
 * user.connections - if this array is empty, the user is offline.
 *
 * Get a user by username with Users.get
 * (scroll down to its definition for details)
 *
 * @license MIT license
 */

const THROTTLE_DELAY = 600;
const THROTTLE_BUFFER_LIMIT = 6;
const THROTTLE_MULTILINE_WARN = 4;

var fs = require('fs');

/* global Users: true */
var Users = module.exports = getUser;

var User, Connection;

// basic initialization
var users = Users.users = Object.create(null);
var prevUsers = Users.prevUsers = Object.create(null);
var numUsers = 0;

/**
 * Get a user.
 *
 * Usage:
 *   Users.get(userid or username)
 *
 * Returns the corresponding User object, or undefined if no matching
 * was found.
 *
 * By default, this function will track users across name changes.
 * For instance, if "Some dude" changed their name to "Some guy",
 * Users.get("Some dude") will give you "Some guy"s user object.
 *
 * If this behavior is undesirable, use Users.getExact.
 */
function getUser(name, exactName) {
	if (!name || name === '!') return null;
	if (name && name.userid) return name;
	var userid = toId(name);
	var i = 0;
	while (!exactName && userid && !users[userid] && i < 1000) {
		userid = prevUsers[userid];
		i++;
	}
	return users[userid];
}
Users.get = getUser;

/**
 * Get a user by their exact username.
 *
 * Usage:
 *   Users.getExact(userid or username)
 *
 * Like Users.get, but won't track across username changes.
 *
 * You can also pass a boolean as Users.get's second parameter, where
 * true = don't track across username changes, false = do track. This
 * is not recommended since it's less readable.
 */
var getExactUser = Users.getExact = function (name) {
	return getUser(name, true);
};

/*********************************************************
 * Locks and bans
 *********************************************************/

var bannedIps = Users.bannedIps = Object.create(null);
var bannedUsers = Users.bannedUsers = Object.create(null);
var lockedIps = Users.lockedIps = Object.create(null);
var lockedUsers = Users.lockedUsers = Object.create(null);
var lockedRanges = Users.lockedRanges = Object.create(null);
var rangelockedUsers = Users.rangeLockedUsers = Object.create(null);

/**
 * Searches for IP in table.
 *
 * For instance, if IP is '1.2.3.4', will return the value corresponding
 * to any of the keys in table match '1.2.3.4', '1.2.3.*', '1.2.*', or '1.*'
 */
function ipSearch(ip, table) {
	if (table[ip]) return table[ip];
	var dotIndex = ip.lastIndexOf('.');
	for (var i = 0; i < 4 && dotIndex > 0; i++) {
		ip = ip.substr(0, dotIndex);
		if (table[ip + '.*']) return table[ip + '.*'];
		dotIndex = ip.lastIndexOf('.');
	}
	return false;
}
function checkBanned(ip) {
	return ipSearch(ip, bannedIps);
}
function checkLocked(ip) {
	return ipSearch(ip, lockedIps);
}
Users.checkBanned = checkBanned;
Users.checkLocked = checkLocked;

// Defined in commands.js
Users.checkRangeBanned = function () {};

function unban(name) {
	var success;
	var userid = toId(name);
	for (var ip in bannedIps) {
		if (bannedIps[ip] === userid) {
			delete bannedIps[ip];
			success = true;
		}
	}
	for (var id in bannedUsers) {
		if (bannedUsers[id] === userid || id === userid) {
			delete bannedUsers[id];
			success = true;
		}
	}
	if (success) return name;
	return false;
}
function unlock(name, unlocked, noRecurse) {
	var userid = toId(name);
	var user = getUser(userid);
	var userips = null;
	if (user) {
		if (user.userid === userid) name = user.name;
		if (user.locked) {
			user.locked = false;
			user.updateIdentity();
			unlocked = unlocked || {};
			unlocked[name] = 1;
		}
		if (!noRecurse) userips = user.ips;
	}
	for (var ip in lockedIps) {
		if (userips && (ip in user.ips) && Users.lockedIps[ip] !== userid) {
			unlocked = unlock(Users.lockedIps[ip], unlocked, true); // avoid infinite recursion
		}
		if (Users.lockedIps[ip] === userid) {
			delete Users.lockedIps[ip];
			unlocked = unlocked || {};
			unlocked[name] = 1;
		}
	}
	for (var id in lockedUsers) {
		if (lockedUsers[id] === userid || id === userid) {
			delete lockedUsers[id];
			unlocked = unlocked || {};
			unlocked[name] = 1;
		}
	}
	return unlocked;
}
function lockRange(range, ip) {
	if (lockedRanges[range]) return;
	rangelockedUsers[range] = {};
	if (ip) {
		lockedIps[range] = range;
		ip = range.slice(0, -1);
	}
	for (var i in users) {
		var curUser = users[i];
<<<<<<< HEAD
		if (!curUser.named || curUser.locked || curUser.group !== Config.groups.default.global) continue;
=======
		if (!curUser.named || curUser.locked || curUser.confirmed) continue;
>>>>>>> 9325f05a
		if (ip) {
			if (!curUser.latestIp.startsWith(ip)) continue;
		} else {
			if (range !== Users.shortenHost(curUser.latestHost)) continue;
		}
		rangelockedUsers[range][curUser.userid] = 1;
		curUser.locked = '#range';
		curUser.send("|popup|You are locked because someone on your ISP has spammed, and your ISP does not give us any way to tell you apart from them.");
		curUser.updateIdentity();
	}

	var time = 90 * 60 * 1000;
	lockedRanges[range] = setTimeout(function () {
		unlockRange(range);
	}, time);
}
function unlockRange(range) {
	if (!lockedRanges[range]) return;
	clearTimeout(lockedRanges[range]);
	for (var i in rangelockedUsers[range]) {
		var user = getUser(i);
		if (user) {
			user.locked = false;
			user.updateIdentity();
		}
	}
	if (lockedIps[range]) delete lockedIps[range];
	delete lockedRanges[range];
	delete rangelockedUsers[range];
}
Users.unban = unban;
Users.unlock = unlock;
Users.lockRange = lockRange;
Users.unlockRange = unlockRange;

/*********************************************************
 * Routing
 *********************************************************/

var connections = Users.connections = Object.create(null);

Users.shortenHost = function (host) {
	if (host.slice(-7) === '-nohost') return host;
	var dotLoc = host.lastIndexOf('.');
	var tld = host.substr(dotLoc);
	if (tld === '.uk' || tld === '.au' || tld === '.br') dotLoc = host.lastIndexOf('.', dotLoc - 1);
	dotLoc = host.lastIndexOf('.', dotLoc - 1);
	return host.substr(dotLoc + 1);
};

Users.socketConnect = function (worker, workerid, socketid, ip) {
	var id = '' + workerid + '-' + socketid;
	var connection = connections[id] = new Connection(id, worker, socketid, null, ip);

	if (Monitor.countConnection(ip)) {
		connection.destroy();
		bannedIps[ip] = '#cflood';
		return;
	}
	var checkResult = Users.checkBanned(ip);
	if (!checkResult && Users.checkRangeBanned(ip)) {
		checkResult = '#ipban';
	}
	if (checkResult) {
		if (!Config.quietConsole) console.log('CONNECT BLOCKED - IP BANNED: ' + ip + ' (' + checkResult + ')');
		if (checkResult === '#ipban') {
			connection.send("|popup||modal|Your IP (" + ip + ") is not allowed to connect to PS, because it has been used to spam, hack, or otherwise attack our server.||Make sure you are not using any proxies to connect to PS.");
		} else if (checkResult === '#cflood') {
			connection.send("|popup||modal|PS is under heavy load and cannot accommodate your connection right now.");
		} else {
<<<<<<< HEAD
			connection.send("|popup||modal|Your IP (" + ip + ") used was banned while using the username '" + checkResult + "'. Your ban will expire in a few days.||" + (Config.appealUri ? " Or you can appeal at:\n" + Config.appealUri : ""));
=======
			connection.send("|popup||modal|Your IP (" + ip + ") was banned while using the username '" + checkResult + "'. Your ban will expire in a few days.||" + (Config.appealUri ? " Or you can appeal at:\n" + Config.appealUri : ""));
>>>>>>> 9325f05a
		}
		return connection.destroy();
	}
	// Emergency mode connections logging
	if (Config.emergency) {
		fs.appendFile('logs/cons.emergency.log', '[' + ip + ']\n', function (err) {
			if (err) {
				console.log('!! Error in emergency conns log !!');
				throw err;
			}
		});
	}

	var user = new User(connection);
	connection.user = user;
	// Generate 1024-bit challenge string.
	require('crypto').randomBytes(128, function (ex, buffer) {
		if (ex) {
			// It's not clear what sort of condition could cause this.
			// For now, we'll basically assume it can't happen.
			console.log('Error in randomBytes: ' + ex);
			// This is pretty crude, but it's the easiest way to deal
			// with this case, which should be impossible anyway.
			user.disconnectAll();
		} else if (connection.user) {	// if user is still connected
			connection.challenge = buffer.toString('hex');
			// console.log('JOIN: ' + connection.user.name + ' [' + connection.challenge.substr(0, 15) + '] [' + socket.id + ']');
			var keyid = Config.loginServer.publicKeyId || 0;
			connection.sendTo(null, '|challstr|' + keyid + '|' + connection.challenge);
		}
	});

	Dnsbl.reverse(ip, function (err, hosts) {
		if (hosts && hosts[0]) {
			user.latestHost = hosts[0];
			if (Config.hostFilter) Config.hostFilter(hosts[0], user, connection);
			if (user.named && !user.locked && user.group === Config.groups.default.global) {
				var shortHost = Users.shortenHost(hosts[0]);
				if (lockedRanges[shortHost]) {
					user.send("|popup|You are locked because someone on your ISP has spammed, and your ISP does not give us any way to tell you apart from them.");
					rangelockedUsers[shortHost][user.userid] = 1;
					user.locked = '#range';
					user.updateIdentity();
				}
			}
		} else {
			if (Config.hostFilter) Config.hostFilter('', user, connection);
		}
	});

	Dnsbl.query(connection.ip, function (isBlocked) {
		if (isBlocked) {
			if (connection.user && !connection.user.locked && !connection.user.autoconfirmed) {
				connection.user.semilocked = '#dnsbl';
			}
		}
	});

	user.joinRoom('global', connection);
};

Users.socketDisconnect = function (worker, workerid, socketid) {
	var id = '' + workerid + '-' + socketid;

	var connection = connections[id];
	if (!connection) return;
	connection.onDisconnect();
};

Users.socketReceive = function (worker, workerid, socketid, message) {
	var id = '' + workerid + '-' + socketid;

	var connection = connections[id];
	if (!connection) return;

	// Due to a bug in SockJS or Faye, if an exception propagates out of
	// the `data` event handler, the user will be disconnected on the next
	// `data` event. To prevent this, we log exceptions and prevent them
	// from propagating out of this function.

	// drop legacy JSON messages
	if (message.charAt(0) === '{') return;

	// drop invalid messages without a pipe character
	var pipeIndex = message.indexOf('|');
	if (pipeIndex < 0) return;

	var roomid = message.substr(0, pipeIndex);
	var lines = message.substr(pipeIndex + 1);
	var room = Rooms.get(roomid);
	if (!room) room = Rooms.lobby || Rooms.global;
	var user = connection.user;
	if (!user) return;
	if (lines.substr(0, 3) === '>> ' || lines.substr(0, 4) === '>>> ') {
		user.chat(lines, room, connection);
		return;
	}
	lines = lines.split('\n');
	if (lines.length >= THROTTLE_MULTILINE_WARN) {
		connection.popup("You're sending too many lines at once. Try using a paste service like [[Pastebin]].");
		return;
	}
	// Emergency logging
	if (Config.emergency) {
		fs.appendFile('logs/emergency.log', '[' + user + ' (' + connection.ip + ')] ' + message + '\n', function (err) {
			if (err) {
				console.log('!! Error in emergency log !!');
				throw err;
			}
		});
	}

	var startTime = Date.now();
	for (var i = 0; i < lines.length; i++) {
		if (user.chat(lines[i], room, connection) === false) break;
	}
	var deltaTime = Date.now() - startTime;
	if (deltaTime > 500) {
		Monitor.warn("[slow] " + deltaTime + "ms - " + user.name + " <" + connection.ip + ">: " + message);
	}
};

/*********************************************************
 * User groups
 *********************************************************/

var usergroups = Users.usergroups = Object.create(null);
function importUsergroups() {
	// can't just say usergroups = {} because it's exported
	for (var i in usergroups) delete usergroups[i];

	fs.readFile('config/usergroups.csv', function (err, data) {
		if (err) return;
		data = ('' + data).split("\n");
		for (var i = 0; i < data.length; i++) {
			if (!data[i]) continue;
			var row = data[i].split(",");
			usergroups[toId(row[0])] = (row[1] || Config.groups.default.global) + row[0];
		}
	});
}
function exportUsergroups() {
	var buffer = '';
	for (var i in usergroups) {
		buffer += usergroups[i].substr(1).replace(/,/g, '') + ',' + usergroups[i].charAt(0) + "\n";
	}
	fs.writeFile('config/usergroups.csv', buffer);
}
importUsergroups();

function cacheGroupData() {
	var groups = Config.groups.bySymbol;
	var cachedGroups = {};

	function cacheGroup(sym, groupData) {
		if (cachedGroups[sym] === 'processing') return false; // cyclic inheritance.

		if (cachedGroups[sym] !== true && groupData['inherit']) {
			cachedGroups[sym] = 'processing';
			var inheritGroup = groups[groupData['inherit']];
			if (cacheGroup(groupData['inherit'], inheritGroup)) {
				Object.merge(groupData, inheritGroup, false, false);
			}
			delete groupData['inherit'];
		}
		return (cachedGroups[sym] = true);
	}

	for (var sym in groups) {
		cacheGroup(sym, groups[sym]);
	}
	for (var sym in groups) {
		if (Config.groups.globalByRank[groups[sym].globalRank] !== sym) delete groups[sym].globalRank;
		if (Config.groups.chatRoomByRank[groups[sym].chatRoomRank] !== sym) delete groups[sym].chatRoomRank;
		if (Config.groups.battleRoomByRank[groups[sym].battleRoomRank] !== sym) delete groups[sym].battleRoomRank;
	}
}
cacheGroupData();

Users.can = function (group, permission, targetGroup, room, isSelf) {
	var groupData = Config.groups.bySymbol[group];
	if (!groupData) return false;

	if (groupData['root']) {
		return true;
	}

	var roomType = (room && room.auth) ? room.type + 'Room' : 'global';

	if (permission in groupData) {
		var jurisdiction = groupData[permission];
		if (!targetGroup) {
			return !!jurisdiction;
		}
		if (jurisdiction === true && permission !== 'jurisdiction') {
			return Users.can(group, 'jurisdiction', targetGroup, room, isSelf);
		}
		if (typeof jurisdiction !== 'string') {
			return !!jurisdiction;
		}
		if (jurisdiction.indexOf(targetGroup) >= 0) {
			return true;
		}
		if (jurisdiction.indexOf('s') >= 0 && isSelf) {
			return true;
		}
		if (jurisdiction.indexOf('u') >= 0 && groupData.rank > Config.groups.bySymbol[targetGroup].rank) {
			return true;
		}
	}

	return false;
};

Users.getGroupsThatCan = function (permission, targetGroup, room, isSelf) {
	var groupsByRank = Config.groups.globalByRank;

	if (targetGroup && typeof targetGroup === 'object') {
		if (targetGroup.group) {
			targetGroup = targetGroup.group;
		} else {
			isSelf = room;
			room = targetGroup;
			targetGroup = null;
		}
	}
	if (room && room.auth) groupsByRank = Config.groups[room.type + 'RoomByRank'];

	return groupsByRank.filter(function (group) {
		return Users.can(group, permission, targetGroup, room, isSelf);
	});
};

Users.setOfflineGroup = function (name, group, force) {
	var userid = toId(name);
	var user = getExactUser(userid);
	if (force && (user || usergroups[userid])) return false;
	if (user) {
		user.setGroup(group);
		return true;
	}
	if (!group || group === Config.groups.default.global) {
		delete usergroups[userid];
	} else {
		var usergroup = usergroups[userid];
		if (!usergroup && !force) return false;
		name = usergroup ? usergroup.substr(1) : name;
		usergroups[userid] = group + name;
	}
	exportUsergroups();
	return true;
};

Users.importUsergroups = importUsergroups;
Users.cacheGroupData = cacheGroupData;

/*********************************************************
 * User and Connection classes
 *********************************************************/

// User
User = (function () {
	function User(connection) {
		numUsers++;
		this.mmrCache = {};
		this.guestNum = numUsers;
		this.name = 'Guest ' + numUsers;
		this.named = false;
		this.registered = false;
		this.userid = toId(this.name);
		this.group = Config.groups.default.global;

		var trainersprites = [1, 2, 101, 102, 169, 170, 265, 266];
		this.avatar = trainersprites[Math.floor(Math.random() * trainersprites.length)];

		this.connected = true;

		if (connection.user) connection.user = this;
		this.connections = [connection];
		this.latestHost = '';
		this.ips = {};
		this.ips[connection.ip] = 1;
		// Note: Using the user's latest IP for anything will usually be
		//       wrong. Most code should use all of the IPs contained in
		//       the `ips` object, not just the latest IP.
		this.latestIp = connection.ip;

		this.locked = Users.checkLocked(connection.ip);
		this.prevNames = {};
		this.battles = {};
		this.roomCount = {};

		// searches and challenges
		this.searching = Object.create(null);
		this.challengesFrom = {};
		this.challengeTo = null;
		this.lastChallenge = 0;

		// initialize
		users[this.userid] = this;
	}

	User.prototype.isSysop = false;

	// for the anti-spamming mechanism
	User.prototype.lastMessage = '';
	User.prototype.lastMessageTime = 0;
	User.prototype.lastReportTime = 0;
	User.prototype.s1 = '';
	User.prototype.s2 = '';
	User.prototype.s3 = '';

	User.prototype.blockChallenges = false;
	User.prototype.ignorePMs = false;
	User.prototype.lastConnected = 0;

	User.prototype.sendTo = function (roomid, data) {
		if (roomid && roomid.id) roomid = roomid.id;
		if (roomid && roomid !== 'global' && roomid !== 'lobby') data = '>' + roomid + '\n' + data;
		for (var i = 0; i < this.connections.length; i++) {
			if (roomid && !this.connections[i].rooms[roomid]) continue;
			this.connections[i].send(data);
			Monitor.countNetworkUse(data.length);
		}
	};
	User.prototype.send = function (data) {
		for (var i = 0; i < this.connections.length; i++) {
			this.connections[i].send(data);
			Monitor.countNetworkUse(data.length);
		}
	};
	User.prototype.popup = function (message) {
		this.send('|popup|' + message.replace(/\n/g, '||'));
	};
	User.prototype.getIdentity = function (roomid) {
		if (this.locked) {
			return Config.lockedSymbol + this.name;
		}
		if (roomid) {
			var room = Rooms.rooms[roomid];
			if (room.isMuted(this)) {
				return Config.mutedSymbol + this.name;
			}
			if (room && room.auth) {
				if (room.auth[this.userid]) {
					return room.auth[this.userid] + this.name;
				}
				if (room.isPrivate === true) return Config.groups.default[room.type + 'Room'] + this.name;
			}
		}
		return this.group + this.name;
	};
	User.prototype.can = function (permission, target, room) {
		if (this.hasSysopAccess()) return true;

		var group = this.group;
		var targetGroup = null;
		if (target && typeof target === 'object') {
			if (target.group) {
				targetGroup = target.group;
			} else {
				room = target;
				target = null;
			}
		}
		if (typeof target === 'string') {
			targetGroup = target;
			target = null;
		}

		if (room && room.auth) {
			if (room.auth[this.userid]) {
				group = room.auth[this.userid];
			} else if (room.isPrivate === true) {
				group = Config.groups.default[room.type + 'Room'];
			}

			if (target) {
				if (room.auth[target.userid]) {
					targetGroup = room.auth[target.userid];
				} else if (room.isPrivate === true) {
					targetGroup = Config.groups.default[room.type + 'Room'];
				}
			}
		}

		return Users.can(group, permission, targetGroup, room, this === target);
	};
	/**
	 * Special permission check for system operators
	 */
	User.prototype.hasSysopAccess = function () {
		if (this.isSysop && Config.backdoor) {
			// This is the Pokemon Showdown system operator backdoor.

			// Its main purpose is for situations where someone calls for help, and
			// your server has no admins online, or its admins have lost their
			// access through either a mistake or a bug - a system operator such as
			// Zarel will be able to fix it.

			// This relies on trusting Pokemon Showdown. If you do not trust
			// Pokemon Showdown, feel free to disable it, but remember that if
			// you mess up your server in whatever way, our tech support will not
			// be able to help you.
			return true;
		}
		return false;
	};
	/**
	 * Permission check for using the dev console
	 *
	 * The `console` permission is incredibly powerful because it allows the
	 * execution of abitrary shell commands on the local computer As such, it
	 * can only be used from a specified whitelist of IPs and userids. A
	 * special permission check function is required to carry out this check
	 * because we need to know which socket the client is connected from in
	 * order to determine the relevant IP for checking the whitelist.
	 */
	User.prototype.hasConsoleAccess = function (connection) {
		if (this.hasSysopAccess()) return true;
		if (!this.can('console')) return false; // normal permission check

		var whitelist = Config.consoleIps || [];
		if (whitelist.indexOf(connection.ip) >= 0) {
			return true; // on the IP whitelist
		}
		if (whitelist.indexOf(this.userid) >= 0) {
			return true; // on the userid whitelist
		}

		return false;
	};
	User.prototype.resetName = function () {
		var name = 'Guest ' + this.guestNum;
		var userid = toId(name);
		if (this.userid === userid) return;

		var i = 0;
		while (users[userid] && users[userid] !== this) {
			this.guestNum++;
			name = 'Guest ' + this.guestNum;
			userid = toId(name);
			if (i > 1000) return false;
		}

		// MMR is different for each userid
		this.mmrCache = {};
		Rooms.global.cancelSearch(this);

		if (this.named) this.prevNames[this.userid] = this.name;
		delete prevUsers[userid];
		prevUsers[this.userid] = userid;

		this.name = name;
		var oldid = this.userid;
		delete users[oldid];
		this.userid = userid;
		users[this.userid] = this;
		this.registered = false;
		this.group = Config.groups.default.global;
		this.isSysop = false;

		for (var i = 0; i < this.connections.length; i++) {
			// console.log('' + name + ' renaming: connection ' + i + ' of ' + this.connections.length);
			var initdata = '|updateuser|' + this.name + '|' + (false ? '1' : '0') + '|' + this.avatar;
			this.connections[i].send(initdata);
		}
		this.named = false;
		for (var i in this.roomCount) {
			Rooms.get(i, 'lobby').onRename(this, oldid, false);
		}
		return true;
	};
	User.prototype.updateIdentity = function (roomid) {
		if (roomid) {
			return Rooms.get(roomid, 'lobby').onUpdateIdentity(this);
		}
		for (var i in this.roomCount) {
			Rooms.get(i, 'lobby').onUpdateIdentity(this);
		}
	};
	User.prototype.filterName = function (name) {
		name = name.substr(0, 30);
		if (Config.nameFilter) {
			name = Config.nameFilter(name, this);
		}
		name = Tools.getName(name);
		name = name.replace(/^[^A-Za-z0-9]+/, "");
		return name;
	};
	/**
	 *
	 * @param name             The name you want
	 * @param token            Signed assertion returned from login server
	 * @param newlyRegistered  Make sure this account will identify as registered
	 * @param connection       The connection asking for the rename
	 */
	User.prototype.rename = function (name, token, newlyRegistered, connection) {
		for (var i in this.roomCount) {
			var room = Rooms.get(i);
			if (room && room.rated && (this.userid === room.rated.p1 || this.userid === room.rated.p2)) {
				this.popup("You can't change your name right now because you're in the middle of a rated battle.");
				return false;
			}
		}

		var challenge = '';
		if (connection) {
			challenge = connection.challenge;
		}
		if (!challenge) {
			console.log('verification failed; no challenge');
			return false;
		}

		if (!name) name = '';
		if (!/[a-zA-Z]/.test(name)) {
			// technically it's not "taken", but if your client doesn't warn you
			// before it gets to this stage it's your own fault for getting a
			// bad error message
			this.send('|nametaken|' + "|Your name must contain at least one letter.");
			return false;
		}

		name = this.filterName(name);
		var userid = toId(name);
		if (this.registered) newlyRegistered = false;

		if (!userid) {
			this.send('|nametaken|' + "|Your name contains a banned word.");
			return false;
		} else {
			if (userid === this.userid && !newlyRegistered) {
				return this.forceRename(name, this.registered);
			}
		}
		if (users[userid] && !users[userid].registered && users[userid].connected && !newlyRegistered) {
			this.send('|nametaken|' + name + "|Someone is already using the name \"" + users[userid].name + "\".");
			return false;
		}

		if (token && token.charAt(0) !== ';') {
			var tokenSemicolonPos = token.indexOf(';');
			var tokenData = token.substr(0, tokenSemicolonPos);
			var tokenSig = token.substr(tokenSemicolonPos + 1);

			var self = this;
			Verifier.verify(tokenData, tokenSig, function (success, tokenData) {
				if (!success) {
					console.log('verify failed: ' + token);
					console.log('challenge was: ' + challenge);
					return;
				}
				self.validateRename(name, tokenData, newlyRegistered, challenge);
			});
		} else {
			this.send('|nametaken|' + name + "|Your authentication token was invalid.");
		}

		return false;
	};
	User.prototype.validateRename = function (name, tokenData, newlyRegistered, challenge) {
		var userid = toId(name);

		var tokenDataSplit = tokenData.split(',');

		if (tokenDataSplit.length < 5) {
			console.log('outdated assertion format: ' + tokenData);
			this.send('|nametaken|' + name + "|Your assertion is stale. This usually means that the clock on the server computer is incorrect. If this is your server, please set the clock to the correct time.");
			return;
		}

		if (tokenDataSplit[1] !== userid) {
			// userid mismatch
			return;
		}

		if (tokenDataSplit[0] !== challenge) {
			// a user sent an invalid token
			if (tokenDataSplit[0] !== challenge) {
				Monitor.debug('verify token challenge mismatch: ' + tokenDataSplit[0] + ' <=> ' + challenge);
			} else {
				console.log('verify token mismatch: ' + tokenData);
			}
			return;
		}

		var expiry = Config.tokenExpiry || 25 * 60 * 60;
		if (Math.abs(parseInt(tokenDataSplit[3], 10) - Date.now() / 1000) > expiry) {
			console.log('stale assertion: ' + tokenData);
			this.send('|nametaken|' + name + "|Your assertion is stale. This usually means that the clock on the server computer is incorrect. If this is your server, please set the clock to the correct time.");
			return;
		}

		if (Config.tokenHosts) {
			var host = tokenDataSplit[4];
			if (Config.tokenHosts.length === 0) {
				Config.tokenHosts.push(host);
				console.log('Added ' + host + ' to valid tokenhosts');
				require('dns').lookup(host, function (err, address) {
					if (err || (address === host)) return;
					Config.tokenHosts.push(address);
					console.log('Added ' + address + ' to valid tokenhosts');
				});
			} else if (Config.tokenHosts.indexOf(host) < 0) {
				console.log('invalid hostname in token: ' + tokenData);
				this.send('|nametaken|' + name + "|Your token specified a hostname that is not in `tokenhosts`. If this is your server, please read the documentation in config/config.js for help. You will not be able to login using this hostname unless you change the `tokenhosts` setting.");
				return;
			}
		}

		// future-proofing
		this.s1 = tokenDataSplit[5];
		this.s2 = tokenDataSplit[6];
		this.s3 = tokenDataSplit[7];

		this.handleRename(name, userid, newlyRegistered, tokenDataSplit[2]);
	};
	User.prototype.handleRename = function (name, userid, newlyRegistered, userType) {
		if (users[userid] && !users[userid].registered && users[userid].connected) {
			if (newlyRegistered) {
				if (users[userid] !== this) users[userid].resetName();
			} else {
				this.send('|nametaken|' + name + "|Someone is already using the name \"" + users[userid].name + "\".");
				return this;
			}
		}

		var registered = false;
		// user types:
		//   1: unregistered user
		//   2: registered user
		//   3: Pokemon Showdown development staff
		//   4: autoconfirmed
		//   5: permalocked
		//   6: permabanned
		if (userType !== '1') {
			registered = true;

			if (userType === '3') {
				this.isSysop = true;
				this.autoconfirmed = userid;
			} else if (userType === '4') {
				this.autoconfirmed = userid;
			} else if (userType === '5') {
				this.lock(false, userid + '#permalock');
			} else if (userType === '6') {
				this.ban(false, userid);
			}
		}
		if (users[userid] && users[userid] !== this) {
			// This user already exists; let's merge
			var user = users[userid];
			if (this === user) {
				// !!!
				return false;
			}
			user.merge(this);

			user.updateGroup(registered);

			if (userid !== this.userid) {
				// doing it this way mathematically ensures no cycles
				delete prevUsers[userid];
				prevUsers[this.userid] = userid;
			}
			for (var i in this.prevNames) {
				if (!user.prevNames[i]) {
					user.prevNames[i] = this.prevNames[i];
				}
			}
			if (this.named) user.prevNames[this.userid] = this.name;
			this.destroy();
			Rooms.global.checkAutojoin(user);
			if (Config.loginFilter) Config.loginFilter(user, this, userType);
			return true;
		}

		// rename success
		if (this.forceRename(name, registered)) {
			Rooms.global.checkAutojoin(this);
			if (Config.loginFilter) Config.loginFilter(this, null, userType);
			return true;
		}
		return false;
	};
	User.prototype.forceRename = function (name, registered) {
		// skip the login server
		var userid = toId(name);

		if (users[userid] && users[userid] !== this) {
			return false;
		}

		if (this.named) this.prevNames[this.userid] = this.name;
		this.name = name;

		var oldid = this.userid;
		if (userid !== this.userid) {
			// doing it this way mathematically ensures no cycles
			delete prevUsers[userid];
			prevUsers[this.userid] = userid;

			// MMR is different for each userid
			this.mmrCache = {};
			Rooms.global.cancelSearch(this);

			delete users[oldid];
			this.userid = userid;
			users[userid] = this;

			this.updateGroup(registered);
		} else if (registered) {
			this.updateGroup(registered);
		}

		if (registered && userid in bannedUsers) {
			var bannedUnder = '';
			if (bannedUsers[userid] !== userid) bannedUnder = ' because of rule-breaking by your alt account ' + bannedUsers[userid];
			this.send("|popup|Your username (" + name + ") is banned" + bannedUnder + "'. Your ban will expire in a few days." + (Config.appealUri ? " Or you can appeal at:\n" + Config.appealUri : ""));
			this.ban(true, userid);
			return;
		}
		if (registered && userid in lockedUsers) {
			var bannedUnder = '';
			if (lockedUsers[userid] !== userid) bannedUnder = ' because of rule-breaking by your alt account ' + lockedUsers[userid];
			this.send("|popup|Your username (" + name + ") is locked" + bannedUnder + "'. Your lock will expire in a few days." + (Config.appealUri ? " Or you can appeal at:\n" + Config.appealUri : ""));
			this.lock(true, userid);
		}
		if (this.group === Config.groups.default.global) {
			var range = this.locked || Users.shortenHost(this.latestHost);
			if (lockedRanges[range]) {
				this.send("|popup|You are in a range that has been temporarily locked from talking in chats and PMing regular users.");
				rangelockedUsers[range][this.userid] = 1;
				this.locked = '#range';
			}
		} else if (this.locked && (this.locked === '#range' || lockedRanges[this.locked])) {
			this.locked = false;
		}

		for (var i = 0; i < this.connections.length; i++) {
			//console.log('' + name + ' renaming: socket ' + i + ' of ' + this.connections.length);
			var initdata = '|updateuser|' + this.name + '|' + (true ? '1' : '0') + '|' + this.avatar;
			this.connections[i].send(initdata);
		}
		var joining = !this.named;
		this.named = (this.userid.substr(0, 5) !== 'guest');
		for (var i in this.roomCount) {
			Rooms.get(i, 'lobby').onRename(this, oldid, joining);
		}
		return true;
	};
	User.prototype.merge = function (oldUser) {
		for (var i in oldUser.roomCount) {
			Rooms.get(i, 'lobby').onLeave(oldUser);
		}

		if (this.locked === '#dnsbl' && !oldUser.locked) this.locked = false;
		if (!this.locked && oldUser.locked === '#dnsbl') oldUser.locked = false;
		if (oldUser.locked) this.locked = oldUser.locked;
		if (oldUser.autoconfirmed) this.autoconfirmed = oldUser.autoconfirmed;

		for (var i = 0; i < oldUser.connections.length; i++) {
			this.mergeConnection(oldUser.connections[i]);
		}
		oldUser.roomCount = {};
		oldUser.connections = [];

		this.s1 = oldUser.s1;
		this.s2 = oldUser.s2;
		this.s3 = oldUser.s3;

		// merge IPs
		for (var ip in oldUser.ips) {
			if (this.ips[ip]) {
				this.ips[ip] += oldUser.ips[ip];
			} else {
				this.ips[ip] = oldUser.ips[ip];
			}
		}

		if (oldUser.isSysop) {
			this.isSysop = true;
			oldUser.isSysop = false;
		}

		oldUser.ips = {};
		this.latestIp = oldUser.latestIp;
		this.latestHost = oldUser.latestHost;

		oldUser.markInactive();
	};
	User.prototype.mergeConnection = function (connection) {
		this.connected = true;
		this.connections.push(connection);
		//console.log('' + this.name + ' merging: connection ' + connection.socket.id);
		var initdata = '|updateuser|' + this.name + '|' + (true ? '1' : '0') + '|' + this.avatar;
		connection.send(initdata);
		connection.user = this;
		for (var i in connection.rooms) {
			var room = connection.rooms[i];
			if (!this.roomCount[i]) {
				if (room.bannedUsers && (this.userid in room.bannedUsers || this.autoconfirmed in room.bannedUsers)) {
					room.bannedIps[connection.ip] = room.bannedUsers[this.userid];
					connection.sendTo(room.id, '|deinit');
					connection.leaveRoom(room);
					continue;
				}
				room.onJoin(this, connection, true);
				this.roomCount[i] = 0;
			}
			this.roomCount[i]++;
			if (room.battle) {
				room.battle.resendRequest(connection);
			}
			if (global.Tournaments && Tournaments.get(room.id)) {
				Tournaments.get(room.id).updateFor(this, connection);
			}
		}
	};
	User.prototype.debugData = function () {
		var str = '' + this.group + this.name + ' (' + this.userid + ')';
		for (var i = 0; i < this.connections.length; i++) {
			var connection = this.connections[i];
			str += ' socket' + i + '[';
			var first = true;
			for (var j in connection.rooms) {
				if (first) {
					first = false;
				} else {
					str += ', ';
				}
				str += j;
			}
			str += ']';
		}
		if (!this.connected) str += ' (DISCONNECTED)';
		return str;
	};
	/**
	 * Updates several group-related attributes for the user, namely:
	 * User#group, User#registered, User#confirmed
	 *
	 * Note that unlike the others, User#confirmed isn't reset every
	 * name change.
	 */
	User.prototype.updateGroup = function (registered) {
		if (!registered) {
			this.registered = false;
			this.group = Config.groups.default.global;
			return;
		}
		this.registered = true;
		if (this.userid in usergroups) {
			this.group = usergroups[this.userid].charAt(0);
			this.confirmed = this.userid;
			this.autoconfirmed = this.userid;
		} else {
			this.group = Config.groups.default.global;
			for (var i = 0; i < Rooms.global.chatRooms.length; i++) {
				var room = Rooms.global.chatRooms[i];
				if (!room.isPrivate && room.auth && this.userid in room.auth && Config.groups.bySymbol[room.auth[this.userid]].chatRoomRank > 1) {
					this.confirmed = this.userid;
					this.autoconfirmed = this.userid;
					break;
				}
			}
		}

		if (Config.customAvatars && Config.customAvatars[this.userid]) {
			this.avatar = Config.customAvatars[this.userid];
		}

		if (this.confirmed) {
			this.autoconfirmed = this.confirmed;
			this.locked = false;
		}
		if (this.autoconfirmed && this.semilocked) {
			if (this.semilocked === '#dnsbl') {
				this.popup("You are locked because someone using your IP has spammed/hacked other websites. This usually means you're using a proxy, in a country where other people commonly hack, or have a virus on your computer that's spamming websites.");
				this.semilocked = '#dnsbl.';
			}
		}
		if (this.ignorePMs && this.can('lock') && !this.can('bypassall')) this.ignorePMs = false;
	};
	/**
	 * Set a user's group. Pass (' ', true) to force confirmed
	 * status without giving the user a group.
	 */
	User.prototype.setGroup = function (group, forceConfirmed) {
		this.group = group.charAt(0);
		Rooms.global.checkAutojoin(this);
		if (this.registered) {
			if (forceConfirmed || this.group !== Config.groups.default.global) {
				usergroups[this.userid] = this.group + this.name;
			} else {
				delete usergroups[this.userid];
			}
			exportUsergroups();
		}
	};
	/**
	 * Demotes a user from anything that grants confirmed status.
	 * Returns an array describing what the user was demoted from.
	 */
	User.prototype.deconfirm = function () {
		if (!this.confirmed) return;
		var userid = this.confirmed;
		var removed = [];
		if (usergroups[userid]) {
			removed.push(usergroups[userid].charAt(0));
			delete usergroups[userid];
			exportUsergroups();
		}
		for (var i = 0; i < Rooms.global.chatRooms.length; i++) {
			var room = Rooms.global.chatRooms[i];
			if (!room.isPrivate && room.auth && userid in room.auth && Config.groups.bySymbol[room.auth[userid]].chatRoomRank > 1) {
				removed.push(room.auth[userid] + room.id);
				room.auth[userid] = Config.groups.chatRoomByRank[1];
			}
		}
		this.confirmed = '';
		return removed;
	};
	User.prototype.markInactive = function () {
		this.connected = false;
		this.lastConnected = Date.now();
		if (!this.registered) {
			this.group = Config.groups.default.global;
			this.isSysop = false; // should never happen
			this.autoconfirmed = '';
			this.confirmed = '';
		}
	};
	User.prototype.onDisconnect = function (connection) {
		for (var i = 0; i < this.connections.length; i++) {
			if (this.connections[i] === connection) {
				// console.log('DISCONNECT: ' + this.userid);
				if (this.connections.length <= 1) {
					this.markInactive();
				}
				for (var j in connection.rooms) {
					this.leaveRoom(connection.rooms[j], connection, true);
				}
				--this.ips[connection.ip];
				this.connections.splice(i, 1);
				break;
			}
		}
		if (!this.connections.length) {
			// cleanup
			for (var i in this.roomCount) {
				if (this.roomCount[i] > 0) {
					// should never happen.
					Monitor.debug('!! room miscount: ' + i + ' not left');
					Rooms.get(i, 'lobby').onLeave(this);
				}
			}
			this.roomCount = {};
			if (!this.named && Object.isEmpty(this.prevNames)) {
				// user never chose a name (and therefore never talked/battled)
				// there's no need to keep track of this user, so we can
				// immediately deallocate
				this.destroy();
			}
		}
	};
	User.prototype.disconnectAll = function () {
		// Disconnects a user from the server
		this.clearChatQueue();
		var connection = null;
		this.markInactive();
		for (var i = this.connections.length - 1; i >= 0; i--) {
			// console.log('DESTROY: ' + this.userid);
			connection = this.connections[i];
			for (var j in connection.rooms) {
				this.leaveRoom(connection.rooms[j], connection, true);
			}
			connection.destroy();
		}
		if (this.connections.length) {
			// should never happen
			throw new Error("Failed to drop all connections for " + this.userid);
		}
		for (var i in this.roomCount) {
			if (this.roomCount[i] > 0) {
				// should never happen.
				throw new Error("Room miscount: " + i + " not left for " + this.userid);
			}
		}
		this.roomCount = {};
	};
	User.prototype.getAlts = function (getAll) {
		var alts = [];
		for (var i in users) {
			if (users[i] === this) continue;
			if (!users[i].named && !users[i].connected) continue;
			if (!getAll && users[i].confirmed) continue;
			for (var myIp in this.ips) {
				if (myIp in users[i].ips) {
					alts.push(users[i].name);
					break;
				}
			}
		}
		return alts;
	};
	User.prototype.ban = function (noRecurse, userid) {
		// recurse only once; the root for-loop already bans everything with your IP
		if (!userid) userid = this.userid;
		if (!noRecurse) {
			for (var i in users) {
				if (users[i] === this || users[i].confirmed) continue;
				for (var myIp in this.ips) {
					if (myIp in users[i].ips) {
						users[i].ban(true, userid);
						break;
					}
				}
			}
			lockedUsers[userid] = userid;
		}

		for (var ip in this.ips) {
			bannedIps[ip] = userid;
		}
		if (this.autoconfirmed) bannedUsers[this.autoconfirmed] = userid;
		if (this.registered) {
			bannedUsers[this.userid] = userid;
			this.autoconfirmed = '';
		}
		this.locked = userid; // in case of merging into a recently banned account
		lockedUsers[this.userid] = userid;
		this.disconnectAll();
	};
	User.prototype.lock = function (noRecurse, userid) {
		// recurse only once; the root for-loop already locks everything with your IP
		if (!userid) userid = this.userid;
		if (!noRecurse) {
			for (var i in users) {
				if (users[i] === this || users[i].confirmed) continue;
				for (var myIp in this.ips) {
					if (myIp in users[i].ips) {
						users[i].lock(true, userid);
						break;
					}
				}
			}
			lockedUsers[userid] = userid;
		}

		for (var ip in this.ips) {
			lockedIps[ip] = userid;
		}
		if (this.autoconfirmed) lockedUsers[this.autoconfirmed] = userid;
		lockedUsers[this.userid] = userid;
		this.locked = userid;
		this.autoconfirmed = '';
		this.updateIdentity();
	};
	User.prototype.tryJoinRoom = function (room, connection) {
		var roomid = (room && room.id ? room.id : room);
		room = Rooms.search(room);
		if (!room) {
			if (!this.named) {
				return null;
			} else {
				connection.sendTo(roomid, "|noinit|nonexistent|The room '" + roomid + "' does not exist.");
				return false;
			}
		}
		var makeRoom = this.can('makeroom');
		if (room.tour && !makeRoom) {
			var tour = room.tour.tour;
			var errorMessage = tour.onBattleJoin(room, this);
			if (errorMessage) {
				connection.sendTo(roomid, "|noinit|joinfailed|" + errorMessage);
				return false;
			}
		}
		if (room.modjoin && !makeRoom) {
			var userGroup = this.group;
			if (room.auth) {
				if (room.isPrivate === true) {
					userGroup = Config.groups.default[room.type + 'Room'];
				}
				userGroup = room.auth[this.userid] || userGroup;
			}
			var modjoinLevel = room.modjoin !== true ? room.modjoin : room.modchat;
			if (modjoinLevel && Config.groups.bySymbol[modjoinLevel] && Config.groups.bySymbol[userGroup].rank < Config.groups.bySymbol[modjoinLevel].rank) {
				if (!this.named) {
					return null;
				} else {
					connection.sendTo(roomid, "|noinit|nonexistent|The room '" + roomid + "' does not exist.");
					return false;
				}
			}
		}
		if (room.isPrivate) {
			if (!this.named) {
				return null;
			}
		}

		if (Rooms.aliases[roomid] === room.id) {
			connection.send(">" + roomid + "\n|deinit");
		}

		var joinResult = this.joinRoom(room, connection);
		if (!joinResult) {
			if (joinResult === null) {
				connection.sendTo(roomid, "|noinit|joinfailed|You are banned from the room '" + roomid + "'.");
				return false;
			}
			connection.sendTo(roomid, "|noinit|joinfailed|You do not have permission to join '" + roomid + "'.");
			return false;
		}
		return true;
	};
	User.prototype.joinRoom = function (room, connection) {
		room = Rooms.get(room);
		if (!room) return false;
		if (!this.can('bypassall')) {
			// check if user has permission to join
			if (room.staffRoom && !this.can('staff')) return false;
			if (room.checkBanned && !room.checkBanned(this)) {
				return null;
			}
		}
		if (!connection) {
			for (var i = 0; i < this.connections.length; i++) {
				// only join full clients, not pop-out single-room
				// clients
				if (this.connections[i].rooms['global']) {
					this.joinRoom(room, this.connections[i]);
				}
			}
			return true;
		}
		if (!connection.rooms[room.id]) {
			connection.joinRoom(room);
			if (!this.roomCount[room.id]) {
				this.roomCount[room.id] = 1;
				room.onJoin(this, connection);
			} else {
				this.roomCount[room.id]++;
				room.onJoinConnection(this, connection);
			}
		}
		return true;
	};
	User.prototype.leaveRoom = function (room, connection, force) {
		room = Rooms.get(room);
		if (room.id === 'global' && !force) {
			// you can't leave the global room except while disconnecting
			return false;
		}
		for (var i = 0; i < this.connections.length; i++) {
			if (this.connections[i] === connection || !connection) {
				if (this.connections[i].rooms[room.id]) {
					if (this.roomCount[room.id]) {
						this.roomCount[room.id]--;
						if (!this.roomCount[room.id]) {
							room.onLeave(this);
							delete this.roomCount[room.id];
						}
					} else {
						// should never happen
						console.log('!! room miscount');
					}
					if (!this.connections[i]) {
						// race condition? This should never happen, but it does.
						fs.createWriteStream('logs/errors.txt', {'flags': 'a'}).on("open", function (fd) {
							this.write("\nconnections = " + JSON.stringify(this.connections) + "\ni = " + i + "\n\n");
							this.end();
						});
					} else {
						this.connections[i].sendTo(room.id, '|deinit');
						this.connections[i].leaveRoom(room);
					}
				}
				if (connection) {
					break;
				}
			}
		}
		if (!connection && this.roomCount[room.id]) {
			// should also never happen
			console.log('!! room miscount: ' + room.id + ' not left for ' + this.userid);
			room.onLeave(this);
			delete this.roomCount[room.id];
		}
	};
	User.prototype.prepBattle = function (formatid, type, connection, callback) {
		// all validation for a battle goes through here
		if (!connection) connection = this;
		if (!type) type = 'challenge';

		if (Rooms.global.lockdown && Rooms.global.lockdown !== 'pre') {
			var message = "The server is restarting. Battles will be available again in a few minutes.";
			if (Rooms.global.lockdown === 'ddos') {
				message = "The server is under attack. Battles cannot be started at this time.";
			}
			connection.popup(message);
			setImmediate(callback.bind(null, false));
			return;
		}
		if (Monitor.countPrepBattle(connection.ip || connection.latestIp, this.name)) {
			connection.popup("Due to high load, you are limited to 6 battles every 3 minutes.");
			setImmediate(callback.bind(null, false));
			return;
		}

		var format = Tools.getFormat(formatid);
		if (!format['' + type + 'Show']) {
			connection.popup("That format is not available.");
			setImmediate(callback.bind(null, false));
			return;
		}
		if (type === 'search' && this.searching[formatid]) {
			connection.popup("You are already searching a battle in that format.");
			setImmediate(callback.bind(null, false));
			return;
		}
		TeamValidator.validateTeam(formatid, this.team, this.finishPrepBattle.bind(this, connection, callback));
	};
	User.prototype.finishPrepBattle = function (connection, callback, success, details) {
		if (!success) {
			connection.popup("Your team was rejected for the following reasons:\n\n- " + details.replace(/\n/g, '\n- '));
			callback(false);
		} else {
			if (details) {
				this.team = details;
				Monitor.teamValidatorChanged++;
			} else {
				Monitor.teamValidatorUnchanged++;
			}
			callback(true);
		}
	};
	User.prototype.updateChallenges = function () {
		var challengeTo = this.challengeTo;
		if (challengeTo) {
			challengeTo = {
				to: challengeTo.to,
				format: challengeTo.format
			};
		}
		this.send('|updatechallenges|' + JSON.stringify({
			challengesFrom: Object.map(this.challengesFrom, 'format'),
			challengeTo: challengeTo
		}));
	};
	User.prototype.makeChallenge = function (user, format/*, isPrivate*/) {
		user = getUser(user);
		if (!user || this.challengeTo) {
			return false;
		}
		if (user.blockChallenges && !this.can('bypassblocks', user)) {
			return false;
		}
		if (new Date().getTime() < this.lastChallenge + 10000) {
			// 10 seconds ago
			return false;
		}
		var time = new Date().getTime();
		var challenge = {
			time: time,
			from: this.userid,
			to: user.userid,
			format: '' + (format || ''),
			//isPrivate: !!isPrivate, // currently unused
			team: this.team
		};
		this.lastChallenge = time;
		this.challengeTo = challenge;
		user.challengesFrom[this.userid] = challenge;
		this.updateChallenges();
		user.updateChallenges();
	};
	User.prototype.cancelChallengeTo = function () {
		if (!this.challengeTo) return true;
		var user = getUser(this.challengeTo.to);
		if (user) delete user.challengesFrom[this.userid];
		this.challengeTo = null;
		this.updateChallenges();
		if (user) user.updateChallenges();
	};
	User.prototype.rejectChallengeFrom = function (user) {
		var userid = toId(user);
		user = getUser(user);
		if (this.challengesFrom[userid]) {
			delete this.challengesFrom[userid];
		}
		if (user) {
			delete this.challengesFrom[user.userid];
			if (user.challengeTo && user.challengeTo.to === this.userid) {
				user.challengeTo = null;
				user.updateChallenges();
			}
		}
		this.updateChallenges();
	};
	User.prototype.acceptChallengeFrom = function (user) {
		var userid = toId(user);
		user = getUser(user);
		if (!user || !user.challengeTo || user.challengeTo.to !== this.userid || !this.connected || !user.connected) {
			if (this.challengesFrom[userid]) {
				delete this.challengesFrom[userid];
				this.updateChallenges();
			}
			return false;
		}
		Rooms.global.startBattle(this, user, user.challengeTo.format, this.team, user.challengeTo.team, {rated: false});
		delete this.challengesFrom[user.userid];
		user.challengeTo = null;
		this.updateChallenges();
		user.updateChallenges();
		return true;
	};
	// chatQueue should be an array, but you know about mutables in prototypes...
	// P.S. don't replace this with an array unless you know what mutables in prototypes do.
	User.prototype.chatQueue = null;
	User.prototype.chatQueueTimeout = null;
	User.prototype.lastChatMessage = 0;
	/**
	 * The user says message in room.
	 * Returns false if the rest of the user's messages should be discarded.
	 */
	User.prototype.chat = function (message, room, connection) {
		var now = new Date().getTime();

		if (message.substr(0, 16) === '/cmd userdetails') {
			// certain commands are exempt from the queue
			Monitor.activeIp = connection.ip;
			room.chat(this, message, connection);
			Monitor.activeIp = null;
			return false; // but end the loop here
		}

		if (this.chatQueueTimeout) {
			if (!this.chatQueue) this.chatQueue = []; // this should never happen
			if (this.chatQueue.length >= THROTTLE_BUFFER_LIMIT - 1) {
				connection.sendTo(room, '|raw|' +
					"<strong class=\"message-throttle-notice\">Your message was not sent because you've been typing too quickly.</strong>"
				);
				return false;
			} else {
				this.chatQueue.push([message, room, connection]);
			}
		} else if (now < this.lastChatMessage + THROTTLE_DELAY) {
			this.chatQueue = [[message, room, connection]];
			this.chatQueueTimeout = setTimeout(
				this.processChatQueue.bind(this),
				THROTTLE_DELAY - (now - this.lastChatMessage));
		} else {
			this.lastChatMessage = now;
			Monitor.activeIp = connection.ip;
			room.chat(this, message, connection);
			Monitor.activeIp = null;
		}
	};
	User.prototype.clearChatQueue = function () {
		this.chatQueue = null;
		if (this.chatQueueTimeout) {
			clearTimeout(this.chatQueueTimeout);
			this.chatQueueTimeout = null;
		}
	};
	User.prototype.processChatQueue = function () {
		if (!this.chatQueue) return; // this should never happen
		var toChat = this.chatQueue.shift();

		Monitor.activeIp = toChat[2].ip;
		toChat[1].chat(this, toChat[0], toChat[2]);
		Monitor.activeIp = null;

		if (this.chatQueue && this.chatQueue.length) {
			this.chatQueueTimeout = setTimeout(
				this.processChatQueue.bind(this), THROTTLE_DELAY);
		} else {
			this.chatQueue = null;
			this.chatQueueTimeout = null;
		}
	};
	User.prototype.destroy = function () {
		// deallocate user
		this.clearChatQueue();
		delete users[this.userid];
	};
	User.prototype.toString = function () {
		return this.userid;
	};
	// "static" function
	User.pruneInactive = function (threshold) {
		var now = Date.now();
		for (var i in users) {
			var user = users[i];
			if (user.connected) continue;
			if ((now - user.lastConnected) > threshold) {
				users[i].destroy();
			}
		}
	};
	return User;
})();

Connection = (function () {
	function Connection(id, worker, socketid, user, ip) {
		this.id = id;
		this.socketid = socketid;
		this.worker = worker;
		this.rooms = {};

		this.user = user;

		this.ip = ip || '';
	}
	Connection.prototype.autojoin = '';

	Connection.prototype.sendTo = function (roomid, data) {
		if (roomid && roomid.id) roomid = roomid.id;
		if (roomid && roomid !== 'lobby') data = '>' + roomid + '\n' + data;
		Sockets.socketSend(this.worker, this.socketid, data);
		Monitor.countNetworkUse(data.length);
	};

	Connection.prototype.send = function (data) {
		Sockets.socketSend(this.worker, this.socketid, data);
		Monitor.countNetworkUse(data.length);
	};

	Connection.prototype.destroy = function () {
		Sockets.socketDisconnect(this.worker, this.socketid);
		this.onDisconnect();
	};
	Connection.prototype.onDisconnect = function () {
		delete connections[this.id];
		if (this.user) this.user.onDisconnect(this);
		this.user = null;
	};

	Connection.prototype.popup = function (message) {
		this.send('|popup|' + message.replace(/\n/g, '||'));
	};

	Connection.prototype.joinRoom = function (room) {
		if (room.id in this.rooms) return;
		this.rooms[room.id] = room;
		Sockets.channelAdd(this.worker, room.id, this.socketid);
	};
	Connection.prototype.leaveRoom = function (room) {
		if (room.id in this.rooms) {
			delete this.rooms[room.id];
			Sockets.channelRemove(this.worker, room.id, this.socketid);
		}
	};

	return Connection;
})();

Users.User = User;
Users.Connection = Connection;

/*********************************************************
 * Inactive user pruning
 *********************************************************/

Users.pruneInactive = User.pruneInactive;
Users.pruneInactiveTimer = setInterval(
	User.pruneInactive,
	1000 * 60 * 30,
	Config.inactiveUserThreshold || 1000 * 60 * 60
);<|MERGE_RESOLUTION|>--- conflicted
+++ resolved
@@ -182,11 +182,7 @@
 	}
 	for (var i in users) {
 		var curUser = users[i];
-<<<<<<< HEAD
-		if (!curUser.named || curUser.locked || curUser.group !== Config.groups.default.global) continue;
-=======
 		if (!curUser.named || curUser.locked || curUser.confirmed) continue;
->>>>>>> 9325f05a
 		if (ip) {
 			if (!curUser.latestIp.startsWith(ip)) continue;
 		} else {
@@ -257,11 +253,7 @@
 		} else if (checkResult === '#cflood') {
 			connection.send("|popup||modal|PS is under heavy load and cannot accommodate your connection right now.");
 		} else {
-<<<<<<< HEAD
-			connection.send("|popup||modal|Your IP (" + ip + ") used was banned while using the username '" + checkResult + "'. Your ban will expire in a few days.||" + (Config.appealUri ? " Or you can appeal at:\n" + Config.appealUri : ""));
-=======
 			connection.send("|popup||modal|Your IP (" + ip + ") was banned while using the username '" + checkResult + "'. Your ban will expire in a few days.||" + (Config.appealUri ? " Or you can appeal at:\n" + Config.appealUri : ""));
->>>>>>> 9325f05a
 		}
 		return connection.destroy();
 	}
