--- conflicted
+++ resolved
@@ -2,20 +2,14 @@
   "name": "Pokemon-Showdown",
   "version": "0.0.1",
   "dependencies": {
-<<<<<<< HEAD
-    "long-stack-traces": ">=0.1.2",
-    "request": ">=2.1.1",
-    "socket.io": ">=0.8.7",
-    "url": "0.x.x",
-    "libxmljs": "0.x.x",
-    "sqlite-fts": "0.x.x",
-    "streamline": "0.x.x",
-    "zlib": "1.x.x"
-=======
 	"long-stack-traces": ">=0.1.2",
 	"request": ">=2.1.1",
-	"socket.io": ">=0.8.7"
->>>>>>> 8f8d387f
+	"socket.io": ">=0.8.7",
+	"url": "0.x.x",
+	"libxmljs": "0.x.x",
+	"sqlite-fts": "0.x.x",
+	"streamline": "0.x.x",
+	"zlib": "1.x.x"
   },
   "scripts": {"start": "node app.js"},
   "bin": "./app.js",
