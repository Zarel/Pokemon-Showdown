/**
 * Simulator abstraction layer
 * Pokemon Showdown - http://pokemonshowdown.com/
 *
 * This file abstracts away Pokemon Showdown's multi-process simulator
 * model. You can basically include this file, use its API, and pretend
 * Pokemon Showdown is just one big happy process.
 *
 * For the actual simulation, see battle-engine.js
 *
 * @license MIT license
 */

var battles = Object.create(null);

var SimulatorProcess = (function () {
	function SimulatorProcess() {
<<<<<<< HEAD
		global.battleEngineFakeProcess = new (require('./fake-process').FakeProcess)();
		this.process = battleEngineFakeProcess.server;
=======
		this.process = require('child_process').fork('battle-engine.js', {cwd: __dirname});
>>>>>>> a62423df
		this.process.on('message', function (message) {
			var lines = message.split('\n');
			var battle = battles[lines[0]];
			if (battle) {
				battle.receive(lines);
			}
		});
		this.send = this.process.send.bind(this.process);
		setImmediate(require.bind(global, './battle-engine'));
	}
	SimulatorProcess.prototype.load = 0;
	SimulatorProcess.prototype.active = true;
	SimulatorProcess.processes = [];
	SimulatorProcess.spawn = function (num) {
		/*if (!num) num = Config.simulatorProcesses || 1;
		for (var i = this.processes.length; i < num; ++i) {
			this.processes.push(new SimulatorProcess());
		}*/
	};
	SimulatorProcess.respawn = function () {
		/*this.processes.splice(0).forEach(function (process) {
			process.active = false;
			if (!process.load) process.process.disconnect();
		});
		this.spawn();*/
	};
	SimulatorProcess.acquire = function () {
		var process = this.processes[0];
		for (var i = 1; i < this.processes.length; ++i) {
			if (this.processes[i].load < process.load) {
				process = this.processes[i];
			}
		}
		process.load++;
		return process;
	};
	SimulatorProcess.release = function (process) {
		process.load--;
		/*if (!process.load && !process.active) {
			process.process.disconnect();
		}*/
	};
	SimulatorProcess.eval = function (code) {
		this.processes.forEach(function (process) {
			process.send('|eval|' + code);
		});
	};
	return SimulatorProcess;
})();

// Create the initial set of simulator processes.
//SimulatorProcess.spawn();
SimulatorProcess.processes.push(new SimulatorProcess());

var slice = Array.prototype.slice;

var Battle = (function () {
	function Battle(id, format, rated, room) {
		if (battles[id]) {
			throw new Error("Battle with ID " + id + " already exists.");
		}

		this.id = id;
		this.room = room;
		this.format = toId(format);
		this.players = [null, null];
		this.playerids = [null, null];
		this.playerTable = {};
		this.requests = {};

		this.process = SimulatorProcess.acquire();

		battles[id] = this;

		this.send('init', this.format, rated ? '1' : '');
	}

	Battle.prototype.id = '';

	Battle.prototype.started = false;
	Battle.prototype.ended = false;
	Battle.prototype.active = false;
	Battle.prototype.players = null;
	Battle.prototype.playerids = null;
	Battle.prototype.playerTable = null;
	Battle.prototype.format = null;
	Battle.prototype.room = null;

	Battle.prototype.requests = null;

	// log information
	Battle.prototype.logData = null;
	Battle.prototype.endType = 'normal';

	Battle.prototype.getFormat = function () {
		return Tools.getFormat(this.format);
	};
	Battle.prototype.lastIp = null;
	Battle.prototype.send = function () {
		this.activeIp = ResourceMonitor.activeIp;
		this.process.send('' + this.id + '|' + slice.call(arguments).join('|'));
	};
	Battle.prototype.sendFor = function (user, action) {
		var player = this.playerTable[toId(user)];
		if (!player) {
			console.log('SENDFOR FAILED in ' + this.id + ': Player doesn\'t exist: ' + user.name);
			return;
		}

		this.send.apply(this, [action, player].concat(slice.call(arguments, 2)));
	};
	Battle.prototype.sendForOther = function (user, action) {
		var opposite = {'p1':'p2', 'p2':'p1'};
		var player = this.playerTable[toId(user)];
		if (!player) return;

		this.send.apply(this, [action, opposite[player]].concat(slice.call(arguments, 2)));
	};

	Battle.prototype.rqid = '';
	Battle.prototype.inactiveQueued = false;
	Battle.prototype.receive = function (lines) {
		var player;
		ResourceMonitor.activeIp = this.activeIp;
		switch (lines[1]) {
		case 'update':
			this.active = !this.ended && this.p1 && this.p2;
			this.room.push(lines.slice(2));
			this.room.update();
			if (this.inactiveQueued) {
				this.room.nextInactive();
				this.inactiveQueued = false;
			}
			break;

		case 'winupdate':
			this.started = true;
			this.ended = true;
			this.active = false;
			this.room.push(lines.slice(3));
			this.room.win(lines[2]);
			this.inactiveSide = -1;
			break;

		case 'sideupdate':
			player = this.getPlayer(lines[2]);
			if (player) {
				player.sendTo(this.id, lines[3]);
			}
			break;

		case 'callback':
			player = this.getPlayer(lines[2]);
			if (player) {
				player.sendTo(this.id, '|callback|' + lines[3]);
			}
			break;

		case 'request':
			player = this.getPlayer(lines[2]);
			var rqid = lines[3];
			if (player) {
				this.requests[player.userid] = lines[4];
				player.sendTo(this.id, '|request|' + lines[4]);
			}
			if (rqid !== this.rqid) {
				this.rqid = rqid;
				this.inactiveQueued = true;
			}
			break;

		case 'log':
			this.logData = JSON.parse(lines[2]);
			break;

		case 'inactiveside':
			this.inactiveSide = parseInt(lines[2], 10);
			break;

		case 'score':
			this.score = [parseInt(lines[2], 10), parseInt(lines[3], 10)];
			break;
		}
		ResourceMonitor.activeIp = null;
	};

	Battle.prototype.resendRequest = function (connection) {
		var request = this.requests[connection.user];
		if (request) {
			connection.sendTo(this.id, '|request|' + request);
		}
	};
	Battle.prototype.win = function (user) {
		if (!user) {
			this.tie();
			return;
		}
		this.sendFor(user, 'win');
	};
	Battle.prototype.lose = function (user) {
		this.sendForOther(user, 'win');
	};
	Battle.prototype.tie = function () {
		this.send('tie');
	};
	Battle.prototype.chat = function (user, message) {
		this.send('chat', user.name + "\n" + message);
	};

	Battle.prototype.isEmpty = function () {
		if (this.p1) return false;
		if (this.p2) return false;
		return true;
	};

	Battle.prototype.isFull = function () {
		if (this.p1 && this.p2) return true;
		return false;
	};

	Battle.prototype.setPlayer = function (user, slot) {
		if (this.players[slot]) {
			delete this.players[slot].battles[this.id];
		}
		if (user) {
			if (user.battles[this.id]) {
				return false;
			}
			user.battles[this.id] = true;
		}
		this.players[slot] = (user || null);
		var oldplayerid = this.playerids[slot];
		if (oldplayerid) {
			if (user) {
				this.requests[user.userid] = this.requests[oldplayerid];
			}
			delete this.requests[oldplayerid];
		}
		this.playerids[slot] = (user ? user.userid : null);
		this.playerTable = {};
		this.active = !this.ended;
		for (var i = 0, len = this.players.length; i < len; i++) {
			var player = this.players[i];
			this['p' + (i + 1)] = player ? player.name :    '';
			if (!player) {
				this.active = false;
				continue;
			}
			this.playerTable[player.userid] = 'p' + (i + 1);
		}
	};
	Battle.prototype.getPlayer = function (slot) {
		if (typeof slot === 'string') {
			if (slot.charAt(0) === 'p') {
				slot = parseInt(slot.substr(1), 10) - 1;
			} else {
				slot = parseInt(slot, 10);
			}
		}
		return this.players[slot];
	};
	Battle.prototype.getSlot = function (player) {
		return this.players.indexOf(player);
	};

	Battle.prototype.join = function (user, slot, team) {
		if (slot === undefined) {
			slot = 0;
			while (this.players[slot]) slot++;
		}
		// console.log('joining: ' + user.name + ' ' + slot);
		if (this.players[slot] || slot >= this.players.length) return false;
		if (user === this.players[0] || user === this.players[1]) return false;

		for (var i = 0; i < user.connections.length; i++) {
			var connection = user.connections[i];
			Sockets.subchannelMove(connection.worker, this.id, slot + 1, connection.socketid);
		}
		this.setPlayer(user, slot);

		var message = '' + user.avatar;
		if (!this.started) {
			message += "\n" + team;
		}
		if (this.p1 && this.p2) this.started = true;
		this.sendFor(user, 'join', user.name, message);
		return true;
	};

	Battle.prototype.rename = function () {
		for (var i = 0, len = this.players.length; i < len; i++) {
			var player = this.players[i];
			var playerid = this.playerids[i];
			if (!player) continue;
			if (player.userid !== playerid) {
				this.setPlayer(player, i);
				this.sendFor(player, 'rename', player.name, player.avatar);
			}
		}
	};

	Battle.prototype.leave = function (user) {
		for (var i = 0, len = this.players.length; i < len; i++) {
			var player = this.players[i];
			if (player === user) {
				this.sendFor(user, 'leave');
				for (var j = 0; j < user.connections.length; j++) {
					var connection = user.connections[j];
					Sockets.subchannelMove(connection.worker, this.id, '0', connection.socketid);
				}
				this.setPlayer(null, i);
				return true;
			}
		}
		return false;
	};

	Battle.prototype.destroy = function () {
		this.send('dealloc');

		this.players = null;
		this.room = null;
		SimulatorProcess.release(this.process);
		this.process = null;
		delete battles[this.id];
	};

	return Battle;
})();

exports.Battle = Battle;
exports.battles = battles;
exports.SimulatorProcess = SimulatorProcess;

exports.create = function (id, format, rated, room) {
	if (battles[id]) return battles[id];
	return new Battle(id, format, rated, room);
};<|MERGE_RESOLUTION|>--- conflicted
+++ resolved
@@ -15,12 +15,8 @@
 
 var SimulatorProcess = (function () {
 	function SimulatorProcess() {
-<<<<<<< HEAD
 		global.battleEngineFakeProcess = new (require('./fake-process').FakeProcess)();
 		this.process = battleEngineFakeProcess.server;
-=======
-		this.process = require('child_process').fork('battle-engine.js', {cwd: __dirname});
->>>>>>> a62423df
 		this.process.on('message', function (message) {
 			var lines = message.split('\n');
 			var battle = battles[lines[0]];
