--- conflicted
+++ resolved
@@ -15,15 +15,9 @@
 
 var globals = {};
 var globalList = [
-<<<<<<< HEAD
-	'Config', 'ResourceMonitor', 'toId', 'toName', 'string', 'LoginServer',
-	'Users', 'Rooms', 'Verifier', 'CommandParser', 'Simulator', 'Tournaments',
-	'Dnsbl', 'Cidr', 'Sockets', 'Tools', 'TeamValidator',
-	'tells',
-=======
 	'Config', 'ResourceMonitor', 'toId', 'Tools', 'LoginServer', 'Users', 'Rooms', 'Verifier',
 	'CommandParser', 'Simulator', 'Tournaments', 'Dnsbl', 'Cidr', 'Sockets', 'TeamValidator',
->>>>>>> 6dc454bd
+	'tells',
 	'battleEngineFakeProcess', 'battleProtoCache'
 ];
 globalList.forEach(function (identifier) {globals[identifier] = false;});
