--- conflicted
+++ resolved
@@ -765,11 +765,7 @@
 		let buf = `|title|${room.game.title}\n|pagehtml|<div class="pad broadcast-blue">`;
 		buf += `<button class="button" name="send" value="/join view-mafia-${room.id}" style="float:left"><i class="fa fa-refresh"></i> Refresh</button>`;
 		buf += `<br/><br/><h1 style="text-align:center;">${room.game.title}</h1><h3>Host: ${room.game.host}</h3>`;
-<<<<<<< HEAD
-		buf += `<p style="font-weight:bold;">Players (${room.game.playerCount}): ${Object.keys(room.game.players).map(p => { return room.game.players[p].safeName; }).join(', ')}</p><hr/>`;
-=======
-		buf += `<p style="font-weight:bold;">Players (${room.game.playerCount}): ${Object.keys(room.game.players).sort().map(p => { return room.game.players[p].name; }).join(', ')}</p><hr/>`;
->>>>>>> bff69fc2
+		buf += `<p style="font-weight:bold;">Players (${room.game.playerCount}): ${Object.keys(room.game.players).sort().map(p => { return room.game.players[p].safeName; }).join(', ')}</p><hr/>`;
 		if (!room.game.closedSetup) {
 			if (room.game.noReveal) {
 				buf += `<p><span style="font-weight:bold;">Original Rolelist</span>: ${room.game.originalRoleString}</p>`;
@@ -1248,11 +1244,7 @@
 				return room.game.lynches[b].count - room.game.lynches[a].count;
 			});
 			for (const key of list) {
-<<<<<<< HEAD
-				if (key in room.game.lynches) buf += `${room.game.lynches[key].count}${plur === key ? '*' : ''} ${room.game.players[key] ? room.game.players[key].safeName : 'No-Lynch'} (${room.game.lynches[key].lynchers.map(a => { return room.game.players[a].safeName; }).join(', ')})`;
-=======
-				buf += `${room.game.lynches[key].count}${plur === key ? '*' : ''} ${room.game.players[key] ? room.game.players[key].name : 'No-Lynch'} (${room.game.lynches[key].lynchers.join(', ')})<br />`;
->>>>>>> bff69fc2
+				buf += `${room.game.lynches[key].count}${plur === key ? '*' : ''} ${room.game.players[key] ? room.game.players[key].safeName : 'No-Lynch'} (${room.game.lynches[key].lynchers.map(a => { return room.game.players[a].safeName; }).join(', ')})`;
 			}
 			this.sendReplyBox(buf);
 		},
