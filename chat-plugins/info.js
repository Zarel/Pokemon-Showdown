--- conflicted
+++ resolved
@@ -2666,13 +2666,9 @@
 
 		this.sendReply('|raw|<img src="' + Tools.escapeHTML(image) + '"' + style + ' />');
 	},
-<<<<<<< HEAD
-	showimagehelp: ["/showimage [url], [width], [height] - Show an image. Requires: " + Users.getGroupsThatCan('declare').join(" ")],
-=======
 	showimagehelp: ["/showimage [url], [width], [height] - Show an image. " +
 		"Any CSS units may be used for the width or height (default: px)." +
 		"Requires: " + Users.getGroupsThatCan('declare').join(" ")],
->>>>>>> 9325f05a
 
 	htmlbox: function (target, room, user) {
 		if (!target) return this.parse('/help htmlbox');
