--- conflicted
+++ resolved
@@ -1924,37 +1924,23 @@
 	 * Informational commands
 	 *********************************************************/
 
-<<<<<<< HEAD
 	uptime: (function () {
 		function formatUptime(uptime) {
 			if (uptime > 24 * 60 * 60) {
-				var uptimeText = "";
-				var uptimeDays = Math.floor(uptime / (24 * 60 * 60));
+				let uptimeText = "";
+				let uptimeDays = Math.floor(uptime / (24 * 60 * 60));
 				uptimeText = uptimeDays + " " + (uptimeDays === 1 ? "day" : "days");
-				var uptimeHours = Math.floor(uptime / (60 * 60)) - uptimeDays * 24;
+				let uptimeHours = Math.floor(uptime / (60 * 60)) - uptimeDays * 24;
 				if (uptimeHours) uptimeText += ", " + uptimeHours + " " + (uptimeHours === 1 ? "hour" : "hours");
 				return uptimeText;
 			} else {
 				return uptime.seconds().duration();
 			}
-=======
-	uptime: function (target, room, user) {
-		if (!this.canBroadcast()) return;
-		let uptime = process.uptime();
-		let uptimeText;
-		if (uptime > 24 * 60 * 60) {
-			let uptimeDays = Math.floor(uptime / (24 * 60 * 60));
-			uptimeText = uptimeDays + " " + (uptimeDays === 1 ? "day" : "days");
-			let uptimeHours = Math.floor(uptime / (60 * 60)) - uptimeDays * 24;
-			if (uptimeHours) uptimeText += ", " + uptimeHours + " " + (uptimeHours === 1 ? "hour" : "hours");
-		} else {
-			uptimeText = uptime.seconds().duration();
->>>>>>> 2861ceaa
 		}
 
 		return function (target, room, user) {
 			if (!this.canBroadcast()) return;
-			var uptime = process.uptime();
+			let uptime = process.uptime();
 			this.sendReplyBox("Uptime: <b>" + formatUptime(uptime) + "</b>" +
 				(global.uptimeRecord ? "<br /><font color=\"green\">Record: <b>" + formatUptime(global.uptimeRecord) + "</b></font>" : ""));
 		};
@@ -2716,12 +2702,12 @@
 	reminder: function (target, room, user) {
 		if (room.type !== 'chat') return this.sendReply("This command can only be used in chatrooms.");
 
-		var parts = target.split(',');
-		var cmd = parts[0].trim().toLowerCase();
+		let parts = target.split(',');
+		let cmd = parts[0].trim().toLowerCase();
 
 		if (cmd in {'':1, show:1, view:1, display:1}) {
 			if (!this.canBroadcast()) return;
-			var message = "<strong><font size=\"3\">Reminders for " + room.title + ":</font></strong>";
+			let message = "<strong><font size=\"3\">Reminders for " + room.title + ":</font></strong>";
 			if (room.reminders && room.reminders.length > 0) {
 				message += '<ol><li>' + room.reminders.join('</li><li>') + '</li></ol>';
 			} else {
@@ -2734,8 +2720,8 @@
 		if (!this.can('reminder', room)) return false;
 		if (!room.reminders) room.reminders = room.chatRoomData.reminders = [];
 
-		var index = parseInt(parts[1], 10) - 1;
-		var message = parts.slice(2).join(',').trim();
+		let index = parseInt(parts[1], 10) - 1;
+		let message = parts.slice(2).join(',').trim();
 		switch (cmd) {
 		case 'add':
 			index = room.reminders.length;
@@ -2770,7 +2756,7 @@
 
 	tell: function (target, room, user) {
 		if (!target) return false;
-		var message = this.splitTarget(target);
+		let message = this.splitTarget(target);
 		if (!message) return this.sendReply("You forgot the comma.");
 		if (user.locked) return this.sendReply("You cannot use this command while locked.");
 
@@ -2793,7 +2779,7 @@
 	tellmove: function (target, room, user) {
 		if (!this.can('ban')) return;
 
-		var targets = target.split(',').map(toId);
+		let targets = target.split(',').map(toId);
 		if (targets.length !== 2) this.sendReply("Usage: /tellmove from, to");
 
 		if (!tells[targets[0]]) return this.sendReply(targets[0] + " has no tells queued.");
@@ -2809,12 +2795,12 @@
 	superkick: function (target, room, user) {
 		if (!target) return;
 		target = this.splitTarget(target);
-		var targetUser = this.targetUser;
+		let targetUser = this.targetUser;
 		if (!targetUser || !targetUser.connected) {
 			return this.sendReply("User " + this.targetUsername + " not found.");
 		}
 		if (!this.can('warn', targetUser, room)) return false;
-		var msg = "kicked by " + user.name + (target ? " (" + target + ")" : "") + ".";
+		let msg = "kicked by " + user.name + (target ? " (" + target + ")" : "") + ".";
 		room.add(targetUser.name + " was " + msg);
 		targetUser.popup("You have been " + msg);
 		targetUser.disconnectAll();
