--- conflicted
+++ resolved
@@ -563,14 +563,9 @@
 
 var commands = {
 	// trivia game commands
-<<<<<<< HEAD
-	new: function (target, room) {
+	new: function (target, room, user) {
 		if (room.id !== 'trivia' || !this.can('broadcast', room) || !target) return false;
-=======
-	new: function (target, room, user) {
-		if (room.id !== 'trivia' || !this.can('broadcast', null, room) || !target) return false;
 		if ((user.locked || room.isMuted(user)) && !user.can('bypassall')) return this.sendReply("You cannot do this while unable to talk.");
->>>>>>> 80e43a39
 		if (trivia[room.id]) return this.sendReply("There is already a trivia game in progress.");
 
 		target = target.split(',');
@@ -601,28 +596,18 @@
 	},
 	joinhelp: ["/trivia join - Join a trivia game during signups."],
 
-<<<<<<< HEAD
-	start: function (target, room) {
+	start: function (target, room, user) {
 		if (room.id !== 'trivia' || !this.can('broadcast', room)) return false;
-=======
-	start: function (target, room, user) {
-		if (room.id !== 'trivia' || !this.can('broadcast', null, room)) return false;
 		if ((user.locked || room.isMuted(user)) && !user.can('bypassall')) return this.sendReply("You cannot do this while unable to talk.");
->>>>>>> 80e43a39
 		var trivium = trivia[room.id];
 		if (!trivium) return this.sendReply("There is no trivia game to start.");
 		trivium.startGame(this);
 	},
 	starthelp: ["/trivia start - Begin the game once enough users have signed up. Requires: + % @ # & ~"],
 
-<<<<<<< HEAD
-	kick: function (target, room) {
+	kick: function (target, room, user) {
 		if (room.id !== 'trivia' || !this.can('mute', room) || !target) return false;
-=======
-	kick: function (target, room, user) {
-		if (room.id !== 'trivia' || !this.can('mute', null, room) || !target) return false;
 		if ((user.locked || room.isMuted(user)) && !user.can('bypassall')) return this.sendReply("You cannot do this while unable to talk.");
->>>>>>> 80e43a39
 		var trivium = trivia[room.id];
 		if (!trivium) return this.sendReply("There is no trivia game in progress.");
 		trivium.kickParticipant(this, target);
@@ -642,12 +627,8 @@
 	answerhelp: ["/ta [answer] - Answer the current question."],
 
 	end: function (target, room, user) {
-<<<<<<< HEAD
 		if (room.id !== 'trivia' || !this.can('broadcast', room)) return false;
-=======
-		if (room.id !== 'trivia' || !this.can('broadcast', null, room)) return false;
 		if ((user.locked || room.isMuted(user)) && !user.can('bypassall')) return this.sendReply("You cannot do this while unable to talk.");
->>>>>>> 80e43a39
 		var trivium = trivia[room.id];
 		if (!trivium) return this.sendReply("There is no trivia game in progress.");
 		trivium.endGame(this, user);
@@ -657,12 +638,8 @@
 	// question database modifying commands
 	submit: 'add',
 	add: function (target, room, user, connection, cmd) {
-<<<<<<< HEAD
 		if (room.id !== 'questionworkshop' || (cmd === 'add' && !this.can('mute', room)) || !target) return false;
-=======
-		if (room.id !== 'questionworkshop' || (cmd === 'add' && !this.can('mute', null, room)) || !target) return false;
 		if ((user.locked || room.isMuted(user)) && !user.can('bypassall')) return this.sendReply("You cannot do this while unable to talk.");
->>>>>>> 80e43a39
 
 		target = target.split('|');
 		if (target.length !== 3) return this.sendReply("Invalid arguments specified. View /help trivia for more information.");
@@ -731,15 +708,11 @@
 
 	reject: 'accept',
 	accept: function (target, room, user, connection, cmd) {
-<<<<<<< HEAD
-		if (room.id !== 'questionworkshop' || !this.can('mute', room) || !target) return false;
-=======
-		if (room.id !== 'questionworkshop' || !this.can('mute', null, room)) return false;
+		if (room.id !== 'questionworkshop' || !this.can('mute', room)) return false;
 		if ((user.locked || room.isMuted(user)) && !user.can('bypassall')) return this.sendReply("You cannot do this while unable to talk.");
 
 		target = target.trim();
 		if (!target) return false;
->>>>>>> 80e43a39
 
 		var isAccepting = cmd === 'accept';
 		var questions = triviaData.questions;
@@ -821,15 +794,11 @@
 	rejecthelp: ["/trivia reject [index1], [index2], ... [indexn] OR all - Remove questions from the submission database using their index numbers or ranges of them. Requires: % @ # & ~"],
 
 	delete: function (target, room, user) {
-<<<<<<< HEAD
-		if (room.id !== 'questionworkshop' || !this.can('mute', room) || !target) return false;
-=======
-		if (room.id !== 'questionworkshop' || !this.can('mute', null, room)) return false;
+		if (room.id !== 'questionworkshop' || !this.can('mute', room)) return false;
 		if ((user.locked || room.isMuted(user)) && !user.can('bypassall')) return this.sendReply("You cannot do this while unable to talk.");
 
 		target = target.trim();
 		if (!target) return false;
->>>>>>> 80e43a39
 
 		var question = Tools.escapeHTML(target);
 		if (!question) return this.sendReply("'" + target + "' is not a valid argument. View /help trivia for more information.");
