/**
 * Trivia plugin. Only works in a room with the id 'trivia'
 * Trivia games are started with the specified mode, category, and length,
 * and end once a user's score has surpassed the score cap
 */

var fs = require('fs');

const MODES = {
	first: 'First',
	timer: 'Timer',
	number: 'Number'
};

const CATEGORIES = {
	animemanga: 'Anime/Manga',
	geography: 'Geography',
	history: 'History',
	humanities: 'Humanities',
	miscellaneous: 'Miscellaneous',
	music: 'Music',
	pokemon: 'Pokemon',
	rpm: 'Religion, Philosophy, and Myth',
	science: 'Science',
	sports: 'Sports',
	tvmovies: 'TV/Movies',
	videogames: 'Video Games',
	random: 'Random'
};

const SCORE_CAPS = {
	short: 20,
	medium: 35,
	long: 50
};

const QUESTION_PERIOD = 15 * 1000;

const INTERMISSION_PERIOD = 30 * 1000;

var triviaData = {};
try {
	triviaData = require('../config/chat-plugins/triviadata.json');
} catch (e) {} // file doesn't exist or contains invalid JSON
if (!Object.isObject(triviaData)) triviaData = {};
if (!Object.isObject(triviaData.leaderboard)) triviaData.leaderboard = {};
if (!Array.isArray(triviaData.ladder)) triviaData.ladder = [];
if (!Array.isArray(triviaData.questions)) triviaData.questions = [];
if (!Array.isArray(triviaData.submissions)) triviaData.submissions = [];

var writeTriviaData = (function () {
	var writing = false;
	var writePending = false; // whether or not a new write is pending

	var finishWriting = function () {
		writing = false;
		if (writePending) {
			writePending = false;
			writeTriviaData();
		}
	};
	return function () {
		if (writing) {
			writePending = true;
			return;
		}
		writing = true;
		var data = JSON.stringify(triviaData, null, 2);
		fs.writeFile('config/chat-plugins/triviadata.json.0', data, function () {
			// rename is atomic on POSIX, but will throw an error on Windows
			fs.rename('config/chat-plugins/triviadata.json.0', 'config/chat-plugins/triviadata.json', function (err) {
				if (err) {
					// This should only happen on Windows
					fs.writeFile('config/chat-plugins/triviadata.json', data, finishWriting);
					return;
				}
				finishWriting();
			});
		});
	};
})();

// Sort the questions array by category if it contains questions
// that were added before they would've already been sorted.
(function () {
	var questions = triviaData.questions;
	if (!questions.length) return false;

	for (var i = 1; i < questions.length; i++) {
		if (questions[i].category < questions[i - 1].category) {
			questions.sort(function (a, b) {
				if (a.category > b.category) return 1;
				if (a.category < b.category) return -1;
				return 0;
			});
			writeTriviaData();
			break;
		}
	}
})();

// Binary search for the index at which to splice in new questions in a category,
// or the index at which to slice up to for a category's questions
function findEndOfCategory(category, inSubmissions) {
	var questions = inSubmissions ? triviaData.submissions : triviaData.questions;
	var left = 0;
	var right = questions.length - 1;
	var i = 0;
	var curCategory;
	while (left <= right) {
		i = ~~((left + right) / 2);
		curCategory = questions[i].category;
		if (curCategory < category) {
			left = i + 1;
		} else if (curCategory > category) {
			right = i - 1;
		} else {
			while (++i < questions.length) {
				if (questions[i].category !== category) break;
			}
			return i;
		}
	}

	return left;
}

function sliceCategory(category) {
	var questions = triviaData.questions;
	if (!questions.length) return [];

	var sliceUpTo = findEndOfCategory(category, false);
	if (!sliceUpTo) return [];

	var categories = Object.keys(CATEGORIES);
	var categoryIdx = categories.indexOf(category);
	if (!categoryIdx) return questions.slice(0, sliceUpTo);

	// findEndOfCategory for the category prior to the specified one in
	// alphabetical order returns the index of the first question in it
	var sliceFrom = findEndOfCategory(categories[categoryIdx - 1], false);
	if (sliceFrom === sliceUpTo) return [];

	return questions.slice(sliceFrom, sliceUpTo);
}

var trivia = {};

var triviaRoom = Rooms.get('trivia');
if (triviaRoom) {
	if (triviaRoom.plugin) {
		triviaData = triviaRoom.plugin.data;
		trivia = triviaRoom.plugin.trivia;
	} else {
		triviaRoom.plugin = {
			data: triviaData,
			write: writeTriviaData,
			trivia: trivia
		};
		var questionWorkshop = Rooms.get('questionworkshop');
		if (questionWorkshop) questionWorkshop.plugin = triviaRoom.plugin;
	}
}

var Trivia = (function () {
	function Trivia(mode, category, scoreCap, room) {
		this.room = room;
		this.mode = mode;
		this.category = category;
		this.scoreCap = scoreCap;
		this.prize = (scoreCap - 5) / 15 + 2;
		this.phase = 'signup';
		this.participants = new Map();
		this.currentQuestions = [];
		this.currentAnswer = [];
		this.phaseTimeout = null;
		this.inactivityCounter = 0;

		if (mode !== 'first') {
			if (mode === 'timer') this.askedAt = 0;
			this.correctResponders = 0;
		}
	}

	Trivia.prototype.addParticipant = function (output, user) {
		if (this.phase !== 'signup') return output.sendReply("There is no trivia game in its signup phase.");
		if (this.participants.has(user.userid)) return output.sendReply("You have already signed up for this trivia game.");

		var latestIp = user.latestIp;
		for (var participant, participantsIterator = this.participants.keys(); !!(participant = participantsIterator.next().value);) { // replace with for-of loop once available
			var targetUser = Users.get(participant);
			if (targetUser && targetUser.ips[latestIp]) return output.sendReply("You have already signed up for this trivia game.");
		}

		var scoreData = {
			score: 0,
			correctAnswers: 0,
			answered: false
		};
		if (this.mode !== 'first') {
			if (this.mode === 'timer') scoreData.points = 0;
			scoreData.responderIndex = -1;
		}
		this.participants.set(user.userid, scoreData);
		output.sendReply("You have signed up for the next trivia game.");
	};

	Trivia.prototype.kickParticipant = function (output, target) {
		if (this.participants.size < 3) return output.sendReply("The trivia game requires at least three participants in order to run.");

		var userid = toId(target);
		if (!userid) return output.sendReply("User '" + target + "' does not exist.");
		if (!this.participants.has(userid)) return output.sendReply("User '" + target + "' is not a participant in this trivia game.");

		this.participants.delete(userid);
		output.sendReply("User '" + target + "' has been disqualified from the trivia game.");
	};

	Trivia.prototype.startGame = function (output) {
		if (this.phase !== 'signup') return output.sendReply("There is no trivia game in its signup phase.");
		if (this.participants.size < 3) return output.sendReply("Not enough users have signed up yet! Trivia games require at least three participants to run.");

		if (this.category === 'random') {
			this.currentQuestions = triviaData.questions.randomize();
		} else {
			this.currentQuestions = sliceCategory(this.category).randomize();
		}

		if (!this.currentQuestions.length) {
			this.room.addRaw(
				"<div class=\"broadcast-blue\"><strong>There are no questions" + (this.category === 'random' ? "" : " in the " + CATEGORIES[this.category] + " category") + "!</strong><br />" +
				"Questions must be added in the Question Workshop room before a game using this category can be started.</div>"
			);
			delete trivia[this.room.id];
			return false;
		}

		this.room.addRaw("<div class=\"broadcast-blue\">Signups have ended and the game has begun!</div>");
		this.askQuestion();
	};

	Trivia.prototype.askQuestion = function () {
		var head = this.currentQuestions.pop();
		this.currentAnswer = head.answers;
		this.phase = 'question';
		this.room.addRaw(
			"<div class=\"broadcast-blue\"><strong>Question: " + head.question + "</strong><br />" +
			"Category: " + CATEGORIES[head.category] + "</div>"
		);
		this.room.update();

		switch (this.mode) {
			case 'first':
				this.phaseTimeout = setTimeout(this.noAnswer.bind(this), QUESTION_PERIOD);
				break;
			case 'timer':
				this.askedAt = Date.now();
				this.phaseTimeout = setTimeout(this.timerAnswers.bind(this), QUESTION_PERIOD);
				break;
			case 'number':
				this.phaseTimeout = setTimeout(this.numberAnswers.bind(this), QUESTION_PERIOD);
				break;
		}
	};

	Trivia.prototype.answerQuestion = function (output, target, user) {
		if (this.phase !== 'question') return output.sendReply("There is no question to answer.");
		if (!this.participants.has(user.userid)) return output.sendReply("You are not a participant in this trivia game.");

		var scoreData = this.participants.get(user.userid);
		if (scoreData.answered && this.mode === 'first') return output.sendReply("You have already submitted an answer for the current question.");

		var answer = toId(target);
		if (!answer) return output.sendReply("No valid answer was specified.");

		var correct = false;
		scoreData.answered = true;
		for (var i = 0; i < this.currentAnswer.length; i++) {
			var correctAnswer = this.currentAnswer[i];
			if (answer === correctAnswer || correctAnswer.length > 5 && Tools.levenshtein(answer, correctAnswer) < 3) {
				correct = true;
				break;
			}
		}

		if (this.mode === 'first') {
			if (correct) return this.firstAnswer(user);
			return output.sendReply("You have selected '" + target.trim() + "' as your answer.");
		}

		if (correct) {
			if (scoreData.responderIndex > -1) return output.sendReply("You have selected '" + target.trim() + "' as your answer.");

			scoreData.responderIndex = this.correctResponders++;
			scoreData.correctAnswers++;
			if (this.mode === 'timer') {
				var points = 5 - ~~((Date.now() - this.askedAt) / (QUESTION_PERIOD / 5));
				if ([1, 2, 3, 4, 5].indexOf(points) > -1) {
					scoreData.score += points;
					scoreData.points = points;
				}
			}
		} else {
			if (scoreData.responderIndex < 0) return output.sendReply("You have selected '" + target.trim() + "' as your answer.");

			this.correctResponders--;
			scoreData.responderIndex = -1;
			scoreData.correctAnswers--;
			if (this.mode === 'timer') {
				scoreData.score -= scoreData.points;
				scoreData.points = 0;
			}
		}

		output.sendReply("You have selected '" + target.trim() + "' as your answer.");
	};

	Trivia.prototype.noAnswer = function () {
		if (!this.currentQuestions.length) return this.stalemate();

		this.phase = 'intermission';

		var isActive = false;
		for (var scoreData, participantsIterator = this.participants.values(); !!(scoreData = participantsIterator.next().value);) { // replace with for-of loop once available
			if (scoreData.answered) {
				scoreData.answered = false;
				isActive = true;
			}
		}

		if (isActive) {
			if (this.inactivityCounter) this.inactivityCounter = 0;
		} else if (++this.inactivityCounter === 7) {
			this.room.addRaw("<div class=\"broadcast-blue\">The game has forced itself to end due to inactivity.</div>");
			this.room.update();
			return this.updateLeaderboard();
		}

		this.room.addRaw(
			"<div class=\"broadcast-blue\"><strong>The answering period has ended!</strong><br />" +
			"Correct: no one<br />" +
			"Answer" + (this.currentAnswer.length > 1 ? "s: " : ": ") + this.currentAnswer.join(", ") + "<br />" +
			"Nobody gained any points.</div>"
		);
		this.room.update();
		this.phaseTimeout = setTimeout(this.askQuestion.bind(this), INTERMISSION_PERIOD);
	};

	Trivia.prototype.firstAnswer = function (user) {
		clearTimeout(this.phaseTimeout);
		this.phase = 'intermission';

		var scoreData = this.participants.get(user.userid);
		scoreData.score += 5;
		scoreData.correctAnswers++;

		var buffer = "<div class=\"broadcast-blue\"><strong>The answering period has ended!</strong><br />" +
			"Correct: " + Tools.escapeHTML(user.name) + "<br />" +
			"Answer" + (this.currentAnswer.length > 1 ? "s: " : ": ") + this.currentAnswer.join(", ") + "<br />";

		if (scoreData.score >= this.scoreCap) {
			buffer += "They won the game with a final score of <strong>" + scoreData.score + "</strong>, and their leaderboard score has increased by <strong>" + this.prize + "</strong> points!</div>";
			this.room.addRaw(buffer);
			return this.updateLeaderboard(user.userid);
		}

		if (!this.currentQuestions.length) return this.stalemate();

		for (var participantsIterator = this.participants.values(); !!(scoreData = participantsIterator.next().value);) { // replace with for-of loop once available
			scoreData.answered = false;
		}

		if (this.inactivityCounter) this.inactivityCounter = 0;

		buffer += "They gained <strong>5</strong> points!</div>";
		this.room.addRaw(buffer);
		this.phaseTimeout = setTimeout(this.askQuestion.bind(this), INTERMISSION_PERIOD);
	};

	Trivia.prototype.timerAnswers = function () {
		if (!this.correctResponders) return this.noAnswer();

		this.phase = 'intermission';

		var winner = '';
		var winnerIndex = this.correctResponders;
		var score = this.scoreCap - 1;
		var buffer = "<div class=\"broadcast-blue\"><strong>The answering period has ended!</strong><br />" +
			"Answer" + (this.currentAnswer.length > 1 ? "s: " : ": ") + this.currentAnswer.join(", ") + "<br />" +
			"<br />" +
			"<table width=\"100%\" bgcolor=\"#9CBEDF\">" +
			"<tr bgcolor=\"#6688AA\"><th width=\"100px\">Points gained</th><th>Correct</th></tr>";
		var innerBuffer = {5:[], 4:[], 3:[], 2:[], 1:[]};

		for (var data, participantsIterator = this.participants.entries(); !!(data = participantsIterator.next().value);) { // replace with for-of loop once available
			var scoreData = data[1];
			scoreData.answered = false;
			if (scoreData.responderIndex < 0) continue;

			var participant = Users.get(data[0]);
			participant = participant ? participant.name : data[0];
			innerBuffer[scoreData.points].push(participant);

			if (scoreData.score > score && scoreData.responderIndex < winnerIndex) {
				winner = participant;
				winnerIndex = scoreData.responderIndex;
				score = scoreData.score;
			}
			scoreData.points = 0;
			scoreData.responderIndex = -1;
		}

		for (var i = 6; --i;) {
			if (innerBuffer[i].length) {
				buffer += "<tr bgcolor=\"#6688AA\"><td align=\"center\">" + i + "</td><td>" + Tools.escapeHTML(innerBuffer[i].join(", ")) + "</td></tr>";
			}
		}

		if (winner) {
			buffer += "</table><br />" +
				Tools.escapeHTML(winner) + " won the game with a final score of <strong>" + score + "</strong>, and their leaderboard score has increased by <strong>" + this.prize + "</strong> points!</div>";
			this.room.addRaw(buffer);
			this.room.update();
			return this.updateLeaderboard(toId(winner));
		}

		if (!this.currentQuestions.length) return this.stalemate();
		if (this.inactivityCounter) this.inactivityCounter = 0;

		buffer += "</table></div>";
		this.correctResponders = 0;
		this.room.addRaw(buffer);
		this.room.update();
		this.phaseTimeout = setTimeout(this.askQuestion.bind(this), INTERMISSION_PERIOD);
	};

	Trivia.prototype.numberAnswers = function () {
		if (!this.correctResponders) return this.noAnswer();

		this.phase = 'intermission';

		var winner = '';
		var winnerIndex = this.correctResponders;
		var score = this.scoreCap - 1;
		var points = ~~(5 - 4 * (this.correctResponders - 1) / (this.participants.size - 1 || 1));
		var innerBuffer = [];

		for (var data, participantsIterator = this.participants.entries(); !!(data = participantsIterator.next().value);) { // replace with for-of loop once available
			var scoreData = data[1];
			scoreData.answered = false;
			if (scoreData.responderIndex < 0) continue;

			var participant = Users.get(data[0]);
			participant = participant ? participant.name : data[0];
			innerBuffer.push(participant);

			scoreData.score += points;
			if (scoreData.score > score && scoreData.responderIndex < winnerIndex) {
				winner = participant;
				winnerIndex = scoreData.responderIndex;
				score = scoreData.score;
			}
			scoreData.responderIndex = -1;
		}

		var buffer = "<div class=\"broadcast-blue\"><strong>The answering period has ended!</strong><br />" +
			"Correct: " + Tools.escapeHTML(innerBuffer.join(", ")) + "<br />" +
			"Answer" + (this.currentAnswer.length > 1 ? "s: " : ": ") + this.currentAnswer.join(", ") + "<br />";

		if (winner) {
			buffer += Tools.escapeHTML(winner) + " won the game with a final score of <strong>" + score + "</strong>, and their leaderboard score has increased by <strong>" + this.prize + "</strong> points!</div>";
			this.room.addRaw(buffer);
			this.room.update();
			return this.updateLeaderboard(toId(winner));
		}

		if (!this.currentQuestions.length) return this.stalemate();
		if (this.inactivityCounter) this.inactivityCounter = 0;

		buffer += (this.correctResponders > 1 ? "Each of them" : "They") + " gained <strong>" + points + "</strong> point" + (points === 1 ? "!</div>" : "s!</div>");
		this.correctResponders = 0;
		this.room.addRaw(buffer);
		this.room.update();
		this.phaseTimeout = setTimeout(this.askQuestion.bind(this), INTERMISSION_PERIOD);
	};

	Trivia.prototype.stalemate = function () {
		this.room.addRaw(
			"<div class=\"broadcast-blue\">No questions are left!<br />" +
			"<strong>Since the game has reached a stalemate, nobody has gained any leaderboard points.</strong></div>"
		);
		this.room.update();
		this.updateLeaderboard();
	};

	Trivia.prototype.updateLeaderboard = function (winnerid) {
		var leaderboard = triviaData.leaderboard;

		// update leaderboard scores
		for (var data, participantsIterator = this.participants.entries(); !!(data = participantsIterator.next().value);) { // replace with for-of loop once available
			var scoreData = data[1];
			if (!scoreData.score) continue;

			var rank = leaderboard[data[0]];
			if (rank) {
				rank[1] += scoreData.score;
				rank[2] += scoreData.correctAnswers;
			} else {
				leaderboard[data[0]] = [0, scoreData.score, scoreData.correctAnswers];
			}
		}
		if (winnerid) leaderboard[winnerid][0] += this.prize;

		// update leaderboard ranks and rebuild the ladder
		var leaders = Object.keys(leaderboard);
		var ladder = triviaData.ladder = [];
		for (var i = 0; i < 3; i++) {
			leaders.sort(function (a, b) {
				return leaderboard[b][i] - leaderboard[a][i];
			});

			var max = Infinity;
			var rank = 0;
			var rankIdx = i + 3;
			for (var j = 0; j < leaders.length; j++) {
				var leader = leaders[j];
				var score = leaderboard[leader][i];
				if (max !== score) {
					if (!i && rank < 15) {
						if (ladder[rank]) {
							ladder[rank].push(leader);
						} else {
							ladder[rank] = [leader];
						}
					}

					rank++;
					max = score;
				}
				leaderboard[leader][rankIdx] = rank;
			}
		}

		writeTriviaData();
		delete trivia[this.room.id];
	};

	Trivia.prototype.getStatus = function (output, user) {
		var buffer = "There is a trivia game in progress, and it is in its " + this.phase + " phase.<br />" +
			"Mode: " + MODES[this.mode] + " | Category: " + CATEGORIES[this.category] + " | Score cap: " + this.scoreCap;
		if (this.phase !== 'signup' && !output.broadcasting) {
			var scoreData = this.participants.get(user.userid);
			if (scoreData) {
				buffer += "<br />" +
					"Current score: " + scoreData.score + " | Correct answers: " + scoreData.correctAnswers;
			}
		}

		output.sendReplyBox(buffer);
	};

	Trivia.prototype.getParticipants = function (output) {
		var participantsLen = this.participants.size;
		if (!participantsLen) return output.sendReplyBox("There are no players in this trivia game.");

		var participants = [];
		var buffer = "There " + (participantsLen === 1 ? "is <strong>" + participantsLen + "</strong> player" : "are <strong>" + participantsLen + "</strong> players") + " participating in this trivia game:<br />";
		this.participants.forEach(function (scoreData, participant) {
			var targetUser = Users.get(participant);
			participants.push(targetUser ? targetUser.name : participant);
		});
		buffer += Tools.escapeHTML(participants.join(", "));

		output.sendReplyBox(buffer);
	};

	Trivia.prototype.endGame = function (output, user) {
		if (this.phase !== 'signup') clearTimeout(this.phaseTimeout);
		this.room.addRaw("<div class=\"broadcast-blue\">" + Tools.escapeHTML(user.name) + " has forced the game to end.</div>");
		delete trivia[this.room.id];
	};

	return Trivia;
})();

var commands = {
	// trivia game commands
	new: function (target, room) {
<<<<<<< HEAD
		if (room.id !== 'lobby' || !this.can('broadcast', null, room) || !target) return false;
		if (trivia[room.id]) return this.sendReply('There is already a trivia game in progress.');
=======
		if (room.id !== 'trivia' || !this.can('broadcast', null, room) || !target) return false;
		if (trivia[room.id]) return this.sendReply("There is already a trivia game in progress.");
>>>>>>> a92e3854

		target = target.split(',');
		if (target.length !== 3) return this.sendReply("Invallid arguments specified. View /trivia help gcommands for more information.");

		var mode = toId(target[0]);
		if (!MODES[mode]) return this.sendReply("'" + target[0].trim() + "' is not a valid mode. View /trivia help ginfo for more information.");

		var category = toId(target[1]);
		if (!CATEGORIES[category]) return this.sendReply("'" + target[1].trim() + "' is not a valid category. View /trivia help ginfo for more information.");

		var scoreCap = SCORE_CAPS[toId(target[2])];
		if (!scoreCap) return this.sendReply("'" + target[2].trim() + "' is not a valid score cap. View /trivia help ginfo for more information.");

		trivia[room.id] = new Trivia(mode, category, scoreCap, room);
		room.addRaw(
			"<div class=\"broadcast-blue\"><strong>Signups for a new trivia game have begun! Enter /trivia join to join.</strong><br />" +
			"Mode: " + MODES[mode] + " | Category: " + CATEGORIES[category] + " | Score cap: " + scoreCap + "</div>"
		);
	},
	newhelp: ["/trivia new OR create [mode], [category], [length] - Begin signups for a new trivia game. Requires: + % @ # & ~"],

	join: function (target, room, user) {
		if (room.id !== 'lobby') return false;
		var trivium = trivia[room.id];
		if (!trivium) return this.sendReply("There is no trivia game in progress.");
		trivium.addParticipant(this, user);
	},
	joinhelp: ["/trivia join - Join a trivia game during signups."],

	start: function (target, room) {
		if (room.id !== 'lobby' || !this.can('broadcast', null, room)) return false;
		var trivium = trivia[room.id];
		if (!trivium) return this.sendReply("There is no trivia game to start.");
		trivium.startGame(this);
	},
	starthelp: ["/trivia start - Begin the game once enough users have signed up. Requires: + % @ # & ~"],

	kick: function (target, room) {
		if (room.id !== 'lobby' || !this.can('mute', null, room) || !target) return false;
		var trivium = trivia[room.id];
		if (!trivium) return this.sendReply("There is no trivia game in progress.");
		trivium.kickParticipant(this, target);
	},
	kickhelp: ["/trivia kick [username] - Disqualify a participant from the current trivia game. Requires: % @ # & ~"],

	answer: function (target, room, user) {
		if (room.id !== 'lobby' || !target) return false;
		var trivium = trivia[room.id];
		if (!trivium) return this.sendReply("There is no trivia game in progress.");
		trivium.answerQuestion(this, target, user);
	},
	answerhelp: ["/ta [answer] - Answer the current question."],

	end: function (target, room, user) {
		if (room.id !== 'lobby' || !this.can('broadcast', null, room)) return false;
		var trivium = trivia[room.id];
		if (!trivium) return this.sendReply("There is no trivia game in progress.");
		trivium.endGame(this, user);
	},
	endhelp: ["/trivia end - End a trivia game. Requires: + % @ # ~"],

	// question database modifying commands
	submit: 'add',
	add: function (target, room, user, connection, cmd) {
		if (room.id !== 'lobby' || (cmd === 'add' && !this.can('mute', null, room)) || !target) return false;

		target = target.split('|');
		if (target.length !== 3) return this.sendReply("Invalid arguments specified. View /trivia help qcommands for more information.");

		var category = toId(target[0]);
		if (category === 'random') return false;
		if (!CATEGORIES[category]) return this.sendReply("'" + target[0].trim() + "' is not a valid category. View /trivia help ginfo for more information.");

		target[1] = target[1].trim();

		var question = Tools.escapeHTML(target[1]);
		if (!question) return this.sendReply("'" + target[1] + "' is not a valid question.");

		var answers = target[2].split(',');
		var i;
		for (i = 0; i < answers.length; i++) {
			answers[i] = toId(answers[i]);
		}
		while (i--) {
			if (answers.indexOf(answers[i]) !== i) answers.splice(i, 1);
		}
		if (!answers.length) return this.sendReply("No valid answers were specified.");

		var submissions = triviaData.submissions;
		var submission = {
			category: category,
			question: question,
			answers: answers
		};

		if (cmd === 'add') {
			triviaData.questions.splice(findEndOfCategory(category, false), 0, submission);
			writeTriviaData();
			return this.privateModCommand("(Question '" + target[1] + "' was added to the question database by " + user.name + ".)");
		}

		submissions.splice(findEndOfCategory(category, true), 0, submission);
		writeTriviaData();
		if (!user.can('mute', null, room)) this.sendReply("Question '" + target[1] + "' was submitted for review.");
		this.privateModCommand("(" + user.name + " submitted question '" + target[1] + "' for review.)");
	},
	submithelp: ["/trivia submit [category] | [question] | [answer1], [answer2] ... [answern] - Add a question to the submission database for staff to review."],
	addhelp: ["/trivia add [category] | [question] | [answer1], [answer2], ... [answern] - Add a question to the question database. Requires: % @ # & ~"],

	review: function (target, room) {
		if (room.id !== 'lobby' || !this.can('mute', null, room)) return false;

		var submissions = triviaData.submissions;
		var submissionsLen = submissions.length;
		if (!submissionsLen) return this.sendReply("No questions await review.");

		var buffer = "|raw|<div class=\"ladder\"><table>" +
			"<tr><td colspan=\"4\"><strong>" + submissionsLen + "</strong> questions await review:</td></tr>" +
			"<tr><th>#</th><th>Category</th><th>Question</th><th>Answer(s)</th></tr>";

		var i = 0;
		while (i < submissionsLen) {
			var entry = submissions[i];
			buffer += "<tr><td><strong>" + (++i) + "</strong></td><td>" + entry.category + "</td><td>" + entry.question + "</td><td>" + entry.answers.join(", ") + "</td></tr>";
		}
		buffer += "</table></div>";

		this.sendReply(buffer);
	},
	reviewhelp: ["/trivia review - View the list of submitted questions. Requires: % @ # & ~"],

	reject: 'accept',
	accept: function (target, room, user, connection, cmd) {
		if (room.id !== 'lobby' || !this.can('mute', null, room) || !target) return false;

		var isAccepting = cmd === 'accept';
		var questions = triviaData.questions;
		var submissions = triviaData.submissions;
		var submissionsLen = submissions.length;

		if (toId(target) === 'all') {
			if (isAccepting) {
				for (var i = 0; i < submissionsLen; i++) {
					var submission = submissions[i];
					questions.splice(findEndOfCategory(submission.category, false), 0, submission);
				}
			}

			triviaData.submissions = [];
			writeTriviaData();
			return this.privateModCommand("(" + user.name + (isAccepting ? " added " : " removed ") + "all questions from the submission database.)");
		}

		if (/^\d+(?:-\d+)?(?:, ?\d+(?:-\d+)?)*$/.test(target)) {
			var indices = target.split(',');

			// Parse number ranges and add them to the list of indices,
			// then remove them in addition to entries that aren't valid index numbers
			for (var i = indices.length; i--;) {
				if (indices[i].indexOf('-') < 0) {
					var index = Number(indices[i]);
					if (Number.isInteger(index) && index > 0 && index <= submissionsLen) {
						indices[i] = index;
					} else {
						indices.splice(i, 1);
					}
					continue;
				}

				var range = indices[i].split('-');
				var left = Number(range[0]);
				var right = Number(range[1]);
				if (!Number.isInteger(left) || !Number.isInteger(right) ||
						left < 1 || right > submissionsLen || left === right) {
					indices.splice(i, 1);
					continue;
				}

				do {
					indices.push(right);
				} while (--right >= left);

				indices.splice(i, 1);
			}

			indices = indices.sort(function (a, b) {
				return a - b;
			}).filter(function (entry, index) {
				return !index || indices[index - 1] !== entry;
			});

			var indicesLen = indices.length;
			if (!indicesLen) return this.sendReply("'" + target.trim() + "' is not a valid set of submission index numbers. View /trivia review and /trivia help qcommands for more information.");

			if (isAccepting) {
				for (var i = indicesLen; i--;) {
					var submission = submissions.splice(indices[i] - 1, 1)[0];
					questions.splice(findEndOfCategory(submission.category, false), 0, submission);
				}
			} else {
				for (var i = indicesLen; i--;) {
					submissions.splice(indices[i] - 1, 1);
				}
			}

			writeTriviaData();
			return this.privateModCommand("(" + user.name + " " + (isAccepting ? "added " : "removed ") + "submission number" + (indicesLen > 1 ? "s " : " ") + target + " from the submission database.)");
		}

		this.sendReply("'" + target + "' is an invalid argument. View /trivia help qcommands for more information.");
	},
	accepthelp: ["/trivia accept [index1], [index2], ... [indexn] OR all - Add questions from the submission database to the question database using their index numbers or ranges of them. Requires: % @ # & ~"],
	rejecthelp: ["/trivia reject [index1], [index2], ... [indexn] OR all - Remove questions from the submission database using their index numbers or ranges of them. Requires: % @ # & ~"],

	delete: function (target, room, user) {
		if (room.id !== 'lobby' || !this.can('mute', null, room) || !target) return false;

		var question = Tools.escapeHTML(target).trim();
		if (!question) return this.sendReply("'" + target.trim() + "' is not a valid argument. View /trivia help qcommands for more information.");

		var questions = triviaData.questions;
		for (var i = 0; i < questions.length; i++) {
			if (questions[i].question === question) {
				questions.splice(i, 1);
				writeTriviaData();
				return this.privateModCommand("(" + user.name + " removed question '" + target.trim() + "' from the question database.)");
			}
		}

		this.sendReply("Question '" + target.trim() + "' was not found in the question database.");
	},
	deletehelp: ["/trivia delete [question] - Delete a question from the trivia database. Requires: % @ # & ~"],

	qs: function (target, room, user) {
<<<<<<< HEAD
		if (room.id !== 'lobby') return false;
=======
		if (room.id !== 'questionworkshop') return false;

		var buffer = "|raw|<div class=\"ladder\"><table>";

>>>>>>> a92e3854
		if (!target) {
			if (!this.canBroadcast()) return false;

			var questions = triviaData.questions;
			var questionsLen = questions.length;
			if (!questionsLen) return this.sendReplyBox("No questions have been submitted yet.");

			var categories = Object.keys(CATEGORIES);
			var categoryTally = {};
			var lastCategoryIdx = 0;
			buffer += "<tr><th>Category</th><th>Question Count</th></tr>";
			for (var i = 0; i < 11; i++) {
				var tally = findEndOfCategory(categories[i], false) - lastCategoryIdx;
				lastCategoryIdx += tally;
				buffer += "<tr><td>" + CATEGORIES[categories[i]] + "</td><td>" + tally + " (" + ((tally * 100) / questionsLen).toFixed(2) + "%)</td></tr>";
			}
			buffer += "<tr><td><strong>Total</strong></td><td><strong>" + questionsLen + "</strong></td></table></div>";

			return this.sendReply(buffer);
		}

		if (!this.can('mute', null, room)) return false;

		var category = toId(target);
		if (category === 'random') return false;
		if (!CATEGORIES[category]) return this.sendReply("'" + target + "' is not a valid category. View /trivia help ginfo for more information.");

		var list = sliceCategory(category);
		var listLen = list.length;
		if (!listLen) {
			buffer += "<tr><td>There are no questions in the " + target + " category.</td></table></div>";
			return this.sendReply(buffer);
		}

		if (user.can('declare', null, room)) {
			buffer += "<tr><td colspan=\"3\">There are <strong>" + listLen + "</strong> questions in the " + target + " category.</td></tr>" +
				"<tr><th>#</th><th>Question</th><th>Answer(s)</th></tr>";
			for (var i = 0; i < listLen; i++) {
				var entry = list[i];
				buffer += "<tr><td><strong>" + (i + 1) + "</strong></td><td>" + entry.question + "</td><td>" + entry.answers.join(", ") + "</td><tr>";
			}
		} else {
			buffer += "<td colspan=\"2\">There are <strong>" + listLen + "</strong> questions in the " + target + " category.</td></tr>" +
				"<tr><th>#</th><th>Question</th></tr>";
			for (var i = 0; i < listLen; i++) {
				buffer += "<tr><td><strong>" + (i + 1) + "</strong></td><td>" + list[i].question + "</td></tr>";
			}
		}
		buffer += "</table></div>";

		this.sendReply(buffer);
	},
	qshelp: [
		"/trivia qs - View the distribution of questions in the question database.",
		"/trivia qs [category] - View the questions in the specified category. Requires: % @ # & ~"
	],

	// informational commands
	'': 'status',
	status: function (target, room, user) {
		if (room.id !== 'lobby' || !this.canBroadcast()) return false;
		var trivium = trivia[room.id];
		if (!trivium) return this.sendReplyBox("There is no trivia game in progress.");
		trivium.getStatus(this, user);
	},
	statushelp: ["/trivia status - View information about any ongoing trivia game."],

	players: function (target, room) {
		if (room.id !== 'lobby' || !this.canBroadcast()) return false;
		var trivium = trivia[room.id];
		if (!trivium) return this.sendReplyBox("There is no trivia game in progress.");
		trivium.getParticipants(this);
	},
	playershelp: ["/trivia players - View the list of the players in the current trivia game."],

	rank: function (target, room, user) {
		if (room.id !== 'lobby') return false;

		var name = '';
		var userid = '';
		if (!target) {
			name = Tools.escapeHTML(user.name);
			userid = user.userid;
		} else {
			target = this.splitTarget(target, true);
			name = this.targetUsername;
			userid = toId(name);
		}

		var score = triviaData.leaderboard[userid];
		if (!score) return this.sendReplyBox("User '" + name + "' has not played any trivia games yet.");

		this.sendReplyBox(
			"User: <strong>" + name + "</strong><br />" +
			"Leaderboard score: <strong>" + score[0] + "</strong> (#" + score[3] + ")<br />" +
			"Total game points: <strong>" + score[1] + "</strong> (#" + score[4] + ")<br />" +
			"Total correct answers: <strong>" + score[2] + "</strong> (#" + score[5] + ")"
		);
	},
	rankhelp: ["/trivia rank [username] - View the rank of the specified user. If none is given, view your own."],

	ladder: function (target, room) {
		if (room.id !== 'trivia' || !this.canBroadcast()) return false;

		var ladder = triviaData.ladder;
		var leaderboard = triviaData.leaderboard;
		if (!ladder.length) {
			if (Object.isEmpty(leaderboard)) return this.sendReply("No trivia games have been played yet.");
			return this.sendReply("Trivia games have been played, but ladder rankings have not been recorded yet. Finish a trivia game to build the ladder.");
		}

		var buffer = "|raw|<div class=\"ladder\"><table>" +
			"<tr><th>Rank</th><th>User</th><th>Leaderboard score</th><th>Total game points</th><th>Total correct answers</th></tr>";

		for (var i = 0; i < ladder.length; i++) {
			var leaders = ladder[i];
			for (var j = 0; j < leaders.length; j++) {
				var rank = leaderboard[leaders[j]];
				var leader = Users.getExact(leaders[j]);
				leader = leader ? Tools.escapeHTML(leader.name) : leaders[j];
				buffer += "<tr><td><strong>" + (i + 1) + "</strong></td><td>" + leader + "</td><td>" + rank[0] + "</td><td>" + rank[1] + "</td><td>" + rank[2] + "</td></tr>";
			}
		}
		buffer += "</table></div>";

		return this.sendReply(buffer);
	},
	ladderhelp: ["/trivia ladder - View information about the top 15 users on the trivia leaderboard."],

	help: function (target, room) {
<<<<<<< HEAD
		if ((room.id !== 'lobby') || !this.canBroadcast()) return false;

		target = toId(target);
		switch (target) {
		case 'ginfo':
			this.sendReplyBox('Modes:<br />' +
			                  '- First: the first correct responder ains 5 points.<br />' +
			                  '- Timer: each correct responder gains up to 5 points based on how quickly they answer.<br />' +
			                  '- Number: each correct responder gains up to 5 points based on how many participants are correct<br /><br />' +
			                  'Categories:<br />' +
			                  '- Anime/Manga, Geography, History, Humanities, Miscellaneous, Music, Pokemon, RPM (Religion, Philosophy, and Myth), Science, Sports, TV/Movies, Video Games, and Random<br /><br />' +
			                  'Game lengths:<br />' +
			                  '- Short: 20 point score cap. The winner gains 3 leaderboard points.<br />' +
			                  '- Medium: 35 point score cap. The winner gains 4 leaderboard points.<br />' +
			                  '- Long: 50 point score cap. The winner gains 5 leaderboard points.');
			break;
		case 'gcommands':
			this.sendReplyBox('Game commands:<br />' +
			                  '- /trivia new OR create [mode], [category], [length] - Begin the signup phase of a new trivia game. Requires: + % @ # & ~<br />' +
			                  '- /trivia join - Join the game during the signup phase.<br />' +
			                  '- /trivia start - Begin the game once enough users have signed up. Requires: + % @ # & ~<br />' +
			                  '- /ta [answer] - Answer the current question.<br />' +
			                  '- /trivia kick [username] - Disqualify a player from the current trivia game. Requires: % @ # & ~<br />' +
			                  '- /trivia end - End a trivia game. Requires: + % @ # & ~');
			break;
		case 'qcommands':
			this.sendReplyBox('Question modifying commands:<br />' +
			                  '- /trivia submit [category] | [question] | [answer1], [answer2] ... [answern] - Add a question to the submission database for staff to review.<br />' +
			                  '- /trivia review - View the list of submitted questions. Requires: % @ # & ~<br />' +
			                  '- /trivia accept [index1], [index2], ... [indexn] OR all - Add questions from the submission database to the question database using their index numbers or ranges of them. Requires: % @ # & ~<br />' +
			                  '- /trivia reject [index1], [index2], ... [indexn] OR all - Remove questions from the submission database using their index numbers or ranges of them. Requires: % @ # & ~<br />' +
			                  '- /trivia add [category] | [question] | [answer1], [answer2], ... [answern] - Add a question to the question database. Requires: % @ # & ~<br />' +
			                  '- /trivia delete [question] - Delete a question from the trivia database. Requires: % @ # & ~<br />' +
					  '- /trivia qs - View the distribution of questions in the question database.<br />' +
			                  '- /trivia qs [category] - Return the list of questions in the specified category. Viewing their answers requires # & ~. Requires: % @ # & ~');
			break;
		case 'icommands':
			this.sendReplyBox('Informational commands:<br />' +
			                  '- /trivia status - View information about any ongoing trivia game.<br />' +
			                  '- /trivia players - View the list of the players in the current trivia game<.br />' +
			                  '- /trivia rank OR rank [username] - View the rank of the specified user. If none is given, view your own.' +
					  '- /trivia ladder - View information about up to 15 of the users with the greatest leaderboard scores.');
			break;
		default:
			this.sendReplyBox('Help topics:<br />' +
			                  '- /trivia help ginfo - View trivia game modes, categories, and game lengths.<br />' +
			                  '- /trivia help gcommands - View commands used to play trivia games./<br />' +
			                  '- /trivia help qcommands - View commands pertaining to the question database.<br />' +
			                  '- /trivia help icommands - View informational commands');
			break;
		}
=======
		if ((room.id !== 'trivia' && room.id !== 'questionworkshop') || !this.canBroadcast()) return false;
		this.sendReply("Use /help trivia to view help for all commands, or /help trivia [command] for help on a specific command.");
>>>>>>> a92e3854
	}
};

exports.commands = {
	trivia: commands,
	ta: commands.answer,
	triviahelp: [
		"Modes:",
		"- First: the first correct responder gains 5 points.",
		"- Timer: each correct responder gains up to 5 points based on how quickly they answer.",
		"- Number: each correct responder gains up to 5 points based on how many participants are correct.",
		"Categories: Anime/Manga, Geography, History, Humanities, Miscellaneous, Music, Pokemon, RPM (Religion, Philosophy, and Myth), Science, Sports, TV/Movies, Video Games, and Random.",
		"Game lengths:",
		"- Short: 20 point score cap. The winner gains 3 leaderboard points.",
		"- Medium: 35 point score cap. The winner gains 4 leaderboard points.",
		"- Long: 50 point score cap. The winner gains 5 leaderboard points.",
		"Game commands:",
		"- /trivia new OR create [mode], [category], [length] - Begin signups for a new trivia game. Requires: + % @ # & ~",
		"- /trivia join - Join a trivia game during signups.",
		"- /trivia start - Begin the game once enough users have signed up. Requires: + % @ # & ~",
		"- /ta [answer] - Answer the current question.",
		"- /trivia kick [username] - Disqualify a participant from the current trivia game. Requires: % @ # & ~",
		"- /trivia end - End a trivia game. Requires: + % @ # ~",
		"Question modifying commands:",
		"- /trivia submit [category] | [question] | [answer1], [answer2] ... [answern] - Add a question to the submission database for staff to review.",
		"- /trivia review - View the list of submitted questions. Requires: % @ # & ~",
		"- /trivia accept [index1], [index2], ... [indexn] OR all - Add questions from the submission database to the question database using their index numbers or ranges of them. Requires: % @ # & ~",
		"- /trivia reject [index1], [index2], ... [indexn] OR all - Remove questions from the submission database using their index numbers or ranges of them. Requires: % @ # & ~",
		"- /trivia add [category] | [question] | [answer1], [answer2], ... [answern] - Add a question to the question database. Requires: % @ # & ~",
		"- /trivia delete [question] - Delete a question from the trivia database. Requires: % @ # & ~",
		"- /trivia qs - View the distribution of questions in the question database.",
		"- /trivia qs [category] - View the questions in the specified category. Requires: % @ # & ~",
		"Informational commands:",
		"- /trivia status - View information about any ongoing trivia game.",
		"- /trivia players - View the list of the players in the current trivia game.",
		"- /trivia rank [username] - View the rank of the specified user. If none is given, view your own.",
		"- /trivia ladder - View information about the top 15 users on the trivia leaderboard."
	]
};<|MERGE_RESOLUTION|>--- conflicted
+++ resolved
@@ -586,13 +586,8 @@
 var commands = {
 	// trivia game commands
 	new: function (target, room) {
-<<<<<<< HEAD
 		if (room.id !== 'lobby' || !this.can('broadcast', null, room) || !target) return false;
-		if (trivia[room.id]) return this.sendReply('There is already a trivia game in progress.');
-=======
-		if (room.id !== 'trivia' || !this.can('broadcast', null, room) || !target) return false;
 		if (trivia[room.id]) return this.sendReply("There is already a trivia game in progress.");
->>>>>>> a92e3854
 
 		target = target.split(',');
 		if (target.length !== 3) return this.sendReply("Invallid arguments specified. View /trivia help gcommands for more information.");
@@ -827,14 +822,10 @@
 	deletehelp: ["/trivia delete [question] - Delete a question from the trivia database. Requires: % @ # & ~"],
 
 	qs: function (target, room, user) {
-<<<<<<< HEAD
 		if (room.id !== 'lobby') return false;
-=======
-		if (room.id !== 'questionworkshop') return false;
 
 		var buffer = "|raw|<div class=\"ladder\"><table>";
 
->>>>>>> a92e3854
 		if (!target) {
 			if (!this.canBroadcast()) return false;
 
@@ -965,62 +956,8 @@
 	ladderhelp: ["/trivia ladder - View information about the top 15 users on the trivia leaderboard."],
 
 	help: function (target, room) {
-<<<<<<< HEAD
-		if ((room.id !== 'lobby') || !this.canBroadcast()) return false;
-
-		target = toId(target);
-		switch (target) {
-		case 'ginfo':
-			this.sendReplyBox('Modes:<br />' +
-			                  '- First: the first correct responder ains 5 points.<br />' +
-			                  '- Timer: each correct responder gains up to 5 points based on how quickly they answer.<br />' +
-			                  '- Number: each correct responder gains up to 5 points based on how many participants are correct<br /><br />' +
-			                  'Categories:<br />' +
-			                  '- Anime/Manga, Geography, History, Humanities, Miscellaneous, Music, Pokemon, RPM (Religion, Philosophy, and Myth), Science, Sports, TV/Movies, Video Games, and Random<br /><br />' +
-			                  'Game lengths:<br />' +
-			                  '- Short: 20 point score cap. The winner gains 3 leaderboard points.<br />' +
-			                  '- Medium: 35 point score cap. The winner gains 4 leaderboard points.<br />' +
-			                  '- Long: 50 point score cap. The winner gains 5 leaderboard points.');
-			break;
-		case 'gcommands':
-			this.sendReplyBox('Game commands:<br />' +
-			                  '- /trivia new OR create [mode], [category], [length] - Begin the signup phase of a new trivia game. Requires: + % @ # & ~<br />' +
-			                  '- /trivia join - Join the game during the signup phase.<br />' +
-			                  '- /trivia start - Begin the game once enough users have signed up. Requires: + % @ # & ~<br />' +
-			                  '- /ta [answer] - Answer the current question.<br />' +
-			                  '- /trivia kick [username] - Disqualify a player from the current trivia game. Requires: % @ # & ~<br />' +
-			                  '- /trivia end - End a trivia game. Requires: + % @ # & ~');
-			break;
-		case 'qcommands':
-			this.sendReplyBox('Question modifying commands:<br />' +
-			                  '- /trivia submit [category] | [question] | [answer1], [answer2] ... [answern] - Add a question to the submission database for staff to review.<br />' +
-			                  '- /trivia review - View the list of submitted questions. Requires: % @ # & ~<br />' +
-			                  '- /trivia accept [index1], [index2], ... [indexn] OR all - Add questions from the submission database to the question database using their index numbers or ranges of them. Requires: % @ # & ~<br />' +
-			                  '- /trivia reject [index1], [index2], ... [indexn] OR all - Remove questions from the submission database using their index numbers or ranges of them. Requires: % @ # & ~<br />' +
-			                  '- /trivia add [category] | [question] | [answer1], [answer2], ... [answern] - Add a question to the question database. Requires: % @ # & ~<br />' +
-			                  '- /trivia delete [question] - Delete a question from the trivia database. Requires: % @ # & ~<br />' +
-					  '- /trivia qs - View the distribution of questions in the question database.<br />' +
-			                  '- /trivia qs [category] - Return the list of questions in the specified category. Viewing their answers requires # & ~. Requires: % @ # & ~');
-			break;
-		case 'icommands':
-			this.sendReplyBox('Informational commands:<br />' +
-			                  '- /trivia status - View information about any ongoing trivia game.<br />' +
-			                  '- /trivia players - View the list of the players in the current trivia game<.br />' +
-			                  '- /trivia rank OR rank [username] - View the rank of the specified user. If none is given, view your own.' +
-					  '- /trivia ladder - View information about up to 15 of the users with the greatest leaderboard scores.');
-			break;
-		default:
-			this.sendReplyBox('Help topics:<br />' +
-			                  '- /trivia help ginfo - View trivia game modes, categories, and game lengths.<br />' +
-			                  '- /trivia help gcommands - View commands used to play trivia games./<br />' +
-			                  '- /trivia help qcommands - View commands pertaining to the question database.<br />' +
-			                  '- /trivia help icommands - View informational commands');
-			break;
-		}
-=======
-		if ((room.id !== 'trivia' && room.id !== 'questionworkshop') || !this.canBroadcast()) return false;
+		if ((room.id !== 'lobby' && room.id !== 'questionworkshop') || !this.canBroadcast()) return false;
 		this.sendReply("Use /help trivia to view help for all commands, or /help trivia [command] for help on a specific command.");
->>>>>>> a92e3854
 	}
 };
 
