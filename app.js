--- conflicted
+++ resolved
@@ -100,17 +100,11 @@
 }
 
 // Autoconfigure the app when running in cloud hosting environments:
-<<<<<<< HEAD
-var cloudenv = require('cloud-env');
-Config.bindAddress = cloudenv.get('IP', Config.bindAddress || '');
-Config.port = cloudenv.get('PORT', Config.port);
-=======
 try {
 	var cloudenv = require('cloud-env');
 	Config.bindaddress = cloudenv.get('IP', Config.bindaddress || '');
 	Config.port = cloudenv.get('PORT', Config.port);
 } catch (e) {}
->>>>>>> ae6fc17a
 
 if (require.main === module && process.argv[2] && parseInt(process.argv[2])) {
 	Config.port = parseInt(process.argv[2]);
