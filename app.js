--- conflicted
+++ resolved
@@ -103,16 +103,12 @@
 	}
 };
 
-<<<<<<< HEAD
-if (config.watchConfig) {
-=======
-if (Config.watchconfig) {
->>>>>>> 75559362
+if (Config.watchConfig) {
 	watchFile('./config/config.js', function(curr, prev) {
 		if (curr.mtime <= prev.mtime) return;
 		try {
 			delete require.cache[require.resolve('./config/config.js')];
-			config = require('./config/config.js');
+			Config = require('./config/config.js');
 			console.log('Reloaded config/config.js');
 		} catch (e) {}
 	});
@@ -382,7 +378,6 @@
 
 global.Cidr = require('./cidr.js');
 
-<<<<<<< HEAD
 // graceful crash - allow current battles to finish before restarting
 var lastCrash = 0;
 process.on('uncaughtException', function(err) {
@@ -396,29 +391,9 @@
 		Rooms.lobby.addRaw('<div class="broadcast-red"><b>THE SERVER HAS CRASHED:</b> '+stack+'<br />Please restart the server.</div>');
 		Rooms.lobby.addRaw('<div class="broadcast-red">You will not be able to talk in the lobby or start new battles until the server restarts.</div>');
 	}
-	config.modchat.chat = 'crash';
+	Config.modchat.chat = 'crash';
 	Rooms.global.lockdown = true;
 });
-=======
-if (Config.crashguard) {
-	// graceful crash - allow current battles to finish before restarting
-	var lastCrash = 0;
-	process.on('uncaughtException', function(err) {
-		var dateNow = Date.now();
-		var quietCrash = require('./crashlogger.js')(err, 'The main process');
-		quietCrash = quietCrash || ((dateNow - lastCrash) <= 1000 * 60 * 5);
-		lastCrash = Date.now();
-		if (quietCrash) return;
-		var stack = (""+err.stack).split("\n").slice(0,2).join("<br />");
-		if (Rooms.lobby) {
-			Rooms.lobby.addRaw('<div class="broadcast-red"><b>THE SERVER HAS CRASHED:</b> '+stack+'<br />Please restart the server.</div>');
-			Rooms.lobby.addRaw('<div class="broadcast-red">You will not be able to talk in the lobby or start new battles until the server restarts.</div>');
-		}
-		Config.modchat = 'crash';
-		Rooms.global.lockdown = true;
-	});
-}
->>>>>>> 75559362
 
 /*********************************************************
  * Start networking processes to be connected to
