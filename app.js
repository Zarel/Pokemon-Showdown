--- conflicted
+++ resolved
@@ -86,17 +86,7 @@
 	global.Config = require('./config/config.js');
 }
 
-<<<<<<< HEAD
-/*********************************************************
- * Load configuration
- *********************************************************/
-
-global.Config = require('./config/config.js');
-
 if (Config.watchConfig) {
-=======
-if (Config.watchconfig) {
->>>>>>> 1de3ab6e
 	fs.watchFile('./config/config.js', function (curr, prev) {
 		if (curr.mtime <= prev.mtime) return;
 		try {
